//
// WindowsDriver.cs: Windows specific driver
//
// Authors:
//   Miguel de Icaza (miguel@gnome.org)
//   Nick Van Dyck (vandyck.nick@outlook.com)
//
// Copyright (c) 2018
//
// Permission is hereby granted, free of charge, to any person obtaining a copy
// of this software and associated documentation files (the "Software"), to deal
// in the Software without restriction, including without limitation the rights
// to use, copy, modify, merge, publish, distribute, sublicense, and/or sell
// copies of the Software, and to permit persons to whom the Software is
// furnished to do so, subject to the following conditions:
//
// The above copyright notice and this permission notice shall be included in all
// copies or substantial portions of the Software.
//
// THE SOFTWARE IS PROVIDED "AS IS", WITHOUT WARRANTY OF ANY KIND, EXPRESS OR
// IMPLIED, INCLUDING BUT NOT LIMITED TO THE WARRANTIES OF MERCHANTABILITY,
// FITNESS FOR A PARTICULAR PURPOSE AND NONINFRINGEMENT. IN NO EVENT SHALL THE
// AUTHORS OR COPYRIGHT HOLDERS BE LIABLE FOR ANY CLAIM, DAMAGES OR OTHER
// LIABILITY, WHETHER IN AN ACTION OF CONTRACT, TORT OR OTHERWISE, ARISING FROM,
// OUT OF OR IN CONNECTION WITH THE SOFTWARE OR THE USE OR OTHER DEALINGS IN THE
// SOFTWARE.
//
using NStack;
using System;
using System.Runtime.InteropServices;
using System.Threading;
using System.Threading.Tasks;

namespace Terminal.Gui {

	internal class WindowsConsole {
		public const int STD_OUTPUT_HANDLE = -11;
		public const int STD_INPUT_HANDLE = -10;
		public const int STD_ERROR_HANDLE = -12;

		internal IntPtr InputHandle, OutputHandle;
		IntPtr ScreenBuffer;
		uint originalConsoleMode;

		public WindowsConsole ()
		{
			InputHandle = GetStdHandle (STD_INPUT_HANDLE);
			OutputHandle = GetStdHandle (STD_OUTPUT_HANDLE);
			originalConsoleMode = ConsoleMode;
			var newConsoleMode = originalConsoleMode;
			newConsoleMode |= (uint)(ConsoleModes.EnableMouseInput | ConsoleModes.EnableExtendedFlags);
			newConsoleMode &= ~(uint)ConsoleModes.EnableQuickEditMode;
			newConsoleMode &= ~(uint)ConsoleModes.EnableProcessedInput;
			ConsoleMode = newConsoleMode;
		}

		public CharInfo [] OriginalStdOutChars;

		public bool WriteToConsole (CharInfo [] charInfoBuffer, Coord coords, SmallRect window)
		{
			if (ScreenBuffer == IntPtr.Zero) {
				ScreenBuffer = CreateConsoleScreenBuffer (
					DesiredAccess.GenericRead | DesiredAccess.GenericWrite,
					ShareMode.FileShareRead | ShareMode.FileShareWrite,
					IntPtr.Zero,
					1,
					IntPtr.Zero
				);
				if (ScreenBuffer == INVALID_HANDLE_VALUE) {
					var err = Marshal.GetLastWin32Error ();

					if (err != 0)
						throw new System.ComponentModel.Win32Exception (err);
				}

				if (!SetConsoleActiveScreenBuffer (ScreenBuffer)) {
					var err = Marshal.GetLastWin32Error ();
					throw new System.ComponentModel.Win32Exception (err);
				}

				OriginalStdOutChars = new CharInfo [Console.WindowHeight * Console.WindowWidth];

				ReadConsoleOutput (OutputHandle, OriginalStdOutChars, coords, new Coord () { X = 0, Y = 0 }, ref window);
			}

			return WriteConsoleOutput (ScreenBuffer, charInfoBuffer, coords, new Coord () { X = window.Left, Y = window.Top }, ref window);
		}

		public bool SetCursorPosition (Coord position)
		{
			return SetConsoleCursorPosition (ScreenBuffer, position);
		}

		public void Cleanup ()
		{
			ConsoleMode = originalConsoleMode;
			//ContinueListeningForConsoleEvents = false;
			if (!SetConsoleActiveScreenBuffer (OutputHandle)) {
				var err = Marshal.GetLastWin32Error ();
				Console.WriteLine ("Error: {0}", err);
			}

			if (ScreenBuffer != IntPtr.Zero)
				CloseHandle (ScreenBuffer);

			ScreenBuffer = IntPtr.Zero;
		}

		//bool ContinueListeningForConsoleEvents = true;

		public uint ConsoleMode {
			get {
				uint v;
				GetConsoleMode (InputHandle, out v);
				return v;
			}

			set {
				SetConsoleMode (InputHandle, value);
			}
		}

		public ConsoleDriver.ConsoleFont GetFont ()
		{
			ConsoleDriver.ConsoleFont cf = null;
			CONSOLE_FONT_INFO_EX fontInfoEx = new CONSOLE_FONT_INFO_EX ();
			fontInfoEx.cbSize = Marshal.SizeOf (typeof (CONSOLE_FONT_INFO_EX));

			if (GetCurrentConsoleFontEx(OutputHandle, false, ref fontInfoEx)) {
				cf = new ConsoleDriver.ConsoleFont ();
				cf.FaceName = fontInfoEx.FaceName;
				cf.Size = new Size (fontInfoEx.FontWidth, fontInfoEx.FontHeight);
				cf.Weight = fontInfoEx.FontWeight;
			}

			var err = Marshal.GetLastWin32Error ();
			if (err != 0)
				throw new System.ComponentModel.Win32Exception (err);

			return cf;

		}

		[Flags]
		public enum ConsoleModes : uint {
			EnableProcessedInput = 1,
			EnableMouseInput = 16,
			EnableQuickEditMode = 64,
			EnableExtendedFlags = 128,
		}

		[StructLayout (LayoutKind.Explicit, CharSet = CharSet.Unicode)]
		public struct KeyEventRecord {
			[FieldOffset (0), MarshalAs (UnmanagedType.Bool)]
			public bool bKeyDown;
			[FieldOffset (4), MarshalAs (UnmanagedType.U2)]
			public ushort wRepeatCount;
			[FieldOffset (6), MarshalAs (UnmanagedType.U2)]
			public ushort wVirtualKeyCode;
			[FieldOffset (8), MarshalAs (UnmanagedType.U2)]
			public ushort wVirtualScanCode;
			[FieldOffset (10)]
			public char UnicodeChar;
			[FieldOffset (12), MarshalAs (UnmanagedType.U4)]
			public ControlKeyState dwControlKeyState;
		}

		[Flags]
		public enum ButtonState {
			Button1Pressed = 1,
			Button2Pressed = 4,
			Button3Pressed = 8,
			Button4Pressed = 16,
			RightmostButtonPressed = 2,
			WheeledUp = unchecked((int)0x780000),
			WheeledDown = unchecked((int)0xFF880000),
		}

		[Flags]
		public enum ControlKeyState {
			RightAltPressed = 1,
			LeftAltPressed = 2,
			RightControlPressed = 4,
			LeftControlPressed = 8,
			ShiftPressed = 16,
			NumlockOn = 32,
			ScrolllockOn = 64,
			CapslockOn = 128,
			EnhancedKey = 256
		}

		[Flags]
		public enum EventFlags {
			MouseMoved = 1,
			DoubleClick = 2,
			MouseWheeled = 4,
			MouseHorizontalWheeled = 8
		}

		[StructLayout (LayoutKind.Explicit)]
		public struct MouseEventRecord {
			[FieldOffset (0)]
			public Coordinate MousePosition;
			[FieldOffset (4)]
			public ButtonState ButtonState;
			[FieldOffset (8)]
			public ControlKeyState ControlKeyState;
			[FieldOffset (12)]
			public EventFlags EventFlags;

			public override string ToString ()
			{
				return $"[Mouse({MousePosition},{ButtonState},{ControlKeyState},{EventFlags}";
			}
		}

		[StructLayout (LayoutKind.Sequential)]
		public struct Coordinate {
			public short X;
			public short Y;

			public Coordinate (short X, short Y)
			{
				this.X = X;
				this.Y = Y;
			}

			public override string ToString () => $"({X},{Y})";
		};

		internal struct WindowBufferSizeRecord {
			public Coordinate size;

			public WindowBufferSizeRecord (short x, short y)
			{
				this.size = new Coordinate (x, y);
			}

			public override string ToString () => $"[WindowBufferSize{size}";
		}

		[StructLayout (LayoutKind.Sequential)]
		public struct MenuEventRecord {
			public uint dwCommandId;
		}

		[StructLayout (LayoutKind.Sequential)]
		public struct FocusEventRecord {
			public uint bSetFocus;
		}

		public enum EventType : ushort {
			Focus = 0x10,
			Key = 0x1,
			Menu = 0x8,
			Mouse = 2,
			WindowBufferSize = 4
		}

		[StructLayout (LayoutKind.Explicit)]
		public struct InputRecord {
			[FieldOffset (0)]
			public EventType EventType;
			[FieldOffset (4)]
			public KeyEventRecord KeyEvent;
			[FieldOffset (4)]
			public MouseEventRecord MouseEvent;
			[FieldOffset (4)]
			public WindowBufferSizeRecord WindowBufferSizeEvent;
			[FieldOffset (4)]
			public MenuEventRecord MenuEvent;
			[FieldOffset (4)]
			public FocusEventRecord FocusEvent;

			public override string ToString ()
			{
				switch (EventType) {
				case EventType.Focus:
					return FocusEvent.ToString ();
				case EventType.Key:
					return KeyEvent.ToString ();
				case EventType.Menu:
					return MenuEvent.ToString ();
				case EventType.Mouse:
					return MouseEvent.ToString ();
				case EventType.WindowBufferSize:
					return WindowBufferSizeEvent.ToString ();
				default:
					return "Unknown event type: " + EventType;
				}
			}
		};

		[Flags]
		enum ShareMode : uint {
			FileShareRead = 1,
			FileShareWrite = 2,
		}

		[Flags]
		enum DesiredAccess : uint {
			GenericRead = 2147483648,
			GenericWrite = 1073741824,
		}

		[StructLayout (LayoutKind.Sequential)]
		public struct ConsoleScreenBufferInfo {
			public Coord dwSize;
			public Coord dwCursorPosition;
			public ushort wAttributes;
			public SmallRect srWindow;
			public Coord dwMaximumWindowSize;
		}

		[StructLayout (LayoutKind.Sequential)]
		public struct Coord {
			public short X;
			public short Y;

			public Coord (short X, short Y)
			{
				this.X = X;
				this.Y = Y;
			}
			public override string ToString () => $"({X},{Y})";
		};

		[StructLayout (LayoutKind.Explicit, CharSet = CharSet.Unicode)]
		public struct CharUnion {
			[FieldOffset (0)] public char UnicodeChar;
			[FieldOffset (0)] public byte AsciiChar;
		}

		[StructLayout (LayoutKind.Explicit, CharSet = CharSet.Unicode)]
		public struct CharInfo {
			[FieldOffset (0)] public CharUnion Char;
			[FieldOffset (2)] public ushort Attributes;
		}

		[StructLayout (LayoutKind.Sequential)]
		public struct SmallRect {
			public short Left;
			public short Top;
			public short Right;
			public short Bottom;

			public static void MakeEmpty (ref SmallRect rect)
			{
				rect.Left = -1;
			}

			public static void Update (ref SmallRect rect, short col, short row)
			{
				if (rect.Left == -1) {
					//System.Diagnostics.Debugger.Log (0, "debug", $"damager From Empty {col},{row}\n");
					rect.Left = rect.Right = col;
					rect.Bottom = rect.Top = row;
					return;
				}
				if (col >= rect.Left && col <= rect.Right && row >= rect.Top && row <= rect.Bottom)
					return;
				if (col < rect.Left)
					rect.Left = col;
				if (col > rect.Right)
					rect.Right = col;
				if (row < rect.Top)
					rect.Top = row;
				if (row > rect.Bottom)
					rect.Bottom = row;
				//System.Diagnostics.Debugger.Log (0, "debug", $"Expanding {rect.ToString ()}\n");
			}

			public override string ToString ()
			{
				return $"Left={Left},Top={Top},Right={Right},Bottom={Bottom}";
			}
		}

		[DllImport ("kernel32.dll", SetLastError = true)]
		static extern IntPtr GetStdHandle (int nStdHandle);

		[DllImport ("kernel32.dll", SetLastError = true)]
		static extern bool CloseHandle (IntPtr handle);

		[DllImport ("kernel32.dll", EntryPoint = "ReadConsoleInputW", CharSet = CharSet.Unicode)]
		public static extern bool ReadConsoleInput (
			IntPtr hConsoleInput,
			[Out] InputRecord [] lpBuffer,
			uint nLength,
			out uint lpNumberOfEventsRead);

		[DllImport ("kernel32.dll", SetLastError = true, CharSet = CharSet.Unicode)]
		static extern bool ReadConsoleOutput (
			IntPtr hConsoleOutput,
			[Out] CharInfo [] lpBuffer,
			Coord dwBufferSize,
			Coord dwBufferCoord,
			ref SmallRect lpReadRegion
		);

		[DllImport ("kernel32.dll", EntryPoint = "WriteConsoleOutput", SetLastError = true, CharSet = CharSet.Unicode)]
		static extern bool WriteConsoleOutput (
			IntPtr hConsoleOutput,
			CharInfo [] lpBuffer,
			Coord dwBufferSize,
			Coord dwBufferCoord,
			ref SmallRect lpWriteRegion
		);

		[DllImport ("kernel32.dll")]
		static extern bool SetConsoleCursorPosition (IntPtr hConsoleOutput, Coord dwCursorPosition);

		[DllImport ("kernel32.dll")]
		static extern bool GetConsoleMode (IntPtr hConsoleHandle, out uint lpMode);


		[DllImport ("kernel32.dll")]
		static extern bool SetConsoleMode (IntPtr hConsoleHandle, uint dwMode);

		[DllImport ("kernel32.dll", SetLastError = true)]
		static extern IntPtr CreateConsoleScreenBuffer (
			DesiredAccess dwDesiredAccess,
			ShareMode dwShareMode,
			IntPtr secutiryAttributes,
			UInt32 flags,
			IntPtr screenBufferData
		);

		internal static IntPtr INVALID_HANDLE_VALUE = new IntPtr (-1);


		[DllImport ("kernel32.dll", SetLastError = true)]
		static extern bool SetConsoleActiveScreenBuffer (IntPtr Handle);

		[DllImport ("kernel32.dll", SetLastError = true)]
		static extern bool GetNumberOfConsoleInputEvents (IntPtr handle, out uint lpcNumberOfEvents);
		public uint InputEventCount {
			get {
				uint v;
				GetNumberOfConsoleInputEvents (InputHandle, out v);
				return v;
			}
		}

<<<<<<< HEAD
#if false // See: https://github.com/migueldeicaza/gui.cs/issues/357
		[StructLayout (LayoutKind.Sequential)]
		public struct SMALL_RECT {
			public short Left;
			public short Top;
			public short Right;
			public short Bottom;

			public SMALL_RECT (short Left, short Top, short Right, short Bottom)
			{
				this.Left = Left;
				this.Top = Top;
				this.Right = Right;
				this.Bottom = Bottom;
			}
		}

		[StructLayout (LayoutKind.Sequential)]
		public struct CONSOLE_SCREEN_BUFFER_INFO {
			public int dwSize;
			public int dwCursorPosition;
			public short wAttributes;
			public SMALL_RECT srWindow;
			public int dwMaximumWindowSize;
		}

		[DllImport ("kernel32.dll", SetLastError = true)]
		static extern bool GetConsoleScreenBufferInfo (IntPtr hConsoleOutput, out CONSOLE_SCREEN_BUFFER_INFO ConsoleScreenBufferInfo);

		// Theoretically GetConsoleScreenBuffer height should give the console Windoww size
		// It does not work, however, and always returns the size the window was initially created at
		internal Size GetWindowSize ()
		{
			var consoleScreenBufferInfo = new CONSOLE_SCREEN_BUFFER_INFO ();
			//consoleScreenBufferInfo.dwSize = Marshal.SizeOf (typeof (CONSOLE_SCREEN_BUFFER_INFO));
			GetConsoleScreenBufferInfo (OutputHandle, out consoleScreenBufferInfo);
			return new Size (consoleScreenBufferInfo.srWindow.Right - consoleScreenBufferInfo.srWindow.Left,
				consoleScreenBufferInfo.srWindow.Bottom - consoleScreenBufferInfo.srWindow.Top);
		}
#endif
=======
		[StructLayout (LayoutKind.Sequential, CharSet = CharSet.Unicode)]
		public struct CONSOLE_FONT_INFO_EX {
			public int cbSize;
			public int FontIndex;
			public short FontWidth;
			public short FontHeight;
			public int FontFamily;
			public int FontWeight;
			[MarshalAs (UnmanagedType.ByValTStr, SizeConst = 32)]
			public string FaceName;
		}

		[DllImport ("kernel32.dll", CharSet = CharSet.Unicode, SetLastError = true)]
		extern static bool GetCurrentConsoleFontEx (
			IntPtr hConsoleOutput, 
			bool bMaximumWindow, 
			[In,Out] ref CONSOLE_FONT_INFO_EX lpConsoleCurrentFont);
>>>>>>> da505a7c
	}

	internal class WindowsDriver : ConsoleDriver, IMainLoopDriver {
		static bool sync = false;
		ManualResetEventSlim eventReady = new ManualResetEventSlim (false);
		ManualResetEventSlim waitForProbe = new ManualResetEventSlim (false);
		MainLoop mainLoop;
		WindowsConsole.CharInfo [] OutputBuffer;
		int cols, rows;
		WindowsConsole winConsole;
		WindowsConsole.SmallRect damageRegion;

		public override int Cols => cols;
		public override int Rows => rows;

		public WindowsDriver ()
		{
			winConsole = new WindowsConsole ();

			SetupColorsAndBorders ();

			cols = Console.WindowWidth;
			rows = Console.WindowHeight;
			WindowsConsole.SmallRect.MakeEmpty (ref damageRegion);

			ResizeScreen ();
			UpdateOffScreen ();

			Task.Run ((Action)WindowsInputHandler);
		}

		private void SetupColorsAndBorders ()
		{
			Colors.TopLevel = new ColorScheme ();
			Colors.Base = new ColorScheme ();
			Colors.Dialog = new ColorScheme ();
			Colors.Menu = new ColorScheme ();
			Colors.Error = new ColorScheme ();

			Colors.TopLevel.Normal = MakeColor (ConsoleColor.Green, ConsoleColor.Black);
			Colors.TopLevel.Focus = MakeColor (ConsoleColor.White, ConsoleColor.DarkCyan);
			Colors.TopLevel.HotNormal = MakeColor (ConsoleColor.DarkYellow, ConsoleColor.Black);
			Colors.TopLevel.HotFocus = MakeColor (ConsoleColor.DarkBlue, ConsoleColor.DarkCyan);

			Colors.Base.Normal = MakeColor (ConsoleColor.White, ConsoleColor.DarkBlue);
			Colors.Base.Focus = MakeColor (ConsoleColor.Black, ConsoleColor.Gray);
			Colors.Base.HotNormal = MakeColor (ConsoleColor.DarkCyan, ConsoleColor.DarkBlue);
			Colors.Base.HotFocus = MakeColor (ConsoleColor.Blue, ConsoleColor.Gray);

			Colors.Menu.Normal = MakeColor (ConsoleColor.White, ConsoleColor.DarkGray);
			Colors.Menu.Focus = MakeColor (ConsoleColor.White, ConsoleColor.Black);
			Colors.Menu.HotNormal = MakeColor (ConsoleColor.Yellow, ConsoleColor.DarkGray);
			Colors.Menu.HotFocus = MakeColor (ConsoleColor.Yellow, ConsoleColor.Black);
			Colors.Menu.Disabled = MakeColor (ConsoleColor.Gray, ConsoleColor.DarkGray);

			Colors.Dialog.Normal = MakeColor (ConsoleColor.Black, ConsoleColor.Gray);
			Colors.Dialog.Focus = MakeColor (ConsoleColor.Black, ConsoleColor.DarkGray);
			Colors.Dialog.HotNormal = MakeColor (ConsoleColor.DarkBlue, ConsoleColor.Gray);
			Colors.Dialog.HotFocus = MakeColor (ConsoleColor.DarkBlue, ConsoleColor.DarkGray);

			Colors.Error.Normal = MakeColor (ConsoleColor.DarkRed, ConsoleColor.White);
			Colors.Error.Focus = MakeColor (ConsoleColor.White, ConsoleColor.DarkRed);
			Colors.Error.HotNormal = MakeColor (ConsoleColor.Black, ConsoleColor.White);
			Colors.Error.HotFocus = MakeColor (ConsoleColor.Black, ConsoleColor.DarkRed);

			HLine = '\u2500';
			VLine = '\u2502';
			Stipple = '\u2591';
			Diamond = '\u25ca';
			ULCorner = '\u250C';
			LLCorner = '\u2514';
			URCorner = '\u2510';
			LRCorner = '\u2518';
			LeftTee = '\u251c';
			RightTee = '\u2524';
			TopTee = '\u252c';
			BottomTee = '\u2534';
			Checked = '\u221a';
			UnChecked = ' ';
			Selected = '\u25cf';
			UnSelected = '\u25cc';
			RightArrow = '\u25ba';
			LeftArrow = '\u25c4';
			UpArrow = '\u25b2';
			DownArrow = '\u25bc';
			LeftDefaultIndicator = '\u25e6';
			RightDefaultIndicator = '\u25e6';
			LeftBracket = '[';
			RightBracket = ']';
			OnMeterSegment = '\u258c';
			OffMeterSegement = ' ';
		}

		[StructLayout (LayoutKind.Sequential)]
		public struct ConsoleKeyInfoEx {
			public ConsoleKeyInfo consoleKeyInfo;
			public bool CapsLock;
			public bool NumLock;

			public ConsoleKeyInfoEx (ConsoleKeyInfo consoleKeyInfo, bool capslock, bool numlock)
			{
				this.consoleKeyInfo = consoleKeyInfo;
				CapsLock = capslock;
				NumLock = numlock;
			}
		}

		// The records that we keep fetching
		WindowsConsole.InputRecord [] result, records = new WindowsConsole.InputRecord [1];

		void WindowsInputHandler ()
		{
			while (true) {
				waitForProbe.Wait ();
				waitForProbe.Reset ();

				uint numberEventsRead = 0;

				WindowsConsole.ReadConsoleInput (winConsole.InputHandle, records, 1, out numberEventsRead);
				if (numberEventsRead == 0)
					result = null;
				else
					result = records;

				eventReady.Set ();
			}
		}

		void IMainLoopDriver.Setup (MainLoop mainLoop)
		{
			this.mainLoop = mainLoop;
		}

		void IMainLoopDriver.Wakeup ()
		{
			tokenSource.Cancel ();
			//eventReady.Reset ();
			//eventReady.Set ();
		}

		bool IMainLoopDriver.EventsPending (bool wait)
		{
			int waitTimeout = 0;

			if (CkeckTimeout (wait, ref waitTimeout))
				return true;

			result = null;
			waitForProbe.Set ();

			try {
				while (result == null) {
					if (!tokenSource.IsCancellationRequested)
						eventReady.Wait (0, tokenSource.Token);
					if (result != null) {
						break;
					}
					if (mainLoop.idleHandlers.Count > 0 || CkeckTimeout (wait, ref waitTimeout)) {
						return true;
					}
				}
			} catch (OperationCanceledException) {
				return true;
			} finally {
				eventReady.Reset ();
			}

			if (!tokenSource.IsCancellationRequested)
				return result != null;

			tokenSource.Dispose ();
			tokenSource = new CancellationTokenSource ();
			return true;
		}

		bool CkeckTimeout (bool wait, ref int waitTimeout)
		{
			long now = DateTime.UtcNow.Ticks;

			if (mainLoop.timeouts.Count > 0) {
				waitTimeout = (int)((mainLoop.timeouts.Keys [0] - now) / TimeSpan.TicksPerMillisecond);
				if (waitTimeout < 0)
					return true;
			} else {
				waitTimeout = -1;
			}

			if (!wait)
				waitTimeout = 0;

			return false;
		}

		Action<KeyEvent> keyHandler;
		Action<KeyEvent> keyDownHandler;
		Action<KeyEvent> keyUpHandler;
		Action<MouseEvent> mouseHandler;

		public override void PrepareToRun (MainLoop mainLoop, Action<KeyEvent> keyHandler, Action<KeyEvent> keyDownHandler, Action<KeyEvent> keyUpHandler, Action<MouseEvent> mouseHandler)
		{
			this.keyHandler = keyHandler;
			this.keyDownHandler = keyDownHandler;
			this.keyUpHandler = keyUpHandler;
			this.mouseHandler = mouseHandler;
		}

		void IMainLoopDriver.MainIteration ()
		{
			if (result == null)
				return;

			var inputEvent = result [0];
			switch (inputEvent.EventType) {
			case WindowsConsole.EventType.Key:
				var map = MapKey (ToConsoleKeyInfoEx (inputEvent.KeyEvent));
				if (map == (Key)0xffffffff) {
					KeyEvent key = new KeyEvent ();

					// Shift = VK_SHIFT = 0x10
					// Ctrl = VK_CONTROL = 0x11
					// Alt = VK_MENU = 0x12

					if (inputEvent.KeyEvent.dwControlKeyState.HasFlag (WindowsConsole.ControlKeyState.CapslockOn)) {
						inputEvent.KeyEvent.dwControlKeyState &= ~WindowsConsole.ControlKeyState.CapslockOn;
					}

					if (inputEvent.KeyEvent.dwControlKeyState.HasFlag (WindowsConsole.ControlKeyState.ScrolllockOn)) {
						inputEvent.KeyEvent.dwControlKeyState &= ~WindowsConsole.ControlKeyState.ScrolllockOn;
					}

					if (inputEvent.KeyEvent.dwControlKeyState.HasFlag (WindowsConsole.ControlKeyState.NumlockOn)) {
						inputEvent.KeyEvent.dwControlKeyState &= ~WindowsConsole.ControlKeyState.NumlockOn;
					}

					switch (inputEvent.KeyEvent.dwControlKeyState) {
					case WindowsConsole.ControlKeyState.RightAltPressed:
					case WindowsConsole.ControlKeyState.RightAltPressed |
						WindowsConsole.ControlKeyState.LeftControlPressed |
						WindowsConsole.ControlKeyState.EnhancedKey:
					case WindowsConsole.ControlKeyState.EnhancedKey:
						key = new KeyEvent (Key.CtrlMask | Key.AltMask, keyModifiers);
						break;
					case WindowsConsole.ControlKeyState.LeftAltPressed:
						key = new KeyEvent (Key.AltMask, keyModifiers);
						break;
					case WindowsConsole.ControlKeyState.RightControlPressed:
					case WindowsConsole.ControlKeyState.LeftControlPressed:
						key = new KeyEvent (Key.CtrlMask, keyModifiers);
						break;
					case WindowsConsole.ControlKeyState.ShiftPressed:
						key = new KeyEvent (Key.ShiftMask, keyModifiers);
						break;
					case WindowsConsole.ControlKeyState.NumlockOn:
						break;
					case WindowsConsole.ControlKeyState.ScrolllockOn:
						break;
					case WindowsConsole.ControlKeyState.CapslockOn:
						break;
					default:
						switch (inputEvent.KeyEvent.wVirtualKeyCode) {
						case 0x10:
							key = new KeyEvent (Key.ShiftMask, keyModifiers);
							break;
						case 0x11:
							key = new KeyEvent (Key.CtrlMask, keyModifiers);
							break;
						case 0x12:
							key = new KeyEvent (Key.AltMask, keyModifiers);
							break;
						default:
							key = new KeyEvent (Key.Unknown, keyModifiers);
							break;
						}
						break;
					}

					if (inputEvent.KeyEvent.bKeyDown)
						keyDownHandler (key);
					else
						keyUpHandler (key);
				} else {
					if (inputEvent.KeyEvent.bKeyDown) {
						// Key Down - Fire KeyDown Event and KeyStroke (ProcessKey) Event
						keyDownHandler (new KeyEvent (map, keyModifiers));
						keyHandler (new KeyEvent (map, keyModifiers));
					} else {
						keyUpHandler (new KeyEvent (map, keyModifiers));
					}
				}
				if (!inputEvent.KeyEvent.bKeyDown) {
					keyModifiers = null;
				}
				break;

			case WindowsConsole.EventType.Mouse:
				mouseHandler (ToDriverMouse (inputEvent.MouseEvent));
				if (IsButtonReleased)
					mouseHandler (ToDriverMouse (inputEvent.MouseEvent));
				break;

			case WindowsConsole.EventType.WindowBufferSize:
				cols = inputEvent.WindowBufferSizeEvent.size.X;
				rows = inputEvent.WindowBufferSizeEvent.size.Y;
				ResizeScreen ();
				UpdateOffScreen ();
				TerminalResized?.Invoke ();
				break;

			case WindowsConsole.EventType.Focus:
				break;

			default:
				break;
			}
			result = null;
		}

		WindowsConsole.ButtonState? LastMouseButtonPressed = null;
		bool IsButtonPressed = false;
		bool IsButtonReleased = false;
		bool IsButtonDoubleClicked = false;
		Point point;

		MouseEvent ToDriverMouse (WindowsConsole.MouseEventRecord mouseEvent)
		{
			MouseFlags mouseFlag = MouseFlags.AllEvents;

			if (IsButtonDoubleClicked) {
				Application.MainLoop.AddIdle (() => {
					ProcessButtonDoubleClickedAsync ().ConfigureAwait (false);
					return false;
				});
			}

			// The ButtonState member of the MouseEvent structure has bit corresponding to each mouse button.
			// This will tell when a mouse button is pressed. When the button is released this event will
			// be fired with it's bit set to 0. So when the button is up ButtonState will be 0.
			// To map to the correct driver events we save the last pressed mouse button so we can
			// map to the correct clicked event.
			if ((LastMouseButtonPressed != null || IsButtonReleased) && mouseEvent.ButtonState != 0) {
				LastMouseButtonPressed = null;
				IsButtonPressed = false;
				IsButtonReleased = false;
			}

			if ((mouseEvent.ButtonState != 0 && mouseEvent.EventFlags == 0 && LastMouseButtonPressed == null && !IsButtonDoubleClicked) ||
				(mouseEvent.EventFlags == WindowsConsole.EventFlags.MouseMoved &&
				mouseEvent.ButtonState != 0 && !IsButtonReleased && !IsButtonDoubleClicked)) {
				switch (mouseEvent.ButtonState) {
				case WindowsConsole.ButtonState.Button1Pressed:
					mouseFlag = MouseFlags.Button1Pressed;
					break;

				case WindowsConsole.ButtonState.Button2Pressed:
					mouseFlag = MouseFlags.Button2Pressed;
					break;

				case WindowsConsole.ButtonState.RightmostButtonPressed:
					mouseFlag = MouseFlags.Button3Pressed;
					break;
				}

				if (mouseEvent.EventFlags == WindowsConsole.EventFlags.MouseMoved) {
					mouseFlag |= MouseFlags.ReportMousePosition;
					point = new Point ();
					IsButtonReleased = false;
				} else {
					point = new Point () {
						X = mouseEvent.MousePosition.X,
						Y = mouseEvent.MousePosition.Y
					};
				}
				LastMouseButtonPressed = mouseEvent.ButtonState;
				IsButtonPressed = true;

				if ((mouseFlag & MouseFlags.ReportMousePosition) == 0) {
					Application.MainLoop.AddIdle (() => {
						ProcessContinuousButtonPressedAsync (mouseEvent, mouseFlag).ConfigureAwait (false);
						return false;
					});
				}

			} else if ((mouseEvent.EventFlags == 0 || mouseEvent.EventFlags == WindowsConsole.EventFlags.MouseMoved) &&
				LastMouseButtonPressed != null && !IsButtonReleased && !IsButtonDoubleClicked) {
				switch (LastMouseButtonPressed) {
				case WindowsConsole.ButtonState.Button1Pressed:
					mouseFlag = MouseFlags.Button1Released;
					break;

				case WindowsConsole.ButtonState.Button2Pressed:
					mouseFlag = MouseFlags.Button2Released;
					break;

				case WindowsConsole.ButtonState.RightmostButtonPressed:
					mouseFlag = MouseFlags.Button3Released;
					break;
				}
				IsButtonPressed = false;
				IsButtonReleased = true;
			} else if ((mouseEvent.EventFlags == 0 || mouseEvent.EventFlags == WindowsConsole.EventFlags.MouseMoved) &&
				  IsButtonReleased) {
				var p = new Point () {
					X = mouseEvent.MousePosition.X,
					Y = mouseEvent.MousePosition.Y
				};
				//if (p == point) {
					switch (LastMouseButtonPressed) {
					case WindowsConsole.ButtonState.Button1Pressed:
						mouseFlag = MouseFlags.Button1Clicked;
						break;

					case WindowsConsole.ButtonState.Button2Pressed:
						mouseFlag = MouseFlags.Button2Clicked;
						break;

					case WindowsConsole.ButtonState.RightmostButtonPressed:
						mouseFlag = MouseFlags.Button3Clicked;
						break;
					}
					point = new Point () {
						X = mouseEvent.MousePosition.X,
						Y = mouseEvent.MousePosition.Y
					};
				//} else {
				//	mouseFlag = 0;
				//}
				LastMouseButtonPressed = null;
				IsButtonReleased = false;
			} else if (mouseEvent.EventFlags.HasFlag (WindowsConsole.EventFlags.DoubleClick)) {
				switch (mouseEvent.ButtonState) {
				case WindowsConsole.ButtonState.Button1Pressed:
					mouseFlag = MouseFlags.Button1DoubleClicked;
					break;

				case WindowsConsole.ButtonState.Button2Pressed:
					mouseFlag = MouseFlags.Button2DoubleClicked;
					break;

				case WindowsConsole.ButtonState.RightmostButtonPressed:
					mouseFlag = MouseFlags.Button3DoubleClicked;
					break;
				}
				IsButtonDoubleClicked = true;
			} else if (mouseEvent.EventFlags == 0 && mouseEvent.ButtonState != 0 && IsButtonDoubleClicked) {
				switch (mouseEvent.ButtonState) {
				case WindowsConsole.ButtonState.Button1Pressed:
					mouseFlag = MouseFlags.Button1TripleClicked;
					break;

				case WindowsConsole.ButtonState.Button2Pressed:
					mouseFlag = MouseFlags.Button2TripleClicked;
					break;

				case WindowsConsole.ButtonState.RightmostButtonPressed:
					mouseFlag = MouseFlags.Button3TripleClicked;
					break;
				}
				IsButtonDoubleClicked = false;
			} else if (mouseEvent.EventFlags == WindowsConsole.EventFlags.MouseWheeled) {
				switch (mouseEvent.ButtonState) {
				case WindowsConsole.ButtonState.WheeledUp:
					mouseFlag = MouseFlags.WheeledUp;
					break;

				case WindowsConsole.ButtonState.WheeledDown:
					mouseFlag = MouseFlags.WheeledDown;
					break;
				}

			} else if (mouseEvent.EventFlags == WindowsConsole.EventFlags.MouseMoved) {
				if (mouseEvent.MousePosition.X != point.X || mouseEvent.MousePosition.Y != point.Y) {
					mouseFlag = MouseFlags.ReportMousePosition;
					point = new Point ();
				} else {
					mouseFlag = 0;
				}
			} else if (mouseEvent.ButtonState == 0 && mouseEvent.EventFlags == 0) {
				mouseFlag = 0;
			}

			mouseFlag = SetControlKeyStates (mouseEvent, mouseFlag);

			return new MouseEvent () {
				X = mouseEvent.MousePosition.X,
				Y = mouseEvent.MousePosition.Y,
				Flags = mouseFlag
			};
		}

		async Task ProcessButtonDoubleClickedAsync ()
		{
			await Task.Delay (200);
			IsButtonDoubleClicked = false;
		}

		async Task ProcessContinuousButtonPressedAsync (WindowsConsole.MouseEventRecord mouseEvent, MouseFlags mouseFlag)
		{
			while (IsButtonPressed) {
				await Task.Delay (200);
				var me = new MouseEvent () {
					X = mouseEvent.MousePosition.X,
					Y = mouseEvent.MousePosition.Y,
					Flags = mouseFlag
				};

				var view = Application.wantContinuousButtonPressedView;
				if (view == null) {
					break;
				}
				if (IsButtonPressed && (mouseFlag & MouseFlags.ReportMousePosition) == 0) {
					mouseHandler (me);
				}
			}
		}

		static MouseFlags SetControlKeyStates (WindowsConsole.MouseEventRecord mouseEvent, MouseFlags mouseFlag)
		{
			if (mouseEvent.ControlKeyState.HasFlag (WindowsConsole.ControlKeyState.RightControlPressed) ||
				mouseEvent.ControlKeyState.HasFlag (WindowsConsole.ControlKeyState.LeftControlPressed))
				mouseFlag |= MouseFlags.ButtonCtrl;

			if (mouseEvent.ControlKeyState.HasFlag (WindowsConsole.ControlKeyState.ShiftPressed))
				mouseFlag |= MouseFlags.ButtonShift;

			if (mouseEvent.ControlKeyState.HasFlag (WindowsConsole.ControlKeyState.RightAltPressed) ||
				 mouseEvent.ControlKeyState.HasFlag (WindowsConsole.ControlKeyState.LeftAltPressed))
				mouseFlag |= MouseFlags.ButtonAlt;
			return mouseFlag;
		}

		KeyModifiers keyModifiers;

		public ConsoleKeyInfoEx ToConsoleKeyInfoEx (WindowsConsole.KeyEventRecord keyEvent)
		{
			var state = keyEvent.dwControlKeyState;

			bool shift = (state & WindowsConsole.ControlKeyState.ShiftPressed) != 0;
			bool alt = (state & (WindowsConsole.ControlKeyState.LeftAltPressed | WindowsConsole.ControlKeyState.RightAltPressed)) != 0;
			bool control = (state & (WindowsConsole.ControlKeyState.LeftControlPressed | WindowsConsole.ControlKeyState.RightControlPressed)) != 0;
			bool capslock = (state & (WindowsConsole.ControlKeyState.CapslockOn)) != 0;
			bool numlock = (state & (WindowsConsole.ControlKeyState.NumlockOn)) != 0;
			bool scrolllock = (state & (WindowsConsole.ControlKeyState.ScrolllockOn)) != 0;

			if (keyModifiers == null)
				keyModifiers = new KeyModifiers ();
			if (shift)
				keyModifiers.Shift = shift;
			if (alt)
				keyModifiers.Alt = alt;
			if (control)
				keyModifiers.Ctrl = control;
			if (capslock)
				keyModifiers.Capslock = capslock;
			if (numlock)
				keyModifiers.Numlock = numlock;
			if (scrolllock)
				keyModifiers.Scrolllock = scrolllock;

			var ConsoleKeyInfo = new ConsoleKeyInfo (keyEvent.UnicodeChar, (ConsoleKey)keyEvent.wVirtualKeyCode, shift, alt, control);
			return new ConsoleKeyInfoEx (ConsoleKeyInfo, capslock, numlock);
		}

		public Key MapKey (ConsoleKeyInfoEx keyInfoEx)
		{
			var keyInfo = keyInfoEx.consoleKeyInfo;
			switch (keyInfo.Key) {
			case ConsoleKey.Escape:
				return MapKeyModifiers (keyInfo, Key.Esc);
			case ConsoleKey.Tab:
				return keyInfo.Modifiers == ConsoleModifiers.Shift ? Key.BackTab : Key.Tab;
			case ConsoleKey.Home:
				return MapKeyModifiers (keyInfo, Key.Home);
			case ConsoleKey.End:
				return MapKeyModifiers (keyInfo, Key.End);
			case ConsoleKey.LeftArrow:
				return MapKeyModifiers (keyInfo, Key.CursorLeft);
			case ConsoleKey.RightArrow:
				return MapKeyModifiers (keyInfo, Key.CursorRight);
			case ConsoleKey.UpArrow:
				return MapKeyModifiers (keyInfo, Key.CursorUp);
			case ConsoleKey.DownArrow:
				return MapKeyModifiers (keyInfo, Key.CursorDown);
			case ConsoleKey.PageUp:
				return MapKeyModifiers (keyInfo, Key.PageUp);
			case ConsoleKey.PageDown:
				return MapKeyModifiers (keyInfo, Key.PageDown);
			case ConsoleKey.Enter:
				return MapKeyModifiers (keyInfo, Key.Enter);
			case ConsoleKey.Spacebar:
				return MapKeyModifiers (keyInfo, Key.Space);
			case ConsoleKey.Backspace:
				return MapKeyModifiers (keyInfo, Key.Backspace);
			case ConsoleKey.Delete:
				return MapKeyModifiers (keyInfo, Key.DeleteChar);
			case ConsoleKey.Insert:
				return MapKeyModifiers (keyInfo, Key.InsertChar);

			case ConsoleKey.NumPad0:
				return keyInfoEx.NumLock ? (Key)(uint)'0' : Key.InsertChar;
			case ConsoleKey.NumPad1:
				return keyInfoEx.NumLock ? (Key)(uint)'1' : Key.End;
			case ConsoleKey.NumPad2:
				return keyInfoEx.NumLock ? (Key)(uint)'2' : Key.CursorDown;
			case ConsoleKey.NumPad3:
				return keyInfoEx.NumLock ? (Key)(uint)'3' : Key.PageDown;
			case ConsoleKey.NumPad4:
				return keyInfoEx.NumLock ? (Key)(uint)'4' : Key.CursorLeft;
			case ConsoleKey.NumPad5:
				return keyInfoEx.NumLock ? (Key)(uint)'5' : (Key)((uint)keyInfo.KeyChar);
			case ConsoleKey.NumPad6:
				return keyInfoEx.NumLock ? (Key)(uint)'6' : Key.CursorRight;
			case ConsoleKey.NumPad7:
				return keyInfoEx.NumLock ? (Key)(uint)'7' : Key.Home;
			case ConsoleKey.NumPad8:
				return keyInfoEx.NumLock ? (Key)(uint)'8' : Key.CursorUp;
			case ConsoleKey.NumPad9:
				return keyInfoEx.NumLock ? (Key)(uint)'9' : Key.PageUp;

			case ConsoleKey.Oem1:
			case ConsoleKey.Oem2:
			case ConsoleKey.Oem3:
			case ConsoleKey.Oem4:
			case ConsoleKey.Oem5:
			case ConsoleKey.Oem6:
			case ConsoleKey.Oem7:
			case ConsoleKey.Oem8:
			case ConsoleKey.Oem102:
			case ConsoleKey.OemPeriod:
			case ConsoleKey.OemComma:
			case ConsoleKey.OemPlus:
			case ConsoleKey.OemMinus:
				if (keyInfo.KeyChar == 0)
					return Key.Unknown;

				return (Key)((uint)keyInfo.KeyChar);
			}

			var key = keyInfo.Key;
			//var alphaBase = ((keyInfo.Modifiers == ConsoleModifiers.Shift) ^ (keyInfoEx.CapsLock)) ? 'A' : 'a';

			if (key >= ConsoleKey.A && key <= ConsoleKey.Z) {
				var delta = key - ConsoleKey.A;
				if (keyInfo.Modifiers == ConsoleModifiers.Control)
					return (Key)((uint)Key.ControlA + delta);
				if (keyInfo.Modifiers == ConsoleModifiers.Alt)
					return (Key)(((uint)Key.AltMask) | ((uint)'A' + delta));
				if ((keyInfo.Modifiers & (ConsoleModifiers.Alt | ConsoleModifiers.Control)) != 0) {
					if (keyInfo.KeyChar == 0)
						return (Key)(((uint)Key.AltMask) + ((uint)Key.ControlA + delta));
					else
						return (Key)((uint)keyInfo.KeyChar);
				}
				//return (Key)((uint)alphaBase + delta);
				return (Key)((uint)keyInfo.KeyChar);
			}
			if (key >= ConsoleKey.D0 && key <= ConsoleKey.D9) {
				var delta = key - ConsoleKey.D0;
				if (keyInfo.Modifiers == ConsoleModifiers.Alt)
					return (Key)(((uint)Key.AltMask) | ((uint)'0' + delta));

				return (Key)((uint)keyInfo.KeyChar);
			}
			if (key >= ConsoleKey.F1 && key <= ConsoleKey.F12) {
				var delta = key - ConsoleKey.F1;

				return (Key)((int)Key.F1 + delta);
			}

			return (Key)(0xffffffff);
		}

		private Key MapKeyModifiers (ConsoleKeyInfo keyInfo, Key key)
		{
			Key keyMod = new Key ();
			if (keyInfo.Modifiers.HasFlag (ConsoleModifiers.Shift))
				keyMod = Key.ShiftMask;
			if (keyInfo.Modifiers.HasFlag (ConsoleModifiers.Control))
				keyMod |= Key.CtrlMask;
			if (keyInfo.Modifiers.HasFlag (ConsoleModifiers.Alt))
				keyMod |= Key.AltMask;

			return keyMod != Key.ControlSpace ? keyMod | key : key;
		}

		public override void Init (Action terminalResized)
		{
			TerminalResized = terminalResized;
			SetupColorsAndBorders ();
		}

		void ResizeScreen ()
		{
			OutputBuffer = new WindowsConsole.CharInfo [Rows * Cols];
			Clip = new Rect (0, 0, Cols, Rows);
			damageRegion = new WindowsConsole.SmallRect () {
				Top = 0,
				Left = 0,
				Bottom = (short)Rows,
				Right = (short)Cols
			};
		}

		void UpdateOffScreen ()
		{
			for (int row = 0; row < rows; row++)
				for (int col = 0; col < cols; col++) {
					int position = row * cols + col;
					OutputBuffer [position].Attributes = (ushort)Colors.TopLevel.Normal;
					OutputBuffer [position].Char.UnicodeChar = ' ';
				}
		}

		int ccol, crow;
		public override void Move (int col, int row)
		{
			ccol = col;
			crow = row;
		}

		public override void AddRune (Rune rune)
		{
			var position = crow * Cols + ccol;

			if (Clip.Contains (ccol, crow)) {
				OutputBuffer [position].Attributes = (ushort)currentAttribute;
				OutputBuffer [position].Char.UnicodeChar = (char)rune;
				WindowsConsole.SmallRect.Update (ref damageRegion, (short)ccol, (short)crow);
			}

			ccol++;
			var runeWidth = Rune.ColumnWidth (rune);
			if (runeWidth > 1) {
				for (int i = 1; i < runeWidth; i++) {
					AddStr (" ");
				}
			}
			//if (ccol == Cols) {
			//	ccol = 0;
			//	if (crow + 1 < Rows)
			//		crow++;
			//}
			if (sync)
				UpdateScreen ();
		}

		public override void AddStr (ustring str)
		{
			foreach (var rune in str)
				AddRune (rune);
		}

		int currentAttribute;
		CancellationTokenSource tokenSource = new CancellationTokenSource ();

		public override void SetAttribute (Attribute c)
		{
			currentAttribute = c.value;
		}

		Attribute MakeColor (ConsoleColor f, ConsoleColor b)
		{
			// Encode the colors into the int value.
			return new Attribute () {
				value = ((int)f | (int)b << 4),
				foreground = (Color)f,
				background = (Color)b
			};
		}

		public override Attribute MakeAttribute (Color fore, Color back)
		{
			return MakeColor ((ConsoleColor)fore, (ConsoleColor)back);
		}

		public override void Refresh ()
		{
			UpdateScreen ();
#if false
			var bufferCoords = new WindowsConsole.Coord (){
				X = (short)Clip.Width,
				Y = (short)Clip.Height
			};

			var window = new WindowsConsole.SmallRect (){
				Top = 0,
				Left = 0,
				Right = (short)Clip.Right,
				Bottom = (short)Clip.Bottom
			};

			UpdateCursor();
			winConsole.WriteToConsole (OutputBuffer, bufferCoords, window);
#endif
		}

		public override void UpdateScreen ()
		{
			if (damageRegion.Left == -1)
				return;

			var bufferCoords = new WindowsConsole.Coord () {
				X = (short)Clip.Width,
				Y = (short)Clip.Height
			};

			var window = new WindowsConsole.SmallRect () {
				Top = 0,
				Left = 0,
				Right = (short)Clip.Right,
				Bottom = (short)Clip.Bottom
			};

			UpdateCursor ();
			winConsole.WriteToConsole (OutputBuffer, bufferCoords, damageRegion);
			//			System.Diagnostics.Debugger.Log(0, "debug", $"Region={damageRegion.Right - damageRegion.Left},{damageRegion.Bottom - damageRegion.Top}\n");
			WindowsConsole.SmallRect.MakeEmpty (ref damageRegion);
		}

		public override void UpdateCursor ()
		{
			var position = new WindowsConsole.Coord () {
				X = (short)ccol,
				Y = (short)crow
			};
			winConsole.SetCursorPosition (position);
		}

		public override void End ()
		{
			winConsole.Cleanup ();
		}

		#region Unused
		public override void SetColors (ConsoleColor foreground, ConsoleColor background)
		{
		}

		public override void SetColors (short foregroundColorId, short backgroundColorId)
		{
		}

		public override void Suspend ()
		{
		}

		public override void StartReportingMouseMoves ()
		{
		}

		public override void StopReportingMouseMoves ()
		{
		}

		public override void UncookMouse ()
		{
		}

		public override void CookMouse ()
		{
		}
		public override ConsoleFont GetFont ()
		{
			return winConsole.GetFont ();

		}
		#endregion
	}

}<|MERGE_RESOLUTION|>--- conflicted
+++ resolved
@@ -442,7 +442,6 @@
 			}
 		}
 
-<<<<<<< HEAD
 #if false // See: https://github.com/migueldeicaza/gui.cs/issues/357
 		[StructLayout (LayoutKind.Sequential)]
 		public struct SMALL_RECT {
@@ -483,7 +482,7 @@
 				consoleScreenBufferInfo.srWindow.Bottom - consoleScreenBufferInfo.srWindow.Top);
 		}
 #endif
-=======
+
 		[StructLayout (LayoutKind.Sequential, CharSet = CharSet.Unicode)]
 		public struct CONSOLE_FONT_INFO_EX {
 			public int cbSize;
@@ -501,7 +500,6 @@
 			IntPtr hConsoleOutput, 
 			bool bMaximumWindow, 
 			[In,Out] ref CONSOLE_FONT_INFO_EX lpConsoleCurrentFont);
->>>>>>> da505a7c
 	}
 
 	internal class WindowsDriver : ConsoleDriver, IMainLoopDriver {
@@ -521,8 +519,6 @@
 		{
 			winConsole = new WindowsConsole ();
 
-			SetupColorsAndBorders ();
-
 			cols = Console.WindowWidth;
 			rows = Console.WindowHeight;
 			WindowsConsole.SmallRect.MakeEmpty (ref damageRegion);
@@ -531,68 +527,6 @@
 			UpdateOffScreen ();
 
 			Task.Run ((Action)WindowsInputHandler);
-		}
-
-		private void SetupColorsAndBorders ()
-		{
-			Colors.TopLevel = new ColorScheme ();
-			Colors.Base = new ColorScheme ();
-			Colors.Dialog = new ColorScheme ();
-			Colors.Menu = new ColorScheme ();
-			Colors.Error = new ColorScheme ();
-
-			Colors.TopLevel.Normal = MakeColor (ConsoleColor.Green, ConsoleColor.Black);
-			Colors.TopLevel.Focus = MakeColor (ConsoleColor.White, ConsoleColor.DarkCyan);
-			Colors.TopLevel.HotNormal = MakeColor (ConsoleColor.DarkYellow, ConsoleColor.Black);
-			Colors.TopLevel.HotFocus = MakeColor (ConsoleColor.DarkBlue, ConsoleColor.DarkCyan);
-
-			Colors.Base.Normal = MakeColor (ConsoleColor.White, ConsoleColor.DarkBlue);
-			Colors.Base.Focus = MakeColor (ConsoleColor.Black, ConsoleColor.Gray);
-			Colors.Base.HotNormal = MakeColor (ConsoleColor.DarkCyan, ConsoleColor.DarkBlue);
-			Colors.Base.HotFocus = MakeColor (ConsoleColor.Blue, ConsoleColor.Gray);
-
-			Colors.Menu.Normal = MakeColor (ConsoleColor.White, ConsoleColor.DarkGray);
-			Colors.Menu.Focus = MakeColor (ConsoleColor.White, ConsoleColor.Black);
-			Colors.Menu.HotNormal = MakeColor (ConsoleColor.Yellow, ConsoleColor.DarkGray);
-			Colors.Menu.HotFocus = MakeColor (ConsoleColor.Yellow, ConsoleColor.Black);
-			Colors.Menu.Disabled = MakeColor (ConsoleColor.Gray, ConsoleColor.DarkGray);
-
-			Colors.Dialog.Normal = MakeColor (ConsoleColor.Black, ConsoleColor.Gray);
-			Colors.Dialog.Focus = MakeColor (ConsoleColor.Black, ConsoleColor.DarkGray);
-			Colors.Dialog.HotNormal = MakeColor (ConsoleColor.DarkBlue, ConsoleColor.Gray);
-			Colors.Dialog.HotFocus = MakeColor (ConsoleColor.DarkBlue, ConsoleColor.DarkGray);
-
-			Colors.Error.Normal = MakeColor (ConsoleColor.DarkRed, ConsoleColor.White);
-			Colors.Error.Focus = MakeColor (ConsoleColor.White, ConsoleColor.DarkRed);
-			Colors.Error.HotNormal = MakeColor (ConsoleColor.Black, ConsoleColor.White);
-			Colors.Error.HotFocus = MakeColor (ConsoleColor.Black, ConsoleColor.DarkRed);
-
-			HLine = '\u2500';
-			VLine = '\u2502';
-			Stipple = '\u2591';
-			Diamond = '\u25ca';
-			ULCorner = '\u250C';
-			LLCorner = '\u2514';
-			URCorner = '\u2510';
-			LRCorner = '\u2518';
-			LeftTee = '\u251c';
-			RightTee = '\u2524';
-			TopTee = '\u252c';
-			BottomTee = '\u2534';
-			Checked = '\u221a';
-			UnChecked = ' ';
-			Selected = '\u25cf';
-			UnSelected = '\u25cc';
-			RightArrow = '\u25ba';
-			LeftArrow = '\u25c4';
-			UpArrow = '\u25b2';
-			DownArrow = '\u25bc';
-			LeftDefaultIndicator = '\u25e6';
-			RightDefaultIndicator = '\u25e6';
-			LeftBracket = '[';
-			RightBracket = ']';
-			OnMeterSegment = '\u258c';
-			OffMeterSegement = ' ';
 		}
 
 		[StructLayout (LayoutKind.Sequential)]
@@ -1189,7 +1123,6 @@
 		public override void Init (Action terminalResized)
 		{
 			TerminalResized = terminalResized;
-			SetupColorsAndBorders ();
 		}
 
 		void ResizeScreen ()
@@ -1261,16 +1194,6 @@
 			currentAttribute = c.value;
 		}
 
-		Attribute MakeColor (ConsoleColor f, ConsoleColor b)
-		{
-			// Encode the colors into the int value.
-			return new Attribute () {
-				value = ((int)f | (int)b << 4),
-				foreground = (Color)f,
-				background = (Color)b
-			};
-		}
-
 		public override Attribute MakeAttribute (Color fore, Color back)
 		{
 			return MakeColor ((ConsoleColor)fore, (ConsoleColor)back);
@@ -1367,6 +1290,11 @@
 			return winConsole.GetFont ();
 
 		}
+
+		public override Capabilites GetCapabilites ()
+		{
+			throw new NotImplementedException ();
+		}
 		#endregion
 	}
 
