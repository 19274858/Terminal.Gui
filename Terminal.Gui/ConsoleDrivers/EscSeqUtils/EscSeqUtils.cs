--- conflicted
+++ resolved
@@ -1,4 +1,4 @@
-﻿namespace Terminal.Gui;
+namespace Terminal.Gui;
 
 /// <summary>
 ///     Provides a platform-independent API for managing ANSI escape sequences.
@@ -1015,45 +1015,6 @@
         //}
     }
 
-<<<<<<< HEAD
-=======
-    // TODO: Move this out of here and into ConsoleDriver or somewhere else.
-    /// <summary>
-    ///     Get the terminal that holds the console driver.
-    /// </summary>
-    /// <param name="process">The process.</param>
-    /// <returns>If supported the executable console process, null otherwise.</returns>
-    public static Process GetParentProcess (Process process)
-    {
-        if (!RuntimeInformation.IsOSPlatform (OSPlatform.Windows))
-        {
-            return null;
-        }
-
-        string query = "SELECT ParentProcessId FROM Win32_Process WHERE ProcessId = " + process.Id;
-
-        using (var mos = new ManagementObjectSearcher (query))
-        {
-            foreach (ManagementObject mo in mos.Get ())
-            {
-                if (mo ["ParentProcessId"] is { })
-                {
-                    try
-                    {
-                        var id = Convert.ToInt32 (mo ["ParentProcessId"]);
-
-                        return Process.GetProcessById (id);
-                    }
-                    catch
-                    { }
-                }
-            }
-        }
-
-        return null;
-    }
-
->>>>>>> 34bef2c8
     /// <summary>
     ///     Ensures a console key is mapped to one that works correctly with ANSI escape sequences.
     /// </summary>
