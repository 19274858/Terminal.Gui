--- conflicted
+++ resolved
@@ -528,10 +528,6 @@
 
         toplevel.SetRelativeLayout (Driver.Screen.Size);
 
-<<<<<<< HEAD
-        // BUGBUG: This call is likely not needed.
-=======
->>>>>>> 7b3f5d21
         toplevel.LayoutSubviews ();
         toplevel.PositionToplevels ();
         toplevel.FocusFirst ();
