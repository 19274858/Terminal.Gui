namespace Terminal.Gui;

/// <summary>
///     Provides text formatting. Supports <see cref="View.HotKey"/>s, horizontal alignment, vertical alignment,
///     multiple lines, and word-based line wrap.
/// </summary>
public class TextFormatter
{
    private bool _autoSize;
    private Key _hotKey = new ();
    private int _hotKeyPos = -1;
    private List<string> _lines = new ();
    private bool _multiLine;
    private bool _preserveTrailingSpaces;
    private Size _size;
    private int _tabWidth = 4;
    private string _text;
    private TextAlignment _textAlignment;
    private TextDirection _textDirection;
    private VerticalTextAlignment _textVerticalAlignment;
    private bool _wordWrap = true;

    /// <summary>Controls the horizontal text-alignment property.</summary>
    /// <value>The text alignment.</value>
    public TextAlignment Alignment
    {
        get => _textAlignment;
        set => _textAlignment = EnableNeedsFormat (value);
    }

    /// <summary>Gets or sets whether the <see cref="Size"/> should be automatically changed to fit the <see cref="Text"/>.</summary>
    /// <remarks>
    ///     <para>Used by <see cref="View.AutoSize"/> to resize the view's <see cref="View.ContentSize"/> to fit <see cref="Size"/>.</para>
    ///     <para>
    ///         <see cref="TextAlignment.Justified"/> and
    ///         <see cref="VerticalTextAlignment.Justified"/> are ignored when <see cref="AutoSize"/> is <see langword="true"/>.
    ///     </para>
    /// </remarks>
    public bool AutoSize
    {
        get => _autoSize;
        set
        {
            _autoSize = EnableNeedsFormat (value);

            if (_autoSize)
            {
                Size = GetAutoSize ();
            }
        }
    }

    private Size GetAutoSize ()
    {
        if (string.IsNullOrEmpty(_text))
        {
            return Size.Empty;
        }

        int width = int.MaxValue;
        int height = int.MaxValue;
        string text = _text;
        List<string> lines;

        if (FindHotKey (_text, HotKeySpecifier, out _hotKeyPos, out Key newHotKey))
        {
            HotKey = newHotKey;
            text = RemoveHotKeySpecifier (Text, _hotKeyPos, HotKeySpecifier);
            text = ReplaceHotKeyWithTag (text, _hotKeyPos);
        }

        if (IsVerticalDirection (Direction))
        {
            int colsWidth = GetSumMaxCharWidth (text, 0, 1, TabWidth);

            lines = Format (
                            text,
                            height,
                            VerticalAlignment == VerticalTextAlignment.Justified,
                            width > colsWidth && WordWrap,
                            PreserveTrailingSpaces,
                            TabWidth,
                            Direction,
                            MultiLine
                           );
            colsWidth = GetMaxColsForWidth (lines, width, TabWidth);

            if (lines.Count > colsWidth)
            {
                lines.RemoveRange (colsWidth, lines.Count - colsWidth);
            }
            height = lines.Max (static line => line.GetColumns ());
            width = lines.Count;
        }
        else
        {
            lines = Format (
                            text,
                            width,
                            false, // Ignore justification because autosize means no justification
                            height > 1 && WordWrap,
                            PreserveTrailingSpaces,
                            TabWidth,
                            Direction,
                            MultiLine
                           );

            // Format always returns at least 1 line
            if (lines.Count == 1 && string.IsNullOrEmpty (lines [0]))
            {
                return Size.Empty;
            }

            width = lines.Max (static line => line.GetColumns ());
            height = lines.Count;
        }

        return new (width, height);
    }

    /// <summary>
    ///     Gets the cursor position of the <see cref="HotKey"/>. If the <see cref="HotKey"/> is defined, the cursor will
    ///     be positioned over it.
    /// </summary>
    public int CursorPosition { get; internal set; }

    /// <summary>Controls the text-direction property.</summary>
    /// <value>The text vertical alignment.</value>
    public TextDirection Direction
    {
        get => _textDirection;
        set
        {
            _textDirection = EnableNeedsFormat (value);

            if (AutoSize)
            {
                Size = GetAutoSize ();
            }
        }
    }

    /// <summary>
    ///     Determines if the viewport width will be used or only the text width will be used,
    ///     If <see langword="true"/> all the viewport area will be filled with whitespaces and the same background color
    ///     showing a perfect rectangle.
    /// </summary>
    public bool FillRemaining { get; set; }

    /// <summary>Gets or sets the hot key. Fires the <see cref="HotKeyChanged"/> event.</summary>
    public Key HotKey
    {
        get => _hotKey;
        internal set
        {
            if (_hotKey != value)
            {
                Key oldKey = _hotKey;
                _hotKey = value;
                HotKeyChanged?.Invoke (this, new KeyChangedEventArgs (oldKey, value));
            }
        }
    }

    /// <summary>The position in the text of the hot key. The hot key will be rendered using the hot color.</summary>
    public int HotKeyPos
    {
        get => _hotKeyPos;
        internal set => _hotKeyPos = value;
    }

    /// <summary>
    ///     The specifier character for the hot key (e.g. '_'). Set to '\xffff' to disable hot key support for this View
    ///     instance. The default is '\xffff'.
    /// </summary>
    public Rune HotKeySpecifier { get; set; } = (Rune)0xFFFF;

    /// <summary>Gets or sets a value indicating whether multi line is allowed.</summary>
    /// <remarks>Multi line is ignored if <see cref="WordWrap"/> is <see langword="true"/>.</remarks>
    public bool MultiLine
    {
        get => _multiLine;
        set => _multiLine = EnableNeedsFormat (value);
    }

    /// <summary>Gets or sets whether the <see cref="TextFormatter"/> needs to format the text.</summary>
    /// <remarks>
    ///     <para>If <see langword="false"/> when Draw is called, the Draw call will be faster.</para>
    ///     <para>Used by <see cref="Draw"/></para>
    ///     <para>Set to <see langword="true"/> when any of the properties of <see cref="TextFormatter"/> are set.</para>
    ///     <para>Set to <see langword="false"/> when the text is formatted (if <see cref="GetLines"/> is accessed).</para>
    /// </remarks>
    public bool NeedsFormat { get; set; }

    /// <summary>
    ///     Gets or sets whether trailing spaces at the end of word-wrapped lines are preserved or not when
    ///     <see cref="TextFormatter.WordWrap"/> is enabled. If <see langword="true"/> trailing spaces at the end of wrapped
    ///     lines will be removed when <see cref="Text"/> is formatted for display. The default is <see langword="false"/>.
    /// </summary>
    public bool PreserveTrailingSpaces
    {
        get => _preserveTrailingSpaces;
        set => _preserveTrailingSpaces = EnableNeedsFormat (value);
    }

    /// <summary>Gets or sets the size <see cref="Text"/> will be constrained to when formatted.</summary>
    /// <remarks>
    ///     <para>
    ///         Does not return the size of the formatted text but the size that will be used to constrain the text when
    ///         formatted.
    ///     </para>
    ///     <para>When set, <see cref="NeedsFormat"/> is set to <see langword="true"/>.</para>
    /// </remarks>
    public Size Size
    {
        get => _size;
        set
        {
            if (AutoSize)// && Alignment != TextAlignment.Justified && VerticalAlignment != VerticalTextAlignment.Justified)
            {
                //_size = EnableNeedsFormat (CalcRect (0, 0, Text, Direction, TabWidth).Size);
                _size = EnableNeedsFormat (value);
            }
            else
            {
                _size = EnableNeedsFormat (value);
            }
        }
    }

    /// <summary>Gets or sets the number of columns used for a tab.</summary>
    public int TabWidth
    {
        get => _tabWidth;
        set => _tabWidth = EnableNeedsFormat (value);
    }

    /// <summary>The text to be formatted. This string is never modified.</summary>
    public virtual string Text
    {
        get => _text;
        set
        {
            bool textWasNull = _text is null && value != null;
            _text = EnableNeedsFormat (value);

            // BUGBUG: If AutoSize is false, there should be no "automatic behavior" like setting the size
            if (AutoSize /*|| (textWasNull && Size.IsEmpty)*/)
            {
                Size = GetAutoSize ();
            }
        }
    }

    /// <summary>Controls the vertical text-alignment property.</summary>
    /// <value>The text vertical alignment.</value>
    public VerticalTextAlignment VerticalAlignment
    {
        get => _textVerticalAlignment;
        set => _textVerticalAlignment = EnableNeedsFormat (value);
    }

    /// <summary>Gets or sets whether word wrap will be used to fit <see cref="Text"/> to <see cref="Size"/>.</summary>
    public bool WordWrap
    {
        get => _wordWrap;
        set => _wordWrap = EnableNeedsFormat (value);
    }

    /// <summary>Draws the text held by <see cref="TextFormatter"/> to <see cref="ConsoleDriver"/> using the colors specified.</summary>
    /// <remarks>
    ///     Causes the text to be formatted (references <see cref="GetLines"/>). Sets <see cref="NeedsFormat"/> to
    ///     <c>false</c>.
    /// </remarks>
    /// <param name="screen">Specifies the screen-relative location and maximum size for drawing the text.</param>
    /// <param name="normalColor">The color to use for all text except the hotkey</param>
    /// <param name="hotColor">The color to use to draw the hotkey</param>
    /// <param name="maximum">Specifies the screen-relative location and maximum container size.</param>
    /// <param name="driver">The console driver currently used by the application.</param>
    /// <exception cref="ArgumentOutOfRangeException"></exception>
    public void Draw (
        Rectangle screen,
        Attribute normalColor,
        Attribute hotColor,
        Rectangle maximum = default,
        ConsoleDriver driver = null
    )
    {
        // With this check, we protect against subclasses with overrides of Text (like Button)
        if (string.IsNullOrEmpty (Text))
        {
            return;
        }

        driver ??= Application.Driver;

        driver?.SetAttribute (normalColor);

        List<string> linesFormatted = GetLines ();

        switch (Direction)
        {
            case TextDirection.TopBottom_RightLeft:
            case TextDirection.LeftRight_BottomTop:
            case TextDirection.RightLeft_BottomTop:
            case TextDirection.BottomTop_RightLeft:
                linesFormatted.Reverse ();

                break;
        }

        bool isVertical = IsVerticalDirection (Direction);
        Rectangle maxScreen = screen;

        if (driver is { })
        {
            // INTENT: What, exactly, is the intent of this?
            maxScreen = maximum == default (Rectangle)
                            ? screen
                            : new (
                                   Math.Max (maximum.X, screen.X),
                                   Math.Max (maximum.Y, screen.Y),
                                   Math.Max (
                                             Math.Min (maximum.Width, maximum.Right - screen.Left),
                                             0
                                            ),
                                   Math.Max (
                                             Math.Min (
                                                       maximum.Height,
                                                       maximum.Bottom - screen.Top
                                                      ),
                                             0
                                            )
                                  );
        }

        if (maxScreen.Width == 0 || maxScreen.Height == 0)
        {
            return;
        }

        int lineOffset = !isVertical && screen.Y < 0 ? Math.Abs (screen.Y) : 0;

        for (int line = lineOffset; line < linesFormatted.Count; line++)
        {
            if ((isVertical && line > screen.Width) || (!isVertical && line > screen.Height))
            {
                continue;
            }

            if ((isVertical && line >= maxScreen.Left + maxScreen.Width)
                || (!isVertical && line >= maxScreen.Top + maxScreen.Height + lineOffset))
            {
                break;
            }

            Rune [] runes = linesFormatted [line].ToRunes ();

            runes = Direction switch
            {
                TextDirection.RightLeft_BottomTop => runes.Reverse ().ToArray (),
                TextDirection.RightLeft_TopBottom => runes.Reverse ().ToArray (),
                TextDirection.BottomTop_LeftRight => runes.Reverse ().ToArray (),
                TextDirection.BottomTop_RightLeft => runes.Reverse ().ToArray (),
                _ => runes
            };

            // When text is justified, we lost left or right, so we use the direction to align. 

            int x, y;

            // Horizontal Alignment
            if (Alignment == TextAlignment.Right || (Alignment == TextAlignment.Justified && !IsLeftToRight (Direction)))
            {
                if (isVertical)
                {
<<<<<<< HEAD
                    // BUGBUG:  This works with a very limited set of wide-char scenarios.
                    int runesWidth = runes.Length == 0 ? 0 : runes.Max (r => GetRuneWidth (r, TabWidth));
                    x = screen.Left + (screen.Width - _lines.Count - 1) + (runesWidth + line);
=======
                    int runesWidth = GetWidestLineLength (linesFormatted, 0, line, TabWidth);
                    x = screen.Right - runesWidth;
>>>>>>> acc924b7
                    CursorPosition = screen.Width - runesWidth + (_hotKeyPos > -1 ? _hotKeyPos : 0);
                }
                else
                {
                    int runesWidth = StringExtensions.ToString (runes).GetColumns ();
                    x = screen.Right - runesWidth;
                    CursorPosition = screen.Width - runesWidth + (_hotKeyPos > -1 ? _hotKeyPos : 0);
                }
            }
            else if (Alignment is TextAlignment.Left or TextAlignment.Justified)
            {
                if (isVertical)
                {
                    // BUGBUG: This works only if a) all lines have only single-wide chars and b) only one line has wide chars
                    int runesWidth = line > 0
                                         ? GetColumnsRequiredForVerticalText (linesFormatted, 0, line, TabWidth)
                                         : 0;
                    x = screen.Left + runesWidth;
                }
                else
                {
                    x = screen.Left;
                }

                CursorPosition = _hotKeyPos > -1 ? _hotKeyPos : 0;
            }
            else if (Alignment == TextAlignment.Centered)
            {
                if (isVertical)
                {
<<<<<<< HEAD
                    // BUGBUG: This works with a very limited set of wide-char scenarios. 
                    int runesWidth = GetColumnsRequiredForVerticalText (linesFormatted, tabWidth: TabWidth);
=======
                    int runesWidth = GetWidestLineLength (linesFormatted, 0, line, TabWidth);
>>>>>>> acc924b7
                    x = screen.Left + line + (screen.Width - runesWidth) / 2;

                    CursorPosition = (screen.Width - runesWidth) / 2 + (_hotKeyPos > -1 ? _hotKeyPos : 0);
                }
                else
                {
                    int runesWidth = StringExtensions.ToString (runes).GetColumns ();
                    x = screen.Left + (screen.Width - runesWidth) / 2;

                    CursorPosition = (screen.Width - runesWidth) / 2 + (_hotKeyPos > -1 ? _hotKeyPos : 0);
                }
            }
            else
            {
                throw new ArgumentOutOfRangeException ($"{nameof (Alignment)}");
            }

            // Vertical Alignment
            if (VerticalAlignment == VerticalTextAlignment.Bottom || (VerticalAlignment == VerticalTextAlignment.Justified && !IsTopToBottom (Direction)))
            {
                if (isVertical)
                {
                    y = screen.Bottom - runes.Length;
                }
                else
                {
                    y = screen.Bottom - linesFormatted.Count + line;
                }
            }
            else if (VerticalAlignment is VerticalTextAlignment.Top or VerticalTextAlignment.Justified)
            {
                if (isVertical)
                {
                    y = screen.Top;
                }
                else
                {
                    y = screen.Top + line;
                }
            }
            else if (VerticalAlignment == VerticalTextAlignment.Middle)
            {
                if (isVertical)
                {
                    int s = (screen.Height - runes.Length) / 2;
                    y = screen.Top + s;
                }
                else
                {
                    int s = (screen.Height - linesFormatted.Count) / 2;
                    y = screen.Top + line + s;
                }
            }
            else
            {
                throw new ArgumentOutOfRangeException ($"{nameof (VerticalAlignment)}");
            }

            int colOffset = screen.X < 0 ? Math.Abs (screen.X) : 0;
            int start = isVertical ? screen.Top : screen.Left;
            int size = isVertical ? screen.Height : screen.Width;
            int current = start + colOffset;
            List<Point?> lastZeroWidthPos = null;
            Rune rune = default;
            int zeroLengthCount = isVertical ? runes.Sum (r => r.GetColumns () == 0 ? 1 : 0) : 0;

            for (int idx = (isVertical ? start - y : start - x) + colOffset;
                 current < start + size + zeroLengthCount;
                 idx++)
            {
                Rune lastRuneUsed = rune;

                if (lastZeroWidthPos is null)
                {
                    if (idx < 0 || x + current + colOffset < 0)
                    {
                        current++;

                        continue;
                    }

                    if (!FillRemaining && idx > runes.Length - 1)
                    {
                        break;
                    }

                    if ((!isVertical && current - start > maxScreen.Left + maxScreen.Width - screen.X + colOffset)
                        || (isVertical && idx > maxScreen.Top + maxScreen.Height - screen.Y))
                    {
                        break;
                    }
                }

                //if ((!isVertical && idx > maxBounds.Left + maxBounds.Width - viewport.X + colOffset)
                //	|| (isVertical && idx > maxBounds.Top + maxBounds.Height - viewport.Y))

                //	break;

                rune = (Rune)' ';

                if (isVertical)
                {
                    if (idx >= 0 && idx < runes.Length)
                    {
                        rune = runes [idx];
                    }

                    if (lastZeroWidthPos is null)
                    {
                        driver?.Move (x, current);
                    }
                    else
                    {
                        int foundIdx = lastZeroWidthPos.IndexOf (
                                                                 p =>
                                                                     p is { } && p.Value.Y == current
                                                                );

                        if (foundIdx > -1)
                        {
                            if (rune.IsCombiningMark ())
                            {
                                lastZeroWidthPos [foundIdx] =
                                    new Point (
                                               lastZeroWidthPos [foundIdx].Value.X + 1,
                                               current
                                              );

                                driver?.Move (
                                              lastZeroWidthPos [foundIdx].Value.X,
                                              current
                                             );
                            }
                            else if (!rune.IsCombiningMark () && lastRuneUsed.IsCombiningMark ())
                            {
                                current++;
                                driver?.Move (x, current);
                            }
                            else
                            {
                                driver?.Move (x, current);
                            }
                        }
                        else
                        {
                            driver?.Move (x, current);
                        }
                    }
                }
                else
                {
                    driver?.Move (current, y);

                    if (idx >= 0 && idx < runes.Length)
                    {
                        rune = runes [idx];
                    }
                }

                int runeWidth = GetRuneWidth (rune, TabWidth);

                if (HotKeyPos > -1 && idx == HotKeyPos)
                {
                    if ((isVertical && VerticalAlignment == VerticalTextAlignment.Justified) || (!isVertical && Alignment == TextAlignment.Justified))
                    {
                        CursorPosition = idx - start;
                    }

                    driver?.SetAttribute (hotColor);
                    driver?.AddRune (rune);
                    driver?.SetAttribute (normalColor);
                }
                else
                {
                    if (isVertical)
                    {
                        if (runeWidth == 0)
                        {
                            if (lastZeroWidthPos is null)
                            {
                                lastZeroWidthPos = new List<Point?> ();
                            }

                            int foundIdx = lastZeroWidthPos.IndexOf (
                                                                     p =>
                                                                         p is { } && p.Value.Y == current
                                                                    );

                            if (foundIdx == -1)
                            {
                                current--;
                                lastZeroWidthPos.Add (new Point (x + 1, current));
                            }

                            driver?.Move (x + 1, current);
                        }
                    }

                    driver?.AddRune (rune);
                }

                if (isVertical)
                {
                    if (runeWidth > 0)
                    {
                        current++;
                    }
                }
                else
                {
                    current += runeWidth;
                }

                int nextRuneWidth = idx + 1 > -1 && idx + 1 < runes.Length
                                        ? runes [idx + 1].GetColumns ()
                                        : 0;

                if (!isVertical && idx + 1 < runes.Length && current + nextRuneWidth > start + size)
                {
                    break;
                }
            }
        }
    }

    /// <summary>Returns the formatted text, constrained to <see cref="Size"/>.</summary>
    /// <remarks>
    ///     If <see cref="NeedsFormat"/> is <see langword="true"/>, causes a format, resetting <see cref="NeedsFormat"/>
    ///     to <see langword="false"/>.
    /// </remarks>
    /// <returns>The formatted text.</returns>
    public string Format ()
    {
        var sb = new StringBuilder ();

        // Lines_get causes a Format
        foreach (string line in GetLines ())
        {
            sb.AppendLine (line);
        }

        return sb.ToString ().TrimEnd (Environment.NewLine.ToCharArray ());
    }

    /// <summary>Gets the size required to hold the formatted text, given the constraints placed by <see cref="Size"/>.</summary>
    /// <remarks>Causes a format, resetting <see cref="NeedsFormat"/> to <see langword="false"/>.</remarks>
    /// <returns>The size required to hold the formatted text.</returns>
    public Size FormatAndGetSize ()
    {
        if (string.IsNullOrEmpty (Text) || Size.Height == 0 || Size.Width == 0)
        {
            return Size.Empty;
        }

        int width = GetLines ().Max (static line => line.GetColumns ());
        int height = GetLines ().Count;

        return new (width, height);
    }

    /// <summary>Gets a list of formatted lines, constrained to <see cref="Size"/>.</summary>
    /// <remarks>
    ///     <para>
    ///         If the text needs to be formatted (if <see cref="NeedsFormat"/> is <see langword="true"/>)
    ///         <see cref="Format(string, int, bool, bool, bool, int, TextDirection, bool)"/> will be called and upon return
    ///         <see cref="NeedsFormat"/> will be <see langword="false"/>.
    ///     </para>
    ///     <para>
    ///         If either of the dimensions of <see cref="Size"/> are zero, the text will not be formatted and no lines will
    ///         be returned.
    ///     </para>
    /// </remarks>
    public List<string> GetLines ()
    {
        // With this check, we protect against subclasses with overrides of Text
        if (string.IsNullOrEmpty (Text) || Size.Height == 0 || Size.Width == 0)
        {
            _lines = new List<string> { string.Empty };
            NeedsFormat = false;

            return _lines;
        }

        if (NeedsFormat)
        {
            string text = _text;

            if (FindHotKey (_text, HotKeySpecifier, out _hotKeyPos, out Key newHotKey))
            {
                HotKey = newHotKey;
                text = RemoveHotKeySpecifier (Text, _hotKeyPos, HotKeySpecifier);
                text = ReplaceHotKeyWithTag (text, _hotKeyPos);
            }

            if (IsVerticalDirection (Direction))
            {
                int colsWidth = GetSumMaxCharWidth (text, 0, 1, TabWidth);

                _lines = Format (
                                 text,
                                 Size.Height,
                                 VerticalAlignment == VerticalTextAlignment.Justified,
                                 Size.Width > colsWidth && WordWrap,
                                 PreserveTrailingSpaces,
                                 TabWidth,
                                 Direction,
                                 MultiLine
                                );

                if (!AutoSize)
                {
                    colsWidth = GetMaxColsForWidth (_lines, Size.Width, TabWidth);

                    if (_lines.Count > colsWidth)
                    {
                        _lines.RemoveRange (colsWidth, _lines.Count - colsWidth);
                    }
                }
            }
            else
            {
                _lines = Format (
                                 text,
                                 Size.Width,
                                 Alignment == TextAlignment.Justified,
                                 Size.Height > 1 && WordWrap,
                                 PreserveTrailingSpaces,
                                 TabWidth,
                                 Direction,
                                 MultiLine
                                );

                if (!AutoSize && _lines.Count > Size.Height)
                {
                    _lines.RemoveRange (Size.Height, _lines.Count - Size.Height);
                }
            }

            NeedsFormat = false;
        }

        return _lines;
    }

    /// <summary>Event invoked when the <see cref="HotKey"/> is changed.</summary>
    public event EventHandler<KeyChangedEventArgs> HotKeyChanged;

    /// <summary>Sets <see cref="NeedsFormat"/> to <see langword="true"/> and returns the value.</summary>
    /// <typeparam name="T"></typeparam>
    /// <param name="value"></param>
    /// <returns></returns>
    private T EnableNeedsFormat<T> (T value)
    {
        NeedsFormat = true;

        return value;
    }

    #region Static Members

    /// <summary>Check if it is a horizontal direction</summary>
    public static bool IsHorizontalDirection (TextDirection textDirection)
    {
        return textDirection switch
        {
            TextDirection.LeftRight_TopBottom => true,
            TextDirection.LeftRight_BottomTop => true,
            TextDirection.RightLeft_TopBottom => true,
            TextDirection.RightLeft_BottomTop => true,
            _ => false
        };
    }

    /// <summary>Check if it is a vertical direction</summary>
    public static bool IsVerticalDirection (TextDirection textDirection)
    {
        return textDirection switch
        {
            TextDirection.TopBottom_LeftRight => true,
            TextDirection.TopBottom_RightLeft => true,
            TextDirection.BottomTop_LeftRight => true,
            TextDirection.BottomTop_RightLeft => true,
            _ => false
        };
    }

    /// <summary>Check if it is Left to Right direction</summary>
    public static bool IsLeftToRight (TextDirection textDirection)
    {
        return textDirection switch
        {
            TextDirection.LeftRight_TopBottom => true,
            TextDirection.LeftRight_BottomTop => true,
            _ => false
        };
    }

    /// <summary>Check if it is Top to Bottom direction</summary>
    public static bool IsTopToBottom (TextDirection textDirection)
    {
        return textDirection switch
        {
            TextDirection.TopBottom_LeftRight => true,
            TextDirection.TopBottom_RightLeft => true,
            _ => false
        };
    }

    // TODO: Move to StringExtensions?
    private static string StripCRLF (string str, bool keepNewLine = false)
    {
        List<Rune> runes = str.ToRuneList ();

        for (var i = 0; i < runes.Count; i++)
        {
            switch ((char)runes [i].Value)
            {
                case '\n':
                    if (!keepNewLine)
                    {
                        runes.RemoveAt (i);
                    }

                    break;

                case '\r':
                    if (i + 1 < runes.Count && runes [i + 1].Value == '\n')
                    {
                        runes.RemoveAt (i);

                        if (!keepNewLine)
                        {
                            runes.RemoveAt (i);
                        }

                        i++;
                    }
                    else
                    {
                        if (!keepNewLine)
                        {
                            runes.RemoveAt (i);
                        }
                    }

                    break;
            }
        }

        return StringExtensions.ToString (runes);
    }

    // TODO: Move to StringExtensions?
    private static string ReplaceCRLFWithSpace (string str)
    {
        List<Rune> runes = str.ToRuneList ();

        for (var i = 0; i < runes.Count; i++)
        {
            switch (runes [i].Value)
            {
                case '\n':
                    runes [i] = (Rune)' ';

                    break;

                case '\r':
                    if (i + 1 < runes.Count && runes [i + 1].Value == '\n')
                    {
                        runes [i] = (Rune)' ';
                        runes.RemoveAt (i + 1);
                        i++;
                    }
                    else
                    {
                        runes [i] = (Rune)' ';
                    }

                    break;
            }
        }

        return StringExtensions.ToString (runes);
    }

    // TODO: Move to StringExtensions?
    private static string ReplaceTABWithSpaces (string str, int tabWidth)
    {
        if (tabWidth == 0)
        {
            return str.Replace ("\t", "");
        }

        return str.Replace ("\t", new string (' ', tabWidth));
    }

    // TODO: Move to StringExtensions?
    /// <summary>
    ///     Splits all newlines in the <paramref name="text"/> into a list and supports both CRLF and LF, preserving the
    ///     ending newline.
    /// </summary>
    /// <param name="text">The text.</param>
    /// <returns>A list of text without the newline characters.</returns>
    public static List<string> SplitNewLine (string text)
    {
        List<Rune> runes = text.ToRuneList ();
        List<string> lines = new ();
        var start = 0;

        for (var i = 0; i < runes.Count; i++)
        {
            int end = i;

            switch (runes [i].Value)
            {
                case '\n':
                    lines.Add (StringExtensions.ToString (runes.GetRange (start, end - start)));
                    i++;
                    start = i;

                    break;

                case '\r':
                    if (i + 1 < runes.Count && runes [i + 1].Value == '\n')
                    {
                        lines.Add (StringExtensions.ToString (runes.GetRange (start, end - start)));
                        i += 2;
                        start = i;
                    }
                    else
                    {
                        lines.Add (StringExtensions.ToString (runes.GetRange (start, end - start)));
                        i++;
                        start = i;
                    }

                    break;
            }
        }

        switch (runes.Count)
        {
            case > 0 when lines.Count == 0:
                lines.Add (StringExtensions.ToString (runes));

                break;
            case > 0 when start < runes.Count:
                lines.Add (StringExtensions.ToString (runes.GetRange (start, runes.Count - start)));

                break;
            default:
                lines.Add ("");

                break;
        }

        return lines;
    }

    // TODO: Move to StringExtensions?
    /// <summary>
    ///     Adds trailing whitespace or truncates <paramref name="text"/> so that it fits exactly <paramref name="width"/>
    ///     columns. Note that some unicode characters take 2+ columns
    /// </summary>
    /// <param name="text"></param>
    /// <param name="width"></param>
    /// <returns></returns>
    public static string ClipOrPad (string text, int width)
    {
        if (string.IsNullOrEmpty (text))
        {
            return text;
        }

        // if value is not wide enough
        if (text.EnumerateRunes ().Sum (c => c.GetColumns ()) < width)
        {
            // pad it out with spaces to the given alignment
            int toPad = width - text.EnumerateRunes ().Sum (c => c.GetColumns ());

            return text + new string (' ', toPad);
        }

        // value is too wide
        return new string (text.TakeWhile (c => (width -= ((Rune)c).GetColumns ()) >= 0).ToArray ());
    }

    /// <summary>Formats the provided text to fit within the width provided using word wrapping.</summary>
    /// <param name="text">The text to word wrap</param>
    /// <param name="width">The number of columns to constrain the text to</param>
    /// <param name="preserveTrailingSpaces">
    ///     If <see langword="true"/> trailing spaces at the end of wrapped lines will be
    ///     preserved. If <see langword="false"/> , trailing spaces at the end of wrapped lines will be trimmed.
    /// </param>
    /// <param name="tabWidth">The number of columns used for a tab.</param>
    /// <param name="textDirection">The text direction.</param>
    /// <returns>A list of word wrapped lines.</returns>
    /// <remarks>
    ///     <para>This method does not do any justification.</para>
    ///     <para>This method strips Newline ('\n' and '\r\n') sequences before processing.</para>
    ///     <para>
    ///         If <paramref name="preserveTrailingSpaces"/> is <see langword="false"/> at most one space will be preserved
    ///         at the end of the last line.
    ///     </para>
    /// </remarks>
    /// <returns>A list of lines.</returns>
    public static List<string> WordWrapText (
        string text,
        int width,
        bool preserveTrailingSpaces = false,
        int tabWidth = 0,
        TextDirection textDirection = TextDirection.LeftRight_TopBottom
    )
    {
        if (width < 0)
        {
            throw new ArgumentOutOfRangeException ($"{nameof (width)} cannot be negative.");
        }

        int start = 0, end;
        List<string> lines = new ();

        if (string.IsNullOrEmpty (text))
        {
            return lines;
        }

        List<Rune> runes = StripCRLF (text).ToRuneList ();

        if (preserveTrailingSpaces)
        {
            while ((end = start) < runes.Count)
            {
                end = GetNextWhiteSpace (start, width, out bool incomplete);

                if (end == 0 && incomplete)
                {
                    start = text.GetRuneCount ();

                    break;
                }

                lines.Add (StringExtensions.ToString (runes.GetRange (start, end - start)));
                start = end;

                if (incomplete)
                {
                    start = text.GetRuneCount ();

                    break;
                }
            }
        }
        else
        {
            if (IsHorizontalDirection (textDirection))
            {
                while ((end = start
                              + GetLengthThatFits (
                                                   runes.GetRange (start, runes.Count - start),
                                                   width,
                                                   tabWidth
                                                  ))
                       < runes.Count)
                {
                    while (runes [end].Value != ' ' && end > start)
                    {
                        end--;
                    }

                    if (end == start)
                    {
                        end = start
                              + GetLengthThatFits (
                                                   runes.GetRange (end, runes.Count - end),
                                                   width,
                                                   tabWidth
                                                  );
                    }

                    var str = StringExtensions.ToString (runes.GetRange (start, end - start));

                    if (end > start && GetRuneWidth (str, tabWidth) <= width)
                    {
                        lines.Add (str);
                        start = end;

                        if (runes [end].Value == ' ')
                        {
                            start++;
                        }
                    }
                    else
                    {
                        end++;
                        start = end;
                    }
                }
            }
            else
            {
                while ((end = start + width) < runes.Count)
                {
                    while (runes [end].Value != ' ' && end > start)
                    {
                        end--;
                    }

                    if (end == start)
                    {
                        end = start + width;
                    }

                    var zeroLength = 0;

                    for (int i = end; i < runes.Count - start; i++)
                    {
                        Rune r = runes [i];

                        if (r.GetColumns () == 0)
                        {
                            zeroLength++;
                        }
                        else
                        {
                            break;
                        }
                    }

                    lines.Add (
                               StringExtensions.ToString (
                                                          runes.GetRange (
                                                                          start,
                                                                          end - start + zeroLength
                                                                         )
                                                         )
                              );
                    end += zeroLength;
                    start = end;

                    if (runes [end].Value == ' ')
                    {
                        start++;
                    }
                }
            }
        }

        int GetNextWhiteSpace (int from, int cWidth, out bool incomplete, int cLength = 0)
        {
            int to = from;
            int length = cLength;
            incomplete = false;

            while (length < cWidth && to < runes.Count)
            {
                Rune rune = runes [to];

                if (IsHorizontalDirection (textDirection))
                {
                    length += rune.GetColumns ();
                }
                else
                {
                    length++;
                }

                if (length > cWidth)
                {
                    if (to >= runes.Count || (length > 1 && cWidth <= 1))
                    {
                        incomplete = true;
                    }

                    return to;
                }

                switch (rune.Value)
                {
                    case ' ' when length == cWidth:
                        return to + 1;
                    case ' ' when length > cWidth:
                        return to;
                    case ' ':
                        return GetNextWhiteSpace (to + 1, cWidth, out incomplete, length);
                    case '\t':
                        {
                            length += tabWidth + 1;

                            if (length == tabWidth && tabWidth > cWidth)
                            {
                                return to + 1;
                            }

                            if (length > cWidth && tabWidth > cWidth)
                            {
                                return to;
                            }

                            return GetNextWhiteSpace (to + 1, cWidth, out incomplete, length);
                        }
                    default:
                        to++;

                        break;
                }
            }

            return cLength switch
            {
                > 0 when to < runes.Count && runes [to].Value != ' ' && runes [to].Value != '\t' => from,
                > 0 when to < runes.Count && (runes [to].Value == ' ' || runes [to].Value == '\t') => from,
                _ => to
            };
        }

        if (start < text.GetRuneCount ())
        {
            string str = ReplaceTABWithSpaces (
                                               StringExtensions.ToString (runes.GetRange (start, runes.Count - start)),
                                               tabWidth
                                              );

            if (IsVerticalDirection (textDirection) || preserveTrailingSpaces || str.GetColumns () <= width)
            {
                lines.Add (str);
            }
        }

        return lines;
    }

    /// <summary>Justifies text within a specified width.</summary>
    /// <param name="text">The text to justify.</param>
    /// <param name="width">
    ///     The number of columns to clip the text to. Text longer than <paramref name="width"/> will be
    ///     clipped.
    /// </param>
    /// <param name="talign">Alignment.</param>
    /// <param name="textDirection">The text direction.</param>
    /// <param name="tabWidth">The number of columns used for a tab.</param>
    /// <returns>Justified and clipped text.</returns>
    public static string ClipAndJustify (
        string text,
        int width,
        TextAlignment talign,
        TextDirection textDirection = TextDirection.LeftRight_TopBottom,
        int tabWidth = 0
    )
    {
        return ClipAndJustify (text, width, talign == TextAlignment.Justified, textDirection, tabWidth);
    }

    /// <summary>Justifies text within a specified width.</summary>
    /// <param name="text">The text to justify.</param>
    /// <param name="width">
    ///     The number of columns to clip the text to. Text longer than <paramref name="width"/> will be
    ///     clipped.
    /// </param>
    /// <param name="justify">Justify.</param>
    /// <param name="textDirection">The text direction.</param>
    /// <param name="tabWidth">The number of columns used for a tab.</param>
    /// <returns>Justified and clipped text.</returns>
    public static string ClipAndJustify (
        string text,
        int width,
        bool justify,
        TextDirection textDirection = TextDirection.LeftRight_TopBottom,
        int tabWidth = 0
    )
    {
        if (width < 0)
        {
            throw new ArgumentOutOfRangeException ($"{nameof (width)} cannot be negative.");
        }

        if (string.IsNullOrEmpty (text))
        {
            return text;
        }

        text = ReplaceTABWithSpaces (text, tabWidth);
        List<Rune> runes = text.ToRuneList ();

        if (runes.Count > width)
        {
            if (IsHorizontalDirection (textDirection))
            {
                return StringExtensions.ToString (
                                                  runes.GetRange (
                                                                  0,
                                                                  GetLengthThatFits (text, width, tabWidth)
                                                                 )
                                                 );
            }

            int zeroLength = runes.Sum (r => r.GetColumns () == 0 ? 1 : 0);

            return StringExtensions.ToString (runes.GetRange (0, width + zeroLength));
        }

        if (justify)
        {
            return Justify (text, width, ' ', textDirection, tabWidth);
        }

        if (IsHorizontalDirection (textDirection) && GetRuneWidth (text, tabWidth) > width)
        {
            return StringExtensions.ToString (
                                              runes.GetRange (
                                                              0,
                                                              GetLengthThatFits (text, width, tabWidth)
                                                             )
                                             );
        }

        return text;
    }

    /// <summary>
    ///     Justifies the text to fill the width provided. Space will be added between words to make the text just fit
    ///     <c>width</c>. Spaces will not be added to the start or end.
    /// </summary>
    /// <param name="text"></param>
    /// <param name="width"></param>
    /// <param name="spaceChar">Character to replace whitespace and pad with. For debugging purposes.</param>
    /// <param name="textDirection">The text direction.</param>
    /// <param name="tabWidth">The number of columns used for a tab.</param>
    /// <returns>The justified text.</returns>
    public static string Justify (
        string text,
        int width,
        char spaceChar = ' ',
        TextDirection textDirection = TextDirection.LeftRight_TopBottom,
        int tabWidth = 0
    )
    {
        if (width < 0)
        {
            throw new ArgumentOutOfRangeException ($"{nameof (width)} cannot be negative.");
        }

        if (string.IsNullOrEmpty (text))
        {
            return text;
        }

        text = ReplaceTABWithSpaces (text, tabWidth);
        string [] words = text.Split (' ');
        int textCount;

        if (IsHorizontalDirection (textDirection))
        {
            textCount = words.Sum (arg => GetRuneWidth (arg, tabWidth));
        }
        else
        {
            textCount = words.Sum (arg => arg.GetRuneCount ());
        }

        int spaces = words.Length > 1 ? (width - textCount) / (words.Length - 1) : 0;
        int extras = words.Length > 1 ? (width - textCount) % (words.Length - 1) : 0;

        var s = new StringBuilder ();

        for (var w = 0; w < words.Length; w++)
        {
            string x = words [w];
            s.Append (x);

            if (w + 1 < words.Length)
            {
                for (var i = 0; i < spaces; i++)
                {
                    s.Append (spaceChar);
                }
            }

            if (extras > 0)
            {
                for (var i = 0; i < 1; i++)
                {
                    s.Append (spaceChar);
                }

                extras--;
            }

            if (w + 1 == words.Length - 1)
            {
                for (var i = 0; i < extras; i++)
                {
                    s.Append (spaceChar);
                }
            }
        }

        return s.ToString ();
    }

    /// <summary>Formats text into lines, applying text alignment and optionally wrapping text to new lines on word boundaries.</summary>
    /// <param name="text"></param>
    /// <param name="width">The number of columns to constrain the text to for word wrapping and clipping.</param>
    /// <param name="talign">Specifies how the text will be aligned horizontally.</param>
    /// <param name="wordWrap">
    ///     If <see langword="true"/>, the text will be wrapped to new lines no longer than
    ///     <paramref name="width"/>. If <see langword="false"/>, forces text to fit a single line. Line breaks are converted
    ///     to spaces. The text will be clipped to <paramref name="width"/>.
    /// </param>
    /// <param name="preserveTrailingSpaces">
    ///     If <see langword="true"/> trailing spaces at the end of wrapped lines will be
    ///     preserved. If <see langword="false"/> , trailing spaces at the end of wrapped lines will be trimmed.
    /// </param>
    /// <param name="tabWidth">The number of columns used for a tab.</param>
    /// <param name="textDirection">The text direction.</param>
    /// <param name="multiLine">If <see langword="true"/> new lines are allowed.</param>
    /// <returns>A list of word wrapped lines.</returns>
    /// <remarks>
    ///     <para>An empty <paramref name="text"/> string will result in one empty line.</para>
    ///     <para>If <paramref name="width"/> is 0, a single, empty line will be returned.</para>
    ///     <para>If <paramref name="width"/> is int.MaxValue, the text will be formatted to the maximum width possible.</para>
    /// </remarks>
    public static List<string> Format (
        string text,
        int width,
        TextAlignment talign,
        bool wordWrap,
        bool preserveTrailingSpaces = false,
        int tabWidth = 0,
        TextDirection textDirection = TextDirection.LeftRight_TopBottom,
        bool multiLine = false
    )
    {
        return Format (
                       text,
                       width,
                       talign == TextAlignment.Justified,
                       wordWrap,
                       preserveTrailingSpaces,
                       tabWidth,
                       textDirection,
                       multiLine
                      );
    }

    /// <summary>Formats text into lines, applying text alignment and optionally wrapping text to new lines on word boundaries.</summary>
    /// <param name="text"></param>
    /// <param name="width">The number of columns to constrain the text to for word wrapping and clipping.</param>
    /// <param name="justify">Specifies whether the text should be justified.</param>
    /// <param name="wordWrap">
    ///     If <see langword="true"/>, the text will be wrapped to new lines no longer than
    ///     <paramref name="width"/>. If <see langword="false"/>, forces text to fit a single line. Line breaks are converted
    ///     to spaces. The text will be clipped to <paramref name="width"/>.
    /// </param>
    /// <param name="preserveTrailingSpaces">
    ///     If <see langword="true"/> trailing spaces at the end of wrapped lines will be
    ///     preserved. If <see langword="false"/> , trailing spaces at the end of wrapped lines will be trimmed.
    /// </param>
    /// <param name="tabWidth">The number of columns used for a tab.</param>
    /// <param name="textDirection">The text direction.</param>
    /// <param name="multiLine">If <see langword="true"/> new lines are allowed.</param>
    /// <returns>A list of word wrapped lines.</returns>
    /// <remarks>
    ///     <para>An empty <paramref name="text"/> string will result in one empty line.</para>
    ///     <para>If <paramref name="width"/> is 0, a single, empty line will be returned.</para>
    ///     <para>If <paramref name="width"/> is int.MaxValue, the text will be formatted to the maximum width possible.</para>
    /// </remarks>
    public static List<string> Format (
        string text,
        int width,
        bool justify,
        bool wordWrap,
        bool preserveTrailingSpaces = false,
        int tabWidth = 0,
        TextDirection textDirection = TextDirection.LeftRight_TopBottom,
        bool multiLine = false
    )
    {
        if (width < 0)
        {
            throw new ArgumentOutOfRangeException ($"{nameof (width)} cannot be negative.");
        }

        List<string> lineResult = new ();

        if (string.IsNullOrEmpty (text) || width == 0)
        {
            lineResult.Add (string.Empty);

            return lineResult;
        }

        if (!wordWrap)
        {
            text = ReplaceTABWithSpaces (text, tabWidth);

            if (multiLine)
            {
                // Abhorrent case: Just a new line
                if (text == "\n")
                {
                    lineResult.Add (string.Empty);

                    return lineResult;
                }

                string [] lines = null;

                if (text.Contains ("\r\n"))
                {
                    lines = text.Split ("\r\n");
                }
                else if (text.Contains ('\n'))
                {
                    lines = text.Split ('\n');
                }

                lines ??= new [] { text };

                foreach (string line in lines)
                {
                    lineResult.Add (ClipAndJustify (line, width, justify, textDirection, tabWidth));
                }

                return lineResult;
            }

            text = ReplaceCRLFWithSpace (text);
            lineResult.Add (ClipAndJustify (text, width, justify, textDirection, tabWidth));

            return lineResult;
        }

        List<Rune> runes = StripCRLF (text, true).ToRuneList ();
        int runeCount = runes.Count;
        var lp = 0;

        for (var i = 0; i < runeCount; i++)
        {
            Rune c = runes [i];

            if (c.Value == '\n')
            {
                List<string> wrappedLines =
                    WordWrapText (
                                  StringExtensions.ToString (runes.GetRange (lp, i - lp)),
                                  width,
                                  preserveTrailingSpaces,
                                  tabWidth,
                                  textDirection
                                 );

                foreach (string line in wrappedLines)
                {
                    lineResult.Add (ClipAndJustify (line, width, justify, textDirection, tabWidth));
                }

                if (wrappedLines.Count == 0)
                {
                    lineResult.Add (string.Empty);
                }

                lp = i + 1;
            }
        }

        foreach (string line in WordWrapText (
                                              StringExtensions.ToString (runes.GetRange (lp, runeCount - lp)),
                                              width,
                                              preserveTrailingSpaces,
                                              tabWidth,
                                              textDirection
                                             ))
        {
            lineResult.Add (ClipAndJustify (line, width, justify, textDirection, tabWidth));
        }

        return lineResult;
    }

    /// <summary>Returns the number of lines needed to render the specified text given the width.</summary>
    /// <remarks>Calls <see cref="Format()"/>.</remarks>
    /// <returns>Number of lines.</returns>
    /// <param name="text">Text, may contain newlines.</param>
    /// <param name="width">The minimum width for the text.</param>
    public static int GetLineCount (string text, int width)
    {
        List<string> result = Format (text, width, false, true);

        return result.Count;
    }

    /// <summary>
    ///     Returns the maximum number of columns needed to render the text (single line or multiple lines, word wrapped)
    ///     given a number of columns to constrain the text to.
    /// </summary>
    /// <remarks>
    ///     Calls <see cref="Format()"/>. This API will return incorrect results if the text includes glyphs who's width
    ///     is dependent on surrounding glyphs (e.g. Arabic).
    /// </remarks>
    /// <returns>Width of the longest line after formatting the text constrained by <paramref name="maxColumns"/>.</returns>
    /// <param name="text">Text, may contain newlines.</param>
    /// <param name="maxColumns">The number of columns to constrain the text to for formatting.</param>
    /// <param name="tabWidth">The number of columns used for a tab.</param>
    public static int GetWidestLineLength (string text, int maxColumns, int tabWidth = 0)
    {
        List<string> result = Format (text, maxColumns, false, true);
        var max = 0;

        result.ForEach (
                        s =>
                        {
                            var m = 0;
                            s.ToRuneList ().ForEach (r => m += GetRuneWidth (r, tabWidth));

                            if (m > max)
                            {
                                max = m;
                            }
                        }
                       );

        return max;
    }

    /// <summary>
    ///     Returns the number of columns in the widest line in the text, without word wrap, accounting for wide-glyphs
    ///     (uses <see cref="StringExtensions.GetColumns"/>). <paramref name="text"/> if it contains newlines.
    /// </summary>
    /// <remarks>
    ///     This API will return incorrect results if the text includes glyphs who's width is dependent on surrounding
    ///     glyphs (e.g. Arabic).
    /// </remarks>
    /// <param name="text">Text, may contain newlines.</param>
    /// <param name="tabWidth">The number of columns used for a tab.</param>
    /// <returns>The length of the longest line.</returns>
    public static int GetWidestLineLength (string text, int tabWidth = 0)
    {
        List<string> result = SplitNewLine (text);

        return result.Max (x => GetRuneWidth (x, tabWidth));
    }

    /// <summary>
    ///     Returns the number of columns required to render <paramref name="lines"/> oriented vertically.
    /// </summary>
    /// <remarks>
    ///     This API will return incorrect results if the text includes glyphs who's width is dependent on surrounding
    ///     glyphs (e.g. Arabic).
    /// </remarks>
    /// <param name="lines">The lines.</param>
    /// <param name="startLine">The line in the list to start with (any lines before will be ignored).</param>
    /// <param name="linesCount">The number of lines to process (if less than <c>lines.Count</c>, any lines after will be ignored).</param>
    /// <param name="tabWidth">The number of columns used for a tab.</param>
    /// <returns>The width required.</returns>
    public static int GetColumnsRequiredForVerticalText (
        List<string> lines,
        int startLine = -1,
        int linesCount = -1,
        int tabWidth = 0
    )
    {
        var max = 0;

        for (int i = startLine == -1 ? 0 : startLine;
             i < (linesCount == -1 ? lines.Count : startLine + linesCount);
             i++)
        {
            string runes = lines [i];

            if (runes.Length > 0)
            {
                max += runes.EnumerateRunes ().Max (r => GetRuneWidth (r, tabWidth));
            }
        }

        return max;
    }

    /// <summary>
    ///     Gets the maximum number of columns from the text based on the <paramref name="startIndex"/> and the
    ///     <paramref name="length"/>.
    /// </summary>
    /// <remarks>
    ///     This API will return incorrect results if the text includes glyphs who's width is dependent on surrounding
    ///     glyphs (e.g. Arabic).
    /// </remarks>
    /// <param name="text">The text.</param>
    /// <param name="startIndex">The start index.</param>
    /// <param name="length">The length.</param>
    /// <param name="tabWidth">The number of columns used for a tab.</param>
    /// <returns>The maximum characters width.</returns>
    public static int GetSumMaxCharWidth (string text, int startIndex = -1, int length = -1, int tabWidth = 0)
    {
        var max = 0;
        Rune [] runes = text.ToRunes ();

        for (int i = startIndex == -1 ? 0 : startIndex;
             i < (length == -1 ? runes.Length : startIndex + length);
             i++)
        {
            max += GetRuneWidth (runes [i], tabWidth);
        }

        return max;
    }

    /// <summary>Gets the number of the Runes in the text that will fit in <paramref name="columns"/>.</summary>
    /// <remarks>
    ///     This API will return incorrect results if the text includes glyphs who's width is dependent on surrounding
    ///     glyphs (e.g. Arabic).
    /// </remarks>
    /// <param name="text">The text.</param>
    /// <param name="columns">The width.</param>
    /// <param name="tabWidth">The number of columns used for a tab.</param>
    /// <returns>The index of the text that fit the width.</returns>
    public static int GetLengthThatFits (string text, int columns, int tabWidth = 0) { return GetLengthThatFits (text?.ToRuneList (), columns, tabWidth); }

    /// <summary>Gets the number of the Runes in a list of Runes that will fit in <paramref name="columns"/>.</summary>
    /// <remarks>
    ///     This API will return incorrect results if the text includes glyphs who's width is dependent on surrounding
    ///     glyphs (e.g. Arabic).
    /// </remarks>
    /// <param name="runes">The list of runes.</param>
    /// <param name="columns">The width.</param>
    /// <param name="tabWidth">The number of columns used for a tab.</param>
    /// <returns>The index of the last Rune in <paramref name="runes"/> that fit in <paramref name="columns"/>.</returns>
    public static int GetLengthThatFits (List<Rune> runes, int columns, int tabWidth = 0)
    {
        if (runes is null || runes.Count == 0)
        {
            return 0;
        }

        var runesLength = 0;
        var runeIdx = 0;

        for (; runeIdx < runes.Count; runeIdx++)
        {
            int runeWidth = GetRuneWidth (runes [runeIdx], tabWidth);

            if (runesLength + runeWidth > columns)
            {
                break;
            }

            runesLength += runeWidth;
        }

        return runeIdx;
    }

    private static int GetRuneWidth (string str, int tabWidth) { return GetRuneWidth (str.EnumerateRunes ().ToList (), tabWidth); }
    private static int GetRuneWidth (List<Rune> runes, int tabWidth) { return runes.Sum (r => GetRuneWidth (r, tabWidth)); }

    private static int GetRuneWidth (Rune rune, int tabWidth)
    {
        int runeWidth = rune.GetColumns ();

        if (rune.Value == '\t')
        {
            return tabWidth;
        }

        if (runeWidth < 0 || runeWidth > 0)
        {
            return Math.Max (runeWidth, 1);
        }

        return runeWidth;
    }

    /// <summary>Gets the index position from the list based on the <paramref name="width"/>.</summary>
    /// <remarks>
    ///     This API will return incorrect results if the text includes glyphs who's width is dependent on surrounding
    ///     glyphs (e.g. Arabic).
    /// </remarks>
    /// <param name="lines">The lines.</param>
    /// <param name="width">The width.</param>
    /// <param name="tabWidth">The number of columns used for a tab.</param>
    /// <returns>The index of the list that fit the width.</returns>
    public static int GetMaxColsForWidth (List<string> lines, int width, int tabWidth = 0)
    {
        var runesLength = 0;
        var lineIdx = 0;

        for (; lineIdx < lines.Count; lineIdx++)
        {
            List<Rune> runes = lines [lineIdx].ToRuneList ();

            int maxRruneWidth = runes.Count > 0
                                    ? runes.Max (r => GetRuneWidth (r, tabWidth))
                                    : 1;

            if (runesLength + maxRruneWidth > width)
            {
                break;
            }

            runesLength += maxRruneWidth;
        }

        return lineIdx;
    }

    /// <summary>Calculates the rectangle required to hold text, assuming no word wrapping, justification, or hotkeys.</summary>
    /// <remarks>
    ///     This API will return incorrect results if the text includes glyphs who's width is dependent on surrounding
    ///     glyphs (e.g. Arabic).
    /// </remarks>
    /// <param name="x">The x location of the rectangle</param>
    /// <param name="y">The y location of the rectangle</param>
    /// <param name="text">The text to measure</param>
    /// <param name="direction">The text direction.</param>
    /// <param name="tabWidth">The number of columns used for a tab.</param>
    /// <returns></returns>
    public static Rectangle CalcRect (
        int x,
        int y,
        string text,
        TextDirection direction = TextDirection.LeftRight_TopBottom,
        int tabWidth = 0
    )
    {
        if (string.IsNullOrEmpty (text))
        {
            return new (new (x, y), Size.Empty);
        }

        int w, h;

        if (IsHorizontalDirection (direction))
        {
            var mw = 0;
            var ml = 1;

            var cols = 0;

            foreach (Rune rune in text.EnumerateRunes ())
            {
                if (rune.Value == '\n')
                {
                    ml++;

                    if (cols > mw)
                    {
                        mw = cols;
                    }

                    cols = 0;
                }
                else if (rune.Value != '\r')
                {
                    cols++;
                    var rw = 0;

                    if (rune.Value == '\t')
                    {
                        rw += tabWidth - 1;
                    }
                    else
                    {
                        rw = rune.GetColumns ();

                        if (rw > 0)
                        {
                            rw--;
                        }
                        else if (rw == 0)
                        {
                            cols--;
                        }
                    }

                    cols += rw;
                }
            }

            if (cols > mw)
            {
                mw = cols;
            }

            w = mw;
            h = ml;
        }
        else
        {
            int vw = 1, cw = 1;
            var vh = 0;

            var rows = 0;

            foreach (Rune rune in text.EnumerateRunes ())
            {
                if (rune.Value == '\n')
                {
                    vw++;

                    if (rows > vh)
                    {
                        vh = rows;
                    }

                    rows = 0;
                    cw = 1;
                }
                else if (rune.Value != '\r')
                {
                    rows++;
                    var rw = 0;

                    if (rune.Value == '\t')
                    {
                        rw += tabWidth - 1;
                        rows += rw;
                    }
                    else
                    {
                        rw = rune.GetColumns ();

                        if (rw == 0)
                        {
                            rows--;
                        }
                        else if (cw < rw)
                        {
                            cw = rw;
                            vw++;
                        }
                    }
                }
            }

            if (rows > vh)
            {
                vh = rows;
            }

            w = vw;
            h = vh;
        }

        return new (x, y, w, h);
    }

    /// <summary>Finds the HotKey and its location in text.</summary>
    /// <param name="text">The text to look in.</param>
    /// <param name="hotKeySpecifier">The HotKey specifier (e.g. '_') to look for.</param>
    /// <param name="hotPos">Outputs the Rune index into <c>text</c>.</param>
    /// <param name="hotKey">Outputs the hotKey. <see cref="Key.Empty"/> if not found.</param>
    /// <param name="firstUpperCase">
    ///     If <c>true</c> the legacy behavior of identifying the first upper case character as the
    ///     HotKey will be enabled. Regardless of the value of this parameter, <c>hotKeySpecifier</c> takes precedence.
    ///     Defaults to <see langword="false"/>.
    /// </param>
    /// <returns><c>true</c> if a HotKey was found; <c>false</c> otherwise.</returns>
    public static bool FindHotKey (
        string text,
        Rune hotKeySpecifier,
        out int hotPos,
        out Key hotKey,
        bool firstUpperCase = false
    )
    {
        if (string.IsNullOrEmpty (text) || hotKeySpecifier == (Rune)0xFFFF)
        {
            hotPos = -1;
            hotKey = Key.Empty;

            return false;
        }

        var curHotKey = (Rune)0;
        int curHotPos = -1;

        // Use first hot_key char passed into 'hotKey'.
        // TODO: Ignore hot_key of two are provided
        // TODO: Do not support non-alphanumeric chars that can't be typed
        var i = 0;

        foreach (Rune c in text.EnumerateRunes ())
        {
            if ((char)c.Value != 0xFFFD)
            {
                if (c == hotKeySpecifier)
                {
                    curHotPos = i;
                }
                else if (curHotPos > -1)
                {
                    curHotKey = c;

                    break;
                }
            }

            i++;
        }

        // Legacy support - use first upper case char if the specifier was not found
        if (curHotPos == -1 && firstUpperCase)
        {
            i = 0;

            foreach (Rune c in text.EnumerateRunes ())
            {
                if ((char)c.Value != 0xFFFD)
                {
                    if (Rune.IsUpper (c))
                    {
                        curHotKey = c;
                        curHotPos = i;

                        break;
                    }
                }

                i++;
            }
        }

        if (curHotKey != (Rune)0 && curHotPos != -1)
        {
            hotPos = curHotPos;

            var newHotKey = (KeyCode)curHotKey.Value;

            if (newHotKey != KeyCode.Null && !(newHotKey == KeyCode.Space || Rune.IsControl (curHotKey)))
            {
                if ((newHotKey & ~KeyCode.Space) is >= KeyCode.A and <= KeyCode.Z)
                {
                    newHotKey &= ~KeyCode.Space;
                }

                hotKey = newHotKey;

                //hotKey.Scope = KeyBindingScope.HotKey;

                return true;
            }
        }

        hotPos = -1;
        hotKey = KeyCode.Null;

        return false;
    }

    /// <summary>
    ///     Replaces the Rune at the index specified by the <c>hotPos</c> parameter with a tag identifying it as the
    ///     hotkey.
    /// </summary>
    /// <param name="text">The text to tag the hotkey in.</param>
    /// <param name="hotPos">The Rune index of the hotkey in <c>text</c>.</param>
    /// <returns>The text with the hotkey tagged.</returns>
    /// <remarks>The returned string will not render correctly without first un-doing the tag. To undo the tag, search for</remarks>
    public static string ReplaceHotKeyWithTag (string text, int hotPos)
    {
        // Set the high bit
        List<Rune> runes = text.ToRuneList ();

        if (Rune.IsLetterOrDigit (runes [hotPos]))
        {
            runes [hotPos] = new Rune ((uint)runes [hotPos].Value);
        }

        return StringExtensions.ToString (runes);
    }

    /// <summary>Removes the hotkey specifier from text.</summary>
    /// <param name="text">The text to manipulate.</param>
    /// <param name="hotKeySpecifier">The hot-key specifier (e.g. '_') to look for.</param>
    /// <param name="hotPos">Returns the position of the hot-key in the text. -1 if not found.</param>
    /// <returns>The input text with the hotkey specifier ('_') removed.</returns>
    public static string RemoveHotKeySpecifier (string text, int hotPos, Rune hotKeySpecifier)
    {
        if (string.IsNullOrEmpty (text))
        {
            return text;
        }

        // Scan 
        var start = string.Empty;
        var i = 0;

        foreach (Rune c in text)
        {
            if (c == hotKeySpecifier && i == hotPos)
            {
                i++;

                continue;
            }

            start += c;
            i++;
        }

        return start;
    }

    #endregion // Static Members
}<|MERGE_RESOLUTION|>--- conflicted
+++ resolved
@@ -52,7 +52,7 @@
 
     private Size GetAutoSize ()
     {
-        if (string.IsNullOrEmpty(_text))
+        if (string.IsNullOrEmpty (_text))
         {
             return Size.Empty;
         }
@@ -374,14 +374,8 @@
             {
                 if (isVertical)
                 {
-<<<<<<< HEAD
-                    // BUGBUG:  This works with a very limited set of wide-char scenarios.
-                    int runesWidth = runes.Length == 0 ? 0 : runes.Max (r => GetRuneWidth (r, TabWidth));
+                    int runesWidth = GetColumnsRequiredForVerticalText (linesFormatted, 0, linesFormatted.Count - line, TabWidth);
                     x = screen.Left + (screen.Width - _lines.Count - 1) + (runesWidth + line);
-=======
-                    int runesWidth = GetWidestLineLength (linesFormatted, 0, line, TabWidth);
-                    x = screen.Right - runesWidth;
->>>>>>> acc924b7
                     CursorPosition = screen.Width - runesWidth + (_hotKeyPos > -1 ? _hotKeyPos : 0);
                 }
                 else
@@ -412,13 +406,14 @@
             {
                 if (isVertical)
                 {
-<<<<<<< HEAD
-                    // BUGBUG: This works with a very limited set of wide-char scenarios. 
-                    int runesWidth = GetColumnsRequiredForVerticalText (linesFormatted, tabWidth: TabWidth);
-=======
-                    int runesWidth = GetWidestLineLength (linesFormatted, 0, line, TabWidth);
->>>>>>> acc924b7
+                    //// BUGBUG: This works with a very limited set of wide-char scenarios. 
+                    //int runesWidth = GetColumnsRequiredForVerticalText (linesFormatted, tabWidth: TabWidth);
+                    //x = screen.Left + line + (screen.Width - runesWidth) / 2;
+
+                    int runesWidth = GetColumnsRequiredForVerticalText (linesFormatted, line, 1, TabWidth);
                     x = screen.Left + line + (screen.Width - runesWidth) / 2;
+
+                    CursorPosition = (screen.Width - runesWidth) / 2 + (_hotKeyPos > -1 ? _hotKeyPos : 0);
 
                     CursorPosition = (screen.Width - runesWidth) / 2 + (_hotKeyPos > -1 ? _hotKeyPos : 0);
                 }
@@ -492,7 +487,10 @@
 
                 if (lastZeroWidthPos is null)
                 {
-                    if (idx < 0 || x + current + colOffset < 0)
+                    if (idx < 0
+                        || (isVertical
+                                ? VerticalAlignment != VerticalTextAlignment.Bottom && current < 0
+                                : Alignment != TextAlignment.Right && x + current + colOffset < 0))
                     {
                         current++;
 
@@ -724,7 +722,8 @@
                                  PreserveTrailingSpaces,
                                  TabWidth,
                                  Direction,
-                                 MultiLine
+                                 MultiLine,
+                                 this
                                 );
 
                 if (!AutoSize)
@@ -747,7 +746,8 @@
                                  PreserveTrailingSpaces,
                                  TabWidth,
                                  Direction,
-                                 MultiLine
+                                 MultiLine,
+                                 this
                                 );
 
                 if (!AutoSize && _lines.Count > Size.Height)
@@ -1029,7 +1029,8 @@
         int width,
         bool preserveTrailingSpaces = false,
         int tabWidth = 0,
-        TextDirection textDirection = TextDirection.LeftRight_TopBottom
+        TextDirection textDirection = TextDirection.LeftRight_TopBottom,
+        TextFormatter textFormatter = null
     )
     {
         if (width < 0)
@@ -1037,7 +1038,6 @@
             throw new ArgumentOutOfRangeException ($"{nameof (width)} cannot be negative.");
         }
 
-        int start = 0, end;
         List<string> lines = new ();
 
         if (string.IsNullOrEmpty (text))
@@ -1046,6 +1046,13 @@
         }
 
         List<Rune> runes = StripCRLF (text).ToRuneList ();
+
+        int start = Math.Max (
+                              !runes.Contains ((Rune)' ') && textFormatter is { VerticalAlignment: VerticalTextAlignment.Bottom } && IsVerticalDirection (textDirection)
+                                  ? runes.Count - width
+                                  : 0,
+                              0);
+        int end;
 
         if (preserveTrailingSpaces)
         {
@@ -1079,7 +1086,8 @@
                               + GetLengthThatFits (
                                                    runes.GetRange (start, runes.Count - start),
                                                    width,
-                                                   tabWidth
+                                                   tabWidth,
+                                                   textDirection
                                                   ))
                        < runes.Count)
                 {
@@ -1094,13 +1102,17 @@
                               + GetLengthThatFits (
                                                    runes.GetRange (end, runes.Count - end),
                                                    width,
-                                                   tabWidth
+                                                   tabWidth,
+                                                   textDirection
+
                                                   );
                     }
 
                     var str = StringExtensions.ToString (runes.GetRange (start, end - start));
 
-                    if (end > start && GetRuneWidth (str, tabWidth) <= width)
+                    int zeroLength = text.EnumerateRunes ().Sum (r => r.GetColumns () == 0 ? 1 : 0);
+
+                    if (end > start && GetRuneWidth (str, tabWidth, textDirection) <= width + zeroLength)
                     {
                         lines.Add (str);
                         start = end;
@@ -1265,10 +1277,11 @@
         int width,
         TextAlignment talign,
         TextDirection textDirection = TextDirection.LeftRight_TopBottom,
-        int tabWidth = 0
-    )
-    {
-        return ClipAndJustify (text, width, talign == TextAlignment.Justified, textDirection, tabWidth);
+        int tabWidth = 0,
+        TextFormatter textFormatter = null
+        )
+    {
+        return ClipAndJustify (text, width, talign == TextAlignment.Justified, textDirection, tabWidth, textFormatter);
     }
 
     /// <summary>Justifies text within a specified width.</summary>
@@ -1286,8 +1299,9 @@
         int width,
         bool justify,
         TextDirection textDirection = TextDirection.LeftRight_TopBottom,
-        int tabWidth = 0
-    )
+        int tabWidth = 0,
+        TextFormatter textFormatter = null
+        )
     {
         if (width < 0)
         {
@@ -1302,19 +1316,39 @@
         text = ReplaceTABWithSpaces (text, tabWidth);
         List<Rune> runes = text.ToRuneList ();
 
-        if (runes.Count > width)
+        int zeroLength = runes.Sum (r => r.GetColumns () == 0 ? 1 : 0);
+
+        if (runes.Count - zeroLength > width)
         {
             if (IsHorizontalDirection (textDirection))
             {
-                return StringExtensions.ToString (
-                                                  runes.GetRange (
-                                                                  0,
-                                                                  GetLengthThatFits (text, width, tabWidth)
-                                                                 )
-                                                 );
-            }
-
-            int zeroLength = runes.Sum (r => r.GetColumns () == 0 ? 1 : 0);
+                if (textFormatter is { Alignment: TextAlignment.Right })
+                {
+                    return GetRangeThatFits (runes, runes.Count - width, text, width, tabWidth, textDirection);
+                }
+
+                if (textFormatter is { Alignment: TextAlignment.Centered })
+                {
+                    return GetRangeThatFits (runes, Math.Max ((runes.Count - width) / 2, 0), text, width, tabWidth, textDirection);
+                }
+
+                return GetRangeThatFits (runes, 0, text, width, tabWidth, textDirection);
+            }
+
+            if (IsVerticalDirection (textDirection))
+            {
+                if (textFormatter is { VerticalAlignment: VerticalTextAlignment.Bottom })
+                {
+                    return GetRangeThatFits (runes, runes.Count - width, text, width, tabWidth, textDirection);
+                }
+
+                if (textFormatter is { VerticalAlignment: VerticalTextAlignment.Middle })
+                {
+                    return GetRangeThatFits (runes, Math.Max ((runes.Count - width) / 2, 0), text, width, tabWidth, textDirection);
+                }
+
+                return GetRangeThatFits (runes, 0, text, width, tabWidth, textDirection);
+            }
 
             return StringExtensions.ToString (runes.GetRange (0, width + zeroLength));
         }
@@ -1324,17 +1358,55 @@
             return Justify (text, width, ' ', textDirection, tabWidth);
         }
 
-        if (IsHorizontalDirection (textDirection) && GetRuneWidth (text, tabWidth) > width)
-        {
-            return StringExtensions.ToString (
-                                              runes.GetRange (
-                                                              0,
-                                                              GetLengthThatFits (text, width, tabWidth)
-                                                             )
-                                             );
+        if (IsHorizontalDirection (textDirection))
+        {
+            if (textFormatter is { Alignment: TextAlignment.Right })
+            {
+                if (GetRuneWidth (text, tabWidth, textDirection) > width)
+                {
+                    return GetRangeThatFits (runes, runes.Count - width, text, width, tabWidth, textDirection);
+                }
+            }
+            else if (textFormatter is { Alignment: TextAlignment.Centered })
+            {
+                return GetRangeThatFits (runes, Math.Max ((runes.Count - width) / 2, 0), text, width, tabWidth, textDirection);
+            }
+            else if (GetRuneWidth (text, tabWidth, textDirection) > width)
+            {
+                return GetRangeThatFits (runes, 0, text, width, tabWidth, textDirection);
+            }
+        }
+
+        if (IsVerticalDirection (textDirection))
+        {
+            if (textFormatter is { VerticalAlignment: VerticalTextAlignment.Bottom })
+            {
+                if (runes.Count - zeroLength > width)
+                {
+                    return GetRangeThatFits (runes, runes.Count - width, text, width, tabWidth, textDirection);
+                }
+            }
+            else if (textFormatter is { VerticalAlignment: VerticalTextAlignment.Middle })
+            {
+                return GetRangeThatFits (runes, Math.Max ((runes.Count - width) / 2, 0), text, width, tabWidth, textDirection);
+            }
+            else if (runes.Count - zeroLength > width)
+            {
+                return GetRangeThatFits (runes, 0, text, width, tabWidth, textDirection);
+            }
         }
 
         return text;
+    }
+
+    private static string GetRangeThatFits (List<Rune> runes, int index, string text, int width, int tabWidth, TextDirection textDirection)
+    {
+        return StringExtensions.ToString (
+                                          runes.GetRange (
+                                                          index,
+                                                          GetLengthThatFits (text, width, tabWidth, textDirection)
+                                                         )
+                                         );
     }
 
     /// <summary>
@@ -1371,7 +1443,7 @@
 
         if (IsHorizontalDirection (textDirection))
         {
-            textCount = words.Sum (arg => GetRuneWidth (arg, tabWidth));
+            textCount = words.Sum (arg => GetRuneWidth (arg, tabWidth, textDirection));
         }
         else
         {
@@ -1448,7 +1520,8 @@
         bool preserveTrailingSpaces = false,
         int tabWidth = 0,
         TextDirection textDirection = TextDirection.LeftRight_TopBottom,
-        bool multiLine = false
+        bool multiLine = false,
+        TextFormatter textFormatter = null
     )
     {
         return Format (
@@ -1459,7 +1532,8 @@
                        preserveTrailingSpaces,
                        tabWidth,
                        textDirection,
-                       multiLine
+                       multiLine,
+                       textFormatter
                       );
     }
 
@@ -1493,7 +1567,8 @@
         bool preserveTrailingSpaces = false,
         int tabWidth = 0,
         TextDirection textDirection = TextDirection.LeftRight_TopBottom,
-        bool multiLine = false
+        bool multiLine = false,
+        TextFormatter textFormatter = null
     )
     {
         if (width < 0)
@@ -1539,14 +1614,14 @@
 
                 foreach (string line in lines)
                 {
-                    lineResult.Add (ClipAndJustify (line, width, justify, textDirection, tabWidth));
+                    lineResult.Add (ClipAndJustify (line, width, justify, textDirection, tabWidth, textFormatter));
                 }
 
                 return lineResult;
             }
 
             text = ReplaceCRLFWithSpace (text);
-            lineResult.Add (ClipAndJustify (text, width, justify, textDirection, tabWidth));
+            lineResult.Add (ClipAndJustify (text, width, justify, textDirection, tabWidth, textFormatter));
 
             return lineResult;
         }
@@ -1567,7 +1642,8 @@
                                   width,
                                   preserveTrailingSpaces,
                                   tabWidth,
-                                  textDirection
+                                  textDirection,
+                                  textFormatter
                                  );
 
                 foreach (string line in wrappedLines)
@@ -1725,16 +1801,20 @@
         return max;
     }
 
-    /// <summary>Gets the number of the Runes in the text that will fit in <paramref name="columns"/>.</summary>
+    /// <summary>Gets the number of the Runes in the text that will fit in <paramref name="width"/>.</summary>
     /// <remarks>
     ///     This API will return incorrect results if the text includes glyphs who's width is dependent on surrounding
     ///     glyphs (e.g. Arabic).
     /// </remarks>
     /// <param name="text">The text.</param>
-    /// <param name="columns">The width.</param>
-    /// <param name="tabWidth">The number of columns used for a tab.</param>
+    /// <param name="width">The width.</param>
+    /// <param name="tabWidth">The width used for a tab.</param>
+    /// <param name="textDirection">The text direction.</param>
     /// <returns>The index of the text that fit the width.</returns>
-    public static int GetLengthThatFits (string text, int columns, int tabWidth = 0) { return GetLengthThatFits (text?.ToRuneList (), columns, tabWidth); }
+    public static int GetLengthThatFits (string text, int width, int tabWidth = 0, TextDirection textDirection = TextDirection.LeftRight_TopBottom)
+    {
+        return GetLengthThatFits (text?.ToRuneList (), width, tabWidth, textDirection);
+    }
 
     /// <summary>Gets the number of the Runes in a list of Runes that will fit in <paramref name="columns"/>.</summary>
     /// <remarks>
@@ -1742,10 +1822,11 @@
     ///     glyphs (e.g. Arabic).
     /// </remarks>
     /// <param name="runes">The list of runes.</param>
-    /// <param name="columns">The width.</param>
-    /// <param name="tabWidth">The number of columns used for a tab.</param>
-    /// <returns>The index of the last Rune in <paramref name="runes"/> that fit in <paramref name="columns"/>.</returns>
-    public static int GetLengthThatFits (List<Rune> runes, int columns, int tabWidth = 0)
+    /// <param name="width">The width.</param>
+    /// <param name="tabWidth">The width used for a tab.</param>
+    /// <param name="textDirection">The text direction.</param>
+    /// <returns>The index of the last Rune in <paramref name="runes"/> that fit in <paramref name="width"/>.</returns>
+    public static int GetLengthThatFits (List<Rune> runes, int width, int tabWidth = 0, TextDirection textDirection = TextDirection.LeftRight_TopBottom)
     {
         if (runes is null || runes.Count == 0)
         {
@@ -1757,9 +1838,9 @@
 
         for (; runeIdx < runes.Count; runeIdx++)
         {
-            int runeWidth = GetRuneWidth (runes [runeIdx], tabWidth);
-
-            if (runesLength + runeWidth > columns)
+            int runeWidth = GetRuneWidth (runes [runeIdx], tabWidth, textDirection);
+
+            if (runesLength + runeWidth > width)
             {
                 break;
             }
@@ -1770,12 +1851,12 @@
         return runeIdx;
     }
 
-    private static int GetRuneWidth (string str, int tabWidth) { return GetRuneWidth (str.EnumerateRunes ().ToList (), tabWidth); }
-    private static int GetRuneWidth (List<Rune> runes, int tabWidth) { return runes.Sum (r => GetRuneWidth (r, tabWidth)); }
-
-    private static int GetRuneWidth (Rune rune, int tabWidth)
-    {
-        int runeWidth = rune.GetColumns ();
+    private static int GetRuneWidth (string str, int tabWidth, TextDirection textDirection = TextDirection.LeftRight_TopBottom) { return GetRuneWidth (str.EnumerateRunes ().ToList (), tabWidth, textDirection); }
+    private static int GetRuneWidth (List<Rune> runes, int tabWidth, TextDirection textDirection = TextDirection.LeftRight_TopBottom) { return runes.Sum (r => GetRuneWidth (r, tabWidth, textDirection)); }
+
+    private static int GetRuneWidth (Rune rune, int tabWidth, TextDirection textDirection = TextDirection.LeftRight_TopBottom)
+    {
+        int runeWidth = IsHorizontalDirection (textDirection) ? rune.GetColumns () : 1;
 
         if (rune.Value == '\t')
         {
