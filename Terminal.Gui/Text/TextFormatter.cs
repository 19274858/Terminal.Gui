namespace Terminal.Gui;

/// <summary>
///     Provides text formatting. Supports <see cref="View.HotKey"/>s, horizontal alignment, vertical alignment,
///     multiple lines, and word-based line wrap.
/// </summary>
public class TextFormatter
{
    private bool _autoSize;
    private Key _hotKey = new ();
    private int _hotKeyPos = -1;
    private List<string> _lines = new ();
    private bool _multiLine;
    private bool _preserveTrailingSpaces;
    private Size _size;
    private int _tabWidth = 4;
    private string _text;
    private TextAlignment _textAlignment;
    private TextDirection _textDirection;
    private VerticalTextAlignment _textVerticalAlignment;
    private bool _wordWrap = true;

    /// <summary>Controls the horizontal text-alignment property.</summary>
    /// <value>The text alignment.</value>
    public TextAlignment Alignment
    {
        get => _textAlignment;
        set => _textAlignment = EnableNeedsFormat (value);
    }

    /// <summary>Gets or sets whether the <see cref="Size"/> should be automatically changed to fit the <see cref="Text"/>.</summary>
    /// <remarks>
    ///     <para>Used when <see cref="View"/> is using <see cref="Dim.Auto"/> to resize the view's <see cref="View.Viewport"/> to fit <see cref="Size"/>.</para>
    ///     <para>
    ///         AutoSize is ignored if <see cref="TextAlignment.Justified"/> and
    ///         <see cref="VerticalTextAlignment.Justified"/> are used.
    ///     </para>
    /// </remarks>
    public bool AutoSize
    {
        get => _autoSize;
        set
        {
            _autoSize = EnableNeedsFormat (value);

            if (_autoSize)
            {
                Size = GetAutoSize ();
            }
        }
    }

    private Size GetAutoSize ()
    {
        Size size = CalcRect (0, 0, Text, Direction, TabWidth).Size;
        return size with
        {
            Width = size.Width - GetHotKeySpecifierLength (),
            Height = size.Height - GetHotKeySpecifierLength (false)
        };

    }
    /// <summary>
    ///     Gets the width or height of the <see cref="TextFormatter.HotKeySpecifier"/> characters
    ///     in the <see cref="Text"/> property.
    /// </summary>
    /// <remarks>
    ///     Only the first HotKey specifier found in <see cref="Text"/> is supported.
    /// </remarks>
    /// <param name="isWidth">
    ///     If <see langword="true"/> (the default) the width required for the HotKey specifier is returned. Otherwise the
    ///     height
    ///     is returned.
    /// </param>
    /// <returns>
    ///     The number of characters required for the <see cref="TextFormatter.HotKeySpecifier"/>. If the text
    ///     direction specified
    ///     by <see cref="TextDirection"/> does not match the <paramref name="isWidth"/> parameter, <c>0</c> is returned.
    /// </returns>
    public int GetHotKeySpecifierLength (bool isWidth = true)
    {
        if (isWidth)
        {
            return TextFormatter.IsHorizontalDirection (Direction) && Text?.Contains ((char)HotKeySpecifier.Value) == true
                       ? Math.Max (HotKeySpecifier.GetColumns (), 0)
                       : 0;
        }

        return TextFormatter.IsVerticalDirection (Direction) && Text?.Contains ((char)HotKeySpecifier.Value) == true
                   ? Math.Max (HotKeySpecifier.GetColumns (), 0)
                   : 0;
    }

    /// <summary>
    ///     Gets the cursor position of the <see cref="HotKey"/>. If the <see cref="HotKey"/> is defined, the cursor will
    ///     be positioned over it.
    /// </summary>
    public int CursorPosition { get; internal set; }

    /// <summary>Controls the text-direction property.</summary>
    /// <value>The text vertical alignment.</value>
    public TextDirection Direction
    {
        get => _textDirection;
        set
        {
            _textDirection = EnableNeedsFormat (value);

            if (AutoSize)
            {
                Size = GetAutoSize ();
            }
        }
    }


    /// <summary>
    ///     Determines if the viewport width will be used or only the text width will be used,
    ///     If <see langword="true"/> all the viewport area will be filled with whitespaces and the same background color
    ///     showing a perfect rectangle.
    /// </summary>
    public bool FillRemaining { get; set; }

    /// <summary>Gets or sets the hot key. Fires the <see cref="HotKeyChanged"/> event.</summary>
    public Key HotKey
    {
        get => _hotKey;
        internal set
        {
            if (_hotKey != value)
            {
                Key oldKey = _hotKey;
                _hotKey = value;
                HotKeyChanged?.Invoke (this, new KeyChangedEventArgs (oldKey, value));
            }
        }
    }

    /// <summary>The position in the text of the hot key. The hot key will be rendered using the hot color.</summary>
    public int HotKeyPos
    {
        get => _hotKeyPos;
        internal set => _hotKeyPos = value;
    }

    /// <summary>
    ///     The specifier character for the hot key (e.g. '_'). Set to '\xffff' to disable hot key support for this View
    ///     instance. The default is '\xffff'.
    /// </summary>
    public Rune HotKeySpecifier { get; set; } = (Rune)0xFFFF;

    /// <summary>Gets or sets a value indicating whether multi line is allowed.</summary>
    /// <remarks>Multi line is ignored if <see cref="WordWrap"/> is <see langword="true"/>.</remarks>
    public bool MultiLine
    {
        get => _multiLine;
        set => _multiLine = EnableNeedsFormat (value);
    }

    /// <summary>Gets or sets whether the <see cref="TextFormatter"/> needs to format the text.</summary>
    /// <remarks>
    ///     <para>If <see langword="false"/> when Draw is called, the Draw call will be faster.</para>
    ///     <para>Used by <see cref="Draw"/></para>
    ///     <para>Set to <see langword="true"/> when any of the properties of <see cref="TextFormatter"/> are set.</para>
    ///     <para>Set to <see langword="false"/> when the text is formatted (if <see cref="GetLines"/> is accessed).</para>
    /// </remarks>
    public bool NeedsFormat { get; set; }

    /// <summary>
    ///     Gets or sets whether trailing spaces at the end of word-wrapped lines are preserved or not when
    ///     <see cref="TextFormatter.WordWrap"/> is enabled. If <see langword="true"/> trailing spaces at the end of wrapped
    ///     lines will be removed when <see cref="Text"/> is formatted for display. The default is <see langword="false"/>.
    /// </summary>
    public bool PreserveTrailingSpaces
    {
        get => _preserveTrailingSpaces;
        set => _preserveTrailingSpaces = EnableNeedsFormat (value);
    }

    /// <summary>Gets or sets the size <see cref="Text"/> will be constrained to when formatted.</summary>
    /// <remarks>
    ///     <para>
    ///         Does not return the size of the formatted text but the size that will be used to constrain the text when
    ///         formatted.
    ///     </para>
    ///     <para>When set, <see cref="NeedsFormat"/> is set to <see langword="true"/>.</para>
    /// </remarks>
    public Size Size
    {
        get => _size;
        set
        {
            if (AutoSize)
            {
                _size = EnableNeedsFormat (GetAutoSize());
            }
            else
            {
                _size = EnableNeedsFormat (value);
            }
        }
    }

    /// <summary>Gets or sets the number of columns used for a tab.</summary>
    public int TabWidth
    {
        get => _tabWidth;
        set => _tabWidth = EnableNeedsFormat (value);
    }

    /// <summary>The text to be formatted. This string is never modified.</summary>
    public virtual string Text
    {
        get => _text;
        set
        {
            _text = EnableNeedsFormat (value);

            if (AutoSize)
            {
                Size = GetAutoSize (); ;
            }
        }
    }

    /// <summary>Controls the vertical text-alignment property.</summary>
    /// <value>The text vertical alignment.</value>
    public VerticalTextAlignment VerticalAlignment
    {
        get => _textVerticalAlignment;
        set => _textVerticalAlignment = EnableNeedsFormat (value);
    }

    /// <summary>Gets or sets whether word wrap will be used to fit <see cref="Text"/> to <see cref="Size"/>.</summary>
    public bool WordWrap
    {
        get => _wordWrap;
        set => _wordWrap = EnableNeedsFormat (value);
    }

    /// <summary>Draws the text held by <see cref="TextFormatter"/> to <see cref="ConsoleDriver"/> using the colors specified.</summary>
    /// <remarks>
    ///     Causes the text to be formatted (references <see cref="GetLines"/>). Sets <see cref="NeedsFormat"/> to
    ///     <c>false</c>.
    /// </remarks>
    /// <param name="screen">Specifies the screen-relative location and maximum size for drawing the text.</param>
    /// <param name="normalColor">The color to use for all text except the hotkey</param>
    /// <param name="hotColor">The color to use to draw the hotkey</param>
    /// <param name="maximum">Specifies the screen-relative location and maximum container size.</param>
    /// <param name="driver">The console driver currently used by the application.</param>
    /// <exception cref="ArgumentOutOfRangeException"></exception>
    public void Draw (
        Rectangle screen,
        Attribute normalColor,
        Attribute hotColor,
        Rectangle maximum = default,
        ConsoleDriver driver = null
    )
    {
        // With this check, we protect against subclasses with overrides of Text (like Button)
        if (string.IsNullOrEmpty (Text))
        {
            return;
        }

        driver ??= Application.Driver;

        driver?.SetAttribute (normalColor);

        List<string> linesFormatted = GetLines ();

        bool isVertical = IsVerticalDirection (Direction);
        Rectangle maxScreen = screen;

        if (driver is { })
        {
            // INTENT: What, exactly, is the intent of this?
            maxScreen = maximum == default (Rectangle)
                            ? screen
                            : new (
                                   Math.Max (maximum.X, screen.X),
                                   Math.Max (maximum.Y, screen.Y),
                                   Math.Max (
                                             Math.Min (maximum.Width, maximum.Right - screen.Left),
                                             0
                                            ),
                                   Math.Max (
                                             Math.Min (
                                                       maximum.Height,
                                                       maximum.Bottom - screen.Top
                                                      ),
                                             0
                                            )
                                  );
        }

        if (maxScreen.Width == 0 || maxScreen.Height == 0)
        {
            return;
        }

        int lineOffset = !isVertical && screen.Y < 0 ? Math.Abs (screen.Y) : 0;

        for (int line = lineOffset; line < linesFormatted.Count; line++)
        {
            if ((isVertical && line > screen.Width) || (!isVertical && line > screen.Height))
            {
                continue;
            }

            if ((isVertical && line >= maxScreen.Left + maxScreen.Width)
                || (!isVertical && line >= maxScreen.Top + maxScreen.Height + lineOffset))
            {
                break;
            }

            Rune [] runes = linesFormatted [line].ToRunes ();

<<<<<<< HEAD
            runes = Direction switch
            {
                TextDirection.RightLeft_BottomTop => runes.Reverse ().ToArray (),
                TextDirection.RightLeft_TopBottom => runes.Reverse ().ToArray (),
                TextDirection.BottomTop_LeftRight => runes.Reverse ().ToArray (),
                TextDirection.BottomTop_RightLeft => runes.Reverse ().ToArray (),
                _ => runes
            };

=======
>>>>>>> aa780142
            // When text is justified, we lost left or right, so we use the direction to align. 

            int x, y;

            // Horizontal Alignment
            if (Alignment is TextAlignment.Right)
            {
                if (isVertical)
                {
<<<<<<< HEAD
                    int runesWidth = GetColumnsRequiredForVerticalText (linesFormatted, tabWidth: TabWidth);
=======
                    int runesWidth = GetColumnsRequiredForVerticalText (linesFormatted, line, linesFormatted.Count - line, TabWidth);
>>>>>>> aa780142
                    x = screen.Right - runesWidth;
                    CursorPosition = screen.Width - runesWidth + (_hotKeyPos > -1 ? _hotKeyPos : 0);
                }
                else
                {
                    int runesWidth = StringExtensions.ToString (runes).GetColumns ();
                    x = screen.Right - runesWidth;
                    CursorPosition = screen.Width - runesWidth + (_hotKeyPos > -1 ? _hotKeyPos : 0);
                }
            }
            else if (Alignment is TextAlignment.Left)
            {
                if (isVertical)
                {
                    int runesWidth = line > 0
<<<<<<< HEAD
                                         ? GetColumnsRequiredForVerticalText (linesFormatted, tabWidth: TabWidth)
=======
                                         ? GetColumnsRequiredForVerticalText (linesFormatted, 0, line, TabWidth)
>>>>>>> aa780142
                                         : 0;
                    x = screen.Left + runesWidth;
                }
                else
                {
                    x = screen.Left;
                }

                CursorPosition = _hotKeyPos > -1 ? _hotKeyPos : 0;
            }
            else if (Alignment is TextAlignment.Justified)
            {
                if (isVertical)
                {
                    int runesWidth = GetColumnsRequiredForVerticalText (linesFormatted, 0, linesFormatted.Count, TabWidth);
                    int prevLineWidth = line > 0 ? GetColumnsRequiredForVerticalText (linesFormatted, line - 1, 1, TabWidth) : 0;
                    int firstLineWidth = GetColumnsRequiredForVerticalText (linesFormatted, 0, 1, TabWidth);
                    int lastLineWidth = GetColumnsRequiredForVerticalText (linesFormatted, linesFormatted.Count - 1, 1, TabWidth);
                    var interval = (int)Math.Round ((double)(screen.Width + firstLineWidth + lastLineWidth) / linesFormatted.Count);

                    x = line == 0
                            ? screen.Left
                            : line < linesFormatted.Count - 1
                                ? screen.Width - runesWidth <= lastLineWidth ? screen.Left + prevLineWidth : screen.Left + line * interval
                                : screen.Right - lastLineWidth;
                }
                else
                {
                    x = screen.Left;
                }

                CursorPosition = _hotKeyPos > -1 ? _hotKeyPos : 0;
            }
            else if (Alignment is TextAlignment.Centered)
            {
                if (isVertical)
                {
<<<<<<< HEAD
                    int runesWidth = GetColumnsRequiredForVerticalText (linesFormatted, tabWidth: TabWidth);
                    x = screen.Left + line + (screen.Width - runesWidth) / 2;
=======
                    int runesWidth = GetColumnsRequiredForVerticalText (linesFormatted, 0, linesFormatted.Count, TabWidth);
                    int linesWidth = GetColumnsRequiredForVerticalText (linesFormatted, 0, line, TabWidth);
                    x = screen.Left + linesWidth + (screen.Width - runesWidth) / 2;
>>>>>>> aa780142

                    CursorPosition = (screen.Width - runesWidth) / 2 + (_hotKeyPos > -1 ? _hotKeyPos : 0);
                }
                else
                {
                    int runesWidth = StringExtensions.ToString (runes).GetColumns ();
                    x = screen.Left + (screen.Width - runesWidth) / 2;

                    CursorPosition = (screen.Width - runesWidth) / 2 + (_hotKeyPos > -1 ? _hotKeyPos : 0);
                }
            }
            else
            {
                throw new ArgumentOutOfRangeException ($"{nameof (Alignment)}");
            }

            // Vertical Alignment
            if (VerticalAlignment is VerticalTextAlignment.Bottom)
            {
                if (isVertical)
                {
                    y = screen.Bottom - runes.Length;
                }
                else
                {
                    y = screen.Bottom - linesFormatted.Count + line;
                }
            }
            else if (VerticalAlignment is VerticalTextAlignment.Top)
            {
                if (isVertical)
                {
                    y = screen.Top;
                }
                else
                {
                    y = screen.Top + line;
                }
            }
            else if (VerticalAlignment is VerticalTextAlignment.Justified)
            {
                if (isVertical)
                {
                    y = screen.Top;
                }
                else
                {
                    var interval = (int)Math.Round ((double)(screen.Height + 2) / linesFormatted.Count);

                    y = line == 0 ? screen.Top :
                        line < linesFormatted.Count - 1 ? screen.Height - interval <= 1 ? screen.Top + 1 : screen.Top + line * interval : screen.Bottom - 1;
                }
            }
            else if (VerticalAlignment is VerticalTextAlignment.Middle)
            {
                if (isVertical)
                {
                    int s = (screen.Height - runes.Length) / 2;
                    y = screen.Top + s;
                }
                else
                {
                    int s = (screen.Height - linesFormatted.Count) / 2;
                    y = screen.Top + line + s;
                }
            }
            else
            {
                throw new ArgumentOutOfRangeException ($"{nameof (VerticalAlignment)}");
            }

            int colOffset = screen.X < 0 ? Math.Abs (screen.X) : 0;
            int start = isVertical ? screen.Top : screen.Left;
            int size = isVertical ? screen.Height : screen.Width;
            int current = start + colOffset;
            List<Point?> lastZeroWidthPos = null;
            Rune rune = default;
            int zeroLengthCount = isVertical ? runes.Sum (r => r.GetColumns () == 0 ? 1 : 0) : 0;

            for (int idx = (isVertical ? start - y : start - x) + colOffset;
                 current < start + size + zeroLengthCount;
                 idx++)
            {
                Rune lastRuneUsed = rune;

                if (lastZeroWidthPos is null)
                {
                    if (idx < 0
                        || (isVertical
                                ? VerticalAlignment != VerticalTextAlignment.Bottom && current < 0
                                : Alignment != TextAlignment.Right && x + current + colOffset < 0))
                    {
                        current++;

                        continue;
                    }

                    if (!FillRemaining && idx > runes.Length - 1)
                    {
                        break;
                    }

                    if ((!isVertical && (current - start > maxScreen.Left + maxScreen.Width - screen.X + colOffset || (idx < runes.Length && runes [idx].GetColumns () > screen.Width)))
                        || (isVertical && ((current > start + size + zeroLengthCount && idx > maxScreen.Top + maxScreen.Height - screen.Y) || (idx < runes.Length && runes [idx].GetColumns () > screen.Width))))
                    {
                        break;
                    }
                }

                //if ((!isVertical && idx > maxBounds.Left + maxBounds.Width - viewport.X + colOffset)
                //	|| (isVertical && idx > maxBounds.Top + maxBounds.Height - viewport.Y))

                //	break;

                rune = (Rune)' ';

                if (isVertical)
                {
                    if (idx >= 0 && idx < runes.Length)
                    {
                        rune = runes [idx];
                    }

                    if (lastZeroWidthPos is null)
                    {
                        driver?.Move (x, current);
                    }
                    else
                    {
                        int foundIdx = lastZeroWidthPos.IndexOf (
                                                                 p =>
                                                                     p is { } && p.Value.Y == current
                                                                );

                        if (foundIdx > -1)
                        {
                            if (rune.IsCombiningMark ())
                            {
                                lastZeroWidthPos [foundIdx] =
                                    new Point (
                                               lastZeroWidthPos [foundIdx].Value.X + 1,
                                               current
                                              );

                                driver?.Move (
                                              lastZeroWidthPos [foundIdx].Value.X,
                                              current
                                             );
                            }
                            else if (!rune.IsCombiningMark () && lastRuneUsed.IsCombiningMark ())
                            {
                                current++;
                                driver?.Move (x, current);
                            }
                            else
                            {
                                driver?.Move (x, current);
                            }
                        }
                        else
                        {
                            driver?.Move (x, current);
                        }
                    }
                }
                else
                {
                    driver?.Move (current, y);

                    if (idx >= 0 && idx < runes.Length)
                    {
                        rune = runes [idx];
                    }
                }

                int runeWidth = GetRuneWidth (rune, TabWidth);

                if (HotKeyPos > -1 && idx == HotKeyPos)
                {
                    if ((isVertical && VerticalAlignment == VerticalTextAlignment.Justified) || (!isVertical && Alignment == TextAlignment.Justified))
                    {
                        CursorPosition = idx - start;
                    }

                    driver?.SetAttribute (hotColor);
                    driver?.AddRune (rune);
                    driver?.SetAttribute (normalColor);
                }
                else
                {
                    if (isVertical)
                    {
                        if (runeWidth == 0)
                        {
                            if (lastZeroWidthPos is null)
                            {
                                lastZeroWidthPos = new List<Point?> ();
                            }

                            int foundIdx = lastZeroWidthPos.IndexOf (
                                                                     p =>
                                                                         p is { } && p.Value.Y == current
                                                                    );

                            if (foundIdx == -1)
                            {
                                current--;
                                lastZeroWidthPos.Add (new Point (x + 1, current));
                            }

                            driver?.Move (x + 1, current);
                        }
                    }

                    driver?.AddRune (rune);
                }

                if (isVertical)
                {
                    if (runeWidth > 0)
                    {
                        current++;
                    }
                }
                else
                {
                    current += runeWidth;
                }

                int nextRuneWidth = idx + 1 > -1 && idx + 1 < runes.Length
                                        ? runes [idx + 1].GetColumns ()
                                        : 0;

                if (!isVertical && idx + 1 < runes.Length && current + nextRuneWidth > start + size)
                {
                    break;
                }
            }
        }
    }

    /// <summary>Returns the formatted text, constrained to <see cref="Size"/>.</summary>
    /// <remarks>
    ///     If <see cref="NeedsFormat"/> is <see langword="true"/>, causes a format, resetting <see cref="NeedsFormat"/>
    ///     to <see langword="false"/>.
    /// </remarks>
    /// <returns>The formatted text.</returns>
    public string Format ()
    {
        var sb = new StringBuilder ();

        // Lines_get causes a Format
        foreach (string line in GetLines ())
        {
            sb.AppendLine (line);
        }

        return sb.ToString ().TrimEnd (Environment.NewLine.ToCharArray ());
    }

    /// <summary>Gets the size required to hold the formatted text, given the constraints placed by <see cref="Size"/>.</summary>
    /// <remarks>Causes a format, resetting <see cref="NeedsFormat"/> to <see langword="false"/>.</remarks>
    /// <returns>The size required to hold the formatted text.</returns>
    public Size FormatAndGetSize ()
    {
        if (string.IsNullOrEmpty (Text) || Size.Height == 0 || Size.Width == 0)
        {
            return Size.Empty;
        }

        int width = GetLines ().Max (static line => line.GetColumns ());
        int height = GetLines ().Count;

        return new (width, height);
    }

    /// <summary>Gets a list of formatted lines, constrained to <see cref="Size"/>.</summary>
    /// <remarks>
    ///     <para>
    ///         If the text needs to be formatted (if <see cref="NeedsFormat"/> is <see langword="true"/>)
    ///         <see cref="Format()"/> will be called and upon return
    ///         <see cref="NeedsFormat"/> will be <see langword="false"/>.
    ///     </para>
    ///     <para>
    ///         If either of the dimensions of <see cref="Size"/> are zero, the text will not be formatted and no lines will
    ///         be returned.
    ///     </para>
    /// </remarks>
    public List<string> GetLines ()
    {
        // With this check, we protect against subclasses with overrides of Text
        if (string.IsNullOrEmpty (Text) || Size.Height == 0 || Size.Width == 0)
        {
            _lines = new List<string> { string.Empty };
            NeedsFormat = false;

            return _lines;
        }

        if (NeedsFormat)
        {
            string text = _text;

            if (FindHotKey (_text, HotKeySpecifier, out _hotKeyPos, out Key newHotKey))
            {
                HotKey = newHotKey;
                text = RemoveHotKeySpecifier (Text, _hotKeyPos, HotKeySpecifier);
                text = ReplaceHotKeyWithTag (text, _hotKeyPos);
            }

            if (IsVerticalDirection (Direction))
            {
                int colsWidth = GetSumMaxCharWidth (text, 0, 1, TabWidth);

                _lines = Format (
                                 text,
                                 Size.Height,
                                 VerticalAlignment == VerticalTextAlignment.Justified,
                                 Size.Width > colsWidth && WordWrap,
                                 PreserveTrailingSpaces,
                                 TabWidth,
                                 Direction,
                                 MultiLine,
                                 this
                                );

                if (!AutoSize)
                {
                    colsWidth = GetMaxColsForWidth (_lines, Size.Width, TabWidth);

                    if (_lines.Count > colsWidth)
                    {
                        _lines.RemoveRange (colsWidth, _lines.Count - colsWidth);
                    }
                }
            }
            else
            {
                _lines = Format (
                                 text,
                                 Size.Width,
                                 Alignment == TextAlignment.Justified,
                                 Size.Height > 1 && WordWrap,
                                 PreserveTrailingSpaces,
                                 TabWidth,
                                 Direction,
                                 MultiLine,
                                 this
                                );

                if (!AutoSize && _lines.Count > Size.Height)
                {
                    _lines.RemoveRange (Size.Height, _lines.Count - Size.Height);
                }
            }

            NeedsFormat = false;
        }

        return _lines;
    }

    /// <summary>Event invoked when the <see cref="HotKey"/> is changed.</summary>
    public event EventHandler<KeyChangedEventArgs> HotKeyChanged;

    /// <summary>Sets <see cref="NeedsFormat"/> to <see langword="true"/> and returns the value.</summary>
    /// <typeparam name="T"></typeparam>
    /// <param name="value"></param>
    /// <returns></returns>
    private T EnableNeedsFormat<T> (T value)
    {
        NeedsFormat = true;

        return value;
    }

    #region Static Members

    /// <summary>Check if it is a horizontal direction</summary>
    public static bool IsHorizontalDirection (TextDirection textDirection)
    {
        return textDirection switch
        {
            TextDirection.LeftRight_TopBottom => true,
            TextDirection.LeftRight_BottomTop => true,
            TextDirection.RightLeft_TopBottom => true,
            TextDirection.RightLeft_BottomTop => true,
            _ => false
        };
    }

    /// <summary>Check if it is a vertical direction</summary>
    public static bool IsVerticalDirection (TextDirection textDirection)
    {
        return textDirection switch
        {
            TextDirection.TopBottom_LeftRight => true,
            TextDirection.TopBottom_RightLeft => true,
            TextDirection.BottomTop_LeftRight => true,
            TextDirection.BottomTop_RightLeft => true,
            _ => false
        };
    }

    /// <summary>Check if it is Left to Right direction</summary>
    public static bool IsLeftToRight (TextDirection textDirection)
    {
        return textDirection switch
        {
            TextDirection.LeftRight_TopBottom => true,
            TextDirection.LeftRight_BottomTop => true,
            _ => false
        };
    }

    /// <summary>Check if it is Top to Bottom direction</summary>
    public static bool IsTopToBottom (TextDirection textDirection)
    {
        return textDirection switch
        {
            TextDirection.TopBottom_LeftRight => true,
            TextDirection.TopBottom_RightLeft => true,
            _ => false
        };
    }

    // TODO: Move to StringExtensions?
    private static string StripCRLF (string str, bool keepNewLine = false)
    {
        List<Rune> runes = str.ToRuneList ();

        for (var i = 0; i < runes.Count; i++)
        {
            switch ((char)runes [i].Value)
            {
                case '\n':
                    if (!keepNewLine)
                    {
                        runes.RemoveAt (i);
                    }

                    break;

                case '\r':
                    if (i + 1 < runes.Count && runes [i + 1].Value == '\n')
                    {
                        runes.RemoveAt (i);

                        if (!keepNewLine)
                        {
                            runes.RemoveAt (i);
                        }

                        i++;
                    }
                    else
                    {
                        if (!keepNewLine)
                        {
                            runes.RemoveAt (i);
                        }
                    }

                    break;
            }
        }

        return StringExtensions.ToString (runes);
    }

    // TODO: Move to StringExtensions?
    private static string ReplaceCRLFWithSpace (string str)
    {
        List<Rune> runes = str.ToRuneList ();

        for (var i = 0; i < runes.Count; i++)
        {
            switch (runes [i].Value)
            {
                case '\n':
                    runes [i] = (Rune)' ';

                    break;

                case '\r':
                    if (i + 1 < runes.Count && runes [i + 1].Value == '\n')
                    {
                        runes [i] = (Rune)' ';
                        runes.RemoveAt (i + 1);
                        i++;
                    }
                    else
                    {
                        runes [i] = (Rune)' ';
                    }

                    break;
            }
        }

        return StringExtensions.ToString (runes);
    }

    // TODO: Move to StringExtensions?
    private static string ReplaceTABWithSpaces (string str, int tabWidth)
    {
        if (tabWidth == 0)
        {
            return str.Replace ("\t", "");
        }

        return str.Replace ("\t", new string (' ', tabWidth));
    }

    // TODO: Move to StringExtensions?
    /// <summary>
    ///     Splits all newlines in the <paramref name="text"/> into a list and supports both CRLF and LF, preserving the
    ///     ending newline.
    /// </summary>
    /// <param name="text">The text.</param>
    /// <returns>A list of text without the newline characters.</returns>
    public static List<string> SplitNewLine (string text)
    {
        List<Rune> runes = text.ToRuneList ();
        List<string> lines = new ();
        var start = 0;

        for (var i = 0; i < runes.Count; i++)
        {
            int end = i;

            switch (runes [i].Value)
            {
                case '\n':
                    lines.Add (StringExtensions.ToString (runes.GetRange (start, end - start)));
                    i++;
                    start = i;

                    break;

                case '\r':
                    if (i + 1 < runes.Count && runes [i + 1].Value == '\n')
                    {
                        lines.Add (StringExtensions.ToString (runes.GetRange (start, end - start)));
                        i += 2;
                        start = i;
                    }
                    else
                    {
                        lines.Add (StringExtensions.ToString (runes.GetRange (start, end - start)));
                        i++;
                        start = i;
                    }

                    break;
            }
        }

        switch (runes.Count)
        {
            case > 0 when lines.Count == 0:
                lines.Add (StringExtensions.ToString (runes));

                break;
            case > 0 when start < runes.Count:
                lines.Add (StringExtensions.ToString (runes.GetRange (start, runes.Count - start)));

                break;
            default:
                lines.Add ("");

                break;
        }

        return lines;
    }

    // TODO: Move to StringExtensions?
    /// <summary>
    ///     Adds trailing whitespace or truncates <paramref name="text"/> so that it fits exactly <paramref name="width"/>
    ///     columns. Note that some unicode characters take 2+ columns
    /// </summary>
    /// <param name="text"></param>
    /// <param name="width"></param>
    /// <returns></returns>
    public static string ClipOrPad (string text, int width)
    {
        if (string.IsNullOrEmpty (text))
        {
            return text;
        }

        // if value is not wide enough
        if (text.EnumerateRunes ().Sum (c => c.GetColumns ()) < width)
        {
            // pad it out with spaces to the given alignment
            int toPad = width - text.EnumerateRunes ().Sum (c => c.GetColumns ());

            return text + new string (' ', toPad);
        }

        // value is too wide
        return new string (text.TakeWhile (c => (width -= ((Rune)c).GetColumns ()) >= 0).ToArray ());
    }

    /// <summary>Formats the provided text to fit within the width provided using word wrapping.</summary>
    /// <param name="text">The text to word wrap</param>
    /// <param name="width">The number of columns to constrain the text to</param>
    /// <param name="preserveTrailingSpaces">
    ///     If <see langword="true"/> trailing spaces at the end of wrapped lines will be
    ///     preserved. If <see langword="false"/> , trailing spaces at the end of wrapped lines will be trimmed.
    /// </param>
    /// <param name="tabWidth">The number of columns used for a tab.</param>
    /// <param name="textDirection">The text direction.</param>
    /// <param name="textFormatter"><see cref="TextFormatter"/> instance to access any of his objects.</param>
    /// <returns>A list of word wrapped lines.</returns>
    /// <remarks>
    ///     <para>This method does not do any justification.</para>
    ///     <para>This method strips Newline ('\n' and '\r\n') sequences before processing.</para>
    ///     <para>
    ///         If <paramref name="preserveTrailingSpaces"/> is <see langword="false"/> at most one space will be preserved
    ///         at the end of the last line.
    ///     </para>
    /// </remarks>
    /// <returns>A list of lines.</returns>
    public static List<string> WordWrapText (
        string text,
        int width,
        bool preserveTrailingSpaces = false,
        int tabWidth = 0,
        TextDirection textDirection = TextDirection.LeftRight_TopBottom,
        TextFormatter textFormatter = null
    )
    {
        if (width < 0)
        {
            throw new ArgumentOutOfRangeException ($"{nameof (width)} cannot be negative.");
        }

        List<string> lines = new ();

        if (string.IsNullOrEmpty (text))
        {
            return lines;
        }

        List<Rune> runes = StripCRLF (text).ToRuneList ();

        int start = Math.Max (
                              !runes.Contains ((Rune)' ') && textFormatter is { VerticalAlignment: VerticalTextAlignment.Bottom } && IsVerticalDirection (textDirection)
                                  ? runes.Count - width
                                  : 0,
                              0);
        int end;

        if (preserveTrailingSpaces)
        {
            while ((end = start) < runes.Count)
            {
                end = GetNextWhiteSpace (start, width, out bool incomplete);

                if (end == 0 && incomplete)
                {
                    start = text.GetRuneCount ();

                    break;
                }

                lines.Add (StringExtensions.ToString (runes.GetRange (start, end - start)));
                start = end;

                if (incomplete)
                {
                    start = text.GetRuneCount ();

                    break;
                }
            }
        }
        else
        {
            if (IsHorizontalDirection (textDirection))
            {
                while ((end = start
                              + GetLengthThatFits (
                                                   runes.GetRange (start, runes.Count - start),
                                                   width,
                                                   tabWidth,
                                                   textDirection
                                                  ))
                       < runes.Count)
                {
                    while (runes [end].Value != ' ' && end > start)
                    {
                        end--;
                    }

                    if (end == start)
                    {
                        end = start
                              + GetLengthThatFits (
                                                   runes.GetRange (end, runes.Count - end),
                                                   width,
                                                   tabWidth,
                                                   textDirection
                                                  );
                    }

                    var str = StringExtensions.ToString (runes.GetRange (start, end - start));
                    int zeroLength = text.EnumerateRunes ().Sum (r => r.GetColumns () == 0 ? 1 : 0);

                    if (end > start && GetRuneWidth (str, tabWidth, textDirection) <= width + zeroLength)
                    {
                        lines.Add (str);
                        start = end;

                        if (runes [end].Value == ' ')
                        {
                            start++;
                        }
                    }
                    else
                    {
                        end++;
                        start = end;
                    }
                }
            }
            else
            {
                while ((end = start + width) < runes.Count)
                {
                    while (runes [end].Value != ' ' && end > start)
                    {
                        end--;
                    }

                    if (end == start)
                    {
                        end = start + width;
                    }

                    var zeroLength = 0;

                    for (int i = end; i < runes.Count - start; i++)
                    {
                        Rune r = runes [i];

                        if (r.GetColumns () == 0)
                        {
                            zeroLength++;
                        }
                        else
                        {
                            break;
                        }
                    }

                    lines.Add (
                               StringExtensions.ToString (
                                                          runes.GetRange (
                                                                          start,
                                                                          end - start + zeroLength
                                                                         )
                                                         )
                              );
                    end += zeroLength;
                    start = end;

                    if (runes [end].Value == ' ')
                    {
                        start++;
                    }
                }
            }
        }

        int GetNextWhiteSpace (int from, int cWidth, out bool incomplete, int cLength = 0)
        {
            int to = from;
            int length = cLength;
            incomplete = false;

            while (length < cWidth && to < runes.Count)
            {
                Rune rune = runes [to];

                if (IsHorizontalDirection (textDirection))
                {
                    length += rune.GetColumns ();
                }
                else
                {
                    length++;
                }

                if (length > cWidth)
                {
                    if (to >= runes.Count || (length > 1 && cWidth <= 1))
                    {
                        incomplete = true;
                    }

                    return to;
                }

                switch (rune.Value)
                {
                    case ' ' when length == cWidth:
                        return to + 1;
                    case ' ' when length > cWidth:
                        return to;
                    case ' ':
                        return GetNextWhiteSpace (to + 1, cWidth, out incomplete, length);
                    case '\t':
                        {
                            length += tabWidth + 1;

                            if (length == tabWidth && tabWidth > cWidth)
                            {
                                return to + 1;
                            }

                            if (length > cWidth && tabWidth > cWidth)
                            {
                                return to;
                            }

                            return GetNextWhiteSpace (to + 1, cWidth, out incomplete, length);
                        }
                    default:
                        to++;

                        break;
                }
            }

            return cLength switch
            {
                > 0 when to < runes.Count && runes [to].Value != ' ' && runes [to].Value != '\t' => from,
                > 0 when to < runes.Count && (runes [to].Value == ' ' || runes [to].Value == '\t') => from,
                _ => to
            };
        }

        if (start < text.GetRuneCount ())
        {
            string str = ReplaceTABWithSpaces (
                                               StringExtensions.ToString (runes.GetRange (start, runes.Count - start)),
                                               tabWidth
                                              );

            if (IsVerticalDirection (textDirection) || preserveTrailingSpaces || str.GetColumns () <= width)
            {
                lines.Add (str);
            }
        }

        return lines;
    }

    /// <summary>Justifies text within a specified width.</summary>
    /// <param name="text">The text to justify.</param>
    /// <param name="width">
    ///     The number of columns to clip the text to. Text longer than <paramref name="width"/> will be
    ///     clipped.
    /// </param>
    /// <param name="talign">Alignment.</param>
    /// <param name="textDirection">The text direction.</param>
    /// <param name="tabWidth">The number of columns used for a tab.</param>
    /// <param name="textFormatter"><see cref="TextFormatter"/> instance to access any of his objects.</param>
    /// <returns>Justified and clipped text.</returns>
    public static string ClipAndJustify (
        string text,
        int width,
        TextAlignment talign,
        TextDirection textDirection = TextDirection.LeftRight_TopBottom,
        int tabWidth = 0,
        TextFormatter textFormatter = null
    )
    {
        return ClipAndJustify (text, width, talign == TextAlignment.Justified, textDirection, tabWidth, textFormatter);
    }

    /// <summary>Justifies text within a specified width.</summary>
    /// <param name="text">The text to justify.</param>
    /// <param name="width">
    ///     The number of columns to clip the text to. Text longer than <paramref name="width"/> will be
    ///     clipped.
    /// </param>
    /// <param name="justify">Justify.</param>
    /// <param name="textDirection">The text direction.</param>
    /// <param name="tabWidth">The number of columns used for a tab.</param>
    /// <param name="textFormatter"><see cref="TextFormatter"/> instance to access any of his objects.</param>
    /// <returns>Justified and clipped text.</returns>
    public static string ClipAndJustify (
        string text,
        int width,
        bool justify,
        TextDirection textDirection = TextDirection.LeftRight_TopBottom,
        int tabWidth = 0,
        TextFormatter textFormatter = null
    )
    {
        if (width < 0)
        {
            throw new ArgumentOutOfRangeException ($"{nameof (width)} cannot be negative.");
        }

        if (string.IsNullOrEmpty (text))
        {
            return text;
        }

        text = ReplaceTABWithSpaces (text, tabWidth);
        List<Rune> runes = text.ToRuneList ();
        int zeroLength = runes.Sum (r => r.GetColumns () == 0 ? 1 : 0);

        if (runes.Count - zeroLength > width)
        {
            if (IsHorizontalDirection (textDirection))
            {
                if (textFormatter is { Alignment: TextAlignment.Right })
                {
                    return GetRangeThatFits (runes, runes.Count - width, text, width, tabWidth, textDirection);
                }

                if (textFormatter is { Alignment: TextAlignment.Centered })
                {
                    return GetRangeThatFits (runes, Math.Max ((runes.Count - width) / 2, 0), text, width, tabWidth, textDirection);
                }

                return GetRangeThatFits (runes, 0, text, width, tabWidth, textDirection);
            }

            if (IsVerticalDirection (textDirection))
            {
                if (textFormatter is { VerticalAlignment: VerticalTextAlignment.Bottom })
                {
                    return GetRangeThatFits (runes, runes.Count - width, text, width, tabWidth, textDirection);
                }

                if (textFormatter is { VerticalAlignment: VerticalTextAlignment.Middle })
                {
                    return GetRangeThatFits (runes, Math.Max ((runes.Count - width) / 2, 0), text, width, tabWidth, textDirection);
                }

                return GetRangeThatFits (runes, 0, text, width, tabWidth, textDirection);
            }

            return StringExtensions.ToString (runes.GetRange (0, width + zeroLength));
        }

        if (justify)
        {
            return Justify (text, width, ' ', textDirection, tabWidth);
        }

        if (IsHorizontalDirection (textDirection))
        {
            if (textFormatter is { Alignment: TextAlignment.Right })
            {
                if (GetRuneWidth (text, tabWidth, textDirection) > width)
                {
                    return GetRangeThatFits (runes, runes.Count - width, text, width, tabWidth, textDirection);
                }
            }
            else if (textFormatter is { Alignment: TextAlignment.Centered })
            {
                return GetRangeThatFits (runes, Math.Max ((runes.Count - width) / 2, 0), text, width, tabWidth, textDirection);
            }
            else if (GetRuneWidth (text, tabWidth, textDirection) > width)
            {
                return GetRangeThatFits (runes, 0, text, width, tabWidth, textDirection);
            }
        }

        if (IsVerticalDirection (textDirection))
        {
            if (textFormatter is { VerticalAlignment: VerticalTextAlignment.Bottom })
            {
                if (runes.Count - zeroLength > width)
                {
                    return GetRangeThatFits (runes, runes.Count - width, text, width, tabWidth, textDirection);
                }
            }
            else if (textFormatter is { VerticalAlignment: VerticalTextAlignment.Middle })
            {
                return GetRangeThatFits (runes, Math.Max ((runes.Count - width) / 2, 0), text, width, tabWidth, textDirection);
            }
            else if (runes.Count - zeroLength > width)
            {
                return GetRangeThatFits (runes, 0, text, width, tabWidth, textDirection);
            }
        }

        return text;
    }

    private static string GetRangeThatFits (List<Rune> runes, int index, string text, int width, int tabWidth, TextDirection textDirection)
    {
        return StringExtensions.ToString (
                                          runes.GetRange (
                                                          Math.Max (index, 0),
                                                          GetLengthThatFits (text, width, tabWidth, textDirection)
                                                         )
                                         );
    }

    /// <summary>
    ///     Justifies the text to fill the width provided. Space will be added between words to make the text just fit
    ///     <c>width</c>. Spaces will not be added to the start or end.
    /// </summary>
    /// <param name="text"></param>
    /// <param name="width"></param>
    /// <param name="spaceChar">Character to replace whitespace and pad with. For debugging purposes.</param>
    /// <param name="textDirection">The text direction.</param>
    /// <param name="tabWidth">The number of columns used for a tab.</param>
    /// <returns>The justified text.</returns>
    public static string Justify (
        string text,
        int width,
        char spaceChar = ' ',
        TextDirection textDirection = TextDirection.LeftRight_TopBottom,
        int tabWidth = 0
    )
    {
        if (width < 0)
        {
            throw new ArgumentOutOfRangeException ($"{nameof (width)} cannot be negative.");
        }

        if (string.IsNullOrEmpty (text))
        {
            return text;
        }

        text = ReplaceTABWithSpaces (text, tabWidth);
        string [] words = text.Split (' ');
        int textCount;

        if (IsHorizontalDirection (textDirection))
        {
            textCount = words.Sum (arg => GetRuneWidth (arg, tabWidth, textDirection));
        }
        else
        {
            textCount = words.Sum (arg => arg.GetRuneCount ());
        }

        int spaces = words.Length > 1 ? (width - textCount) / (words.Length - 1) : 0;
        int extras = words.Length > 1 ? (width - textCount) % (words.Length - 1) : 0;

        var s = new StringBuilder ();

        for (var w = 0; w < words.Length; w++)
        {
            string x = words [w];
            s.Append (x);

            if (w + 1 < words.Length)
            {
                for (var i = 0; i < spaces; i++)
                {
                    s.Append (spaceChar);
                }
            }

            if (extras > 0)
            {
                for (var i = 0; i < 1; i++)
                {
                    s.Append (spaceChar);
                }

                extras--;
            }

            if (w + 1 == words.Length - 1)
            {
                for (var i = 0; i < extras; i++)
                {
                    s.Append (spaceChar);
                }
            }
        }

        return s.ToString ();
    }

    /// <summary>Formats text into lines, applying text alignment and optionally wrapping text to new lines on word boundaries.</summary>
    /// <param name="text"></param>
    /// <param name="width">The number of columns to constrain the text to for word wrapping and clipping.</param>
    /// <param name="talign">Specifies how the text will be aligned horizontally.</param>
    /// <param name="wordWrap">
    ///     If <see langword="true"/>, the text will be wrapped to new lines no longer than
    ///     <paramref name="width"/>. If <see langword="false"/>, forces text to fit a single line. Line breaks are converted
    ///     to spaces. The text will be clipped to <paramref name="width"/>.
    /// </param>
    /// <param name="preserveTrailingSpaces">
    ///     If <see langword="true"/> trailing spaces at the end of wrapped lines will be
    ///     preserved. If <see langword="false"/> , trailing spaces at the end of wrapped lines will be trimmed.
    /// </param>
    /// <param name="tabWidth">The number of columns used for a tab.</param>
    /// <param name="textDirection">The text direction.</param>
    /// <param name="multiLine">If <see langword="true"/> new lines are allowed.</param>
    /// <param name="textFormatter"><see cref="TextFormatter"/> instance to access any of his objects.</param>
    /// <returns>A list of word wrapped lines.</returns>
    /// <remarks>
    ///     <para>An empty <paramref name="text"/> string will result in one empty line.</para>
    ///     <para>If <paramref name="width"/> is 0, a single, empty line will be returned.</para>
    ///     <para>If <paramref name="width"/> is int.MaxValue, the text will be formatted to the maximum width possible.</para>
    /// </remarks>
    public static List<string> Format (
        string text,
        int width,
        TextAlignment talign,
        bool wordWrap,
        bool preserveTrailingSpaces = false,
        int tabWidth = 0,
        TextDirection textDirection = TextDirection.LeftRight_TopBottom,
        bool multiLine = false,
        TextFormatter textFormatter = null
    )
    {
        return Format (
                       text,
                       width,
                       talign == TextAlignment.Justified,
                       wordWrap,
                       preserveTrailingSpaces,
                       tabWidth,
                       textDirection,
                       multiLine,
                       textFormatter
                      );
    }

    /// <summary>Formats text into lines, applying text alignment and optionally wrapping text to new lines on word boundaries.</summary>
    /// <param name="text"></param>
    /// <param name="width">The number of columns to constrain the text to for word wrapping and clipping.</param>
    /// <param name="justify">Specifies whether the text should be justified.</param>
    /// <param name="wordWrap">
    ///     If <see langword="true"/>, the text will be wrapped to new lines no longer than
    ///     <paramref name="width"/>. If <see langword="false"/>, forces text to fit a single line. Line breaks are converted
    ///     to spaces. The text will be clipped to <paramref name="width"/>.
    /// </param>
    /// <param name="preserveTrailingSpaces">
    ///     If <see langword="true"/> trailing spaces at the end of wrapped lines will be
    ///     preserved. If <see langword="false"/> , trailing spaces at the end of wrapped lines will be trimmed.
    /// </param>
    /// <param name="tabWidth">The number of columns used for a tab.</param>
    /// <param name="textDirection">The text direction.</param>
    /// <param name="multiLine">If <see langword="true"/> new lines are allowed.</param>
    /// <param name="textFormatter"><see cref="TextFormatter"/> instance to access any of his objects.</param>
    /// <returns>A list of word wrapped lines.</returns>
    /// <remarks>
    ///     <para>An empty <paramref name="text"/> string will result in one empty line.</para>
    ///     <para>If <paramref name="width"/> is 0, a single, empty line will be returned.</para>
    ///     <para>If <paramref name="width"/> is int.MaxValue, the text will be formatted to the maximum width possible.</para>
    /// </remarks>
    public static List<string> Format (
        string text,
        int width,
        bool justify,
        bool wordWrap,
        bool preserveTrailingSpaces = false,
        int tabWidth = 0,
        TextDirection textDirection = TextDirection.LeftRight_TopBottom,
        bool multiLine = false,
        TextFormatter textFormatter = null
    )
    {
        if (width < 0)
        {
            throw new ArgumentOutOfRangeException ($"{nameof (width)} cannot be negative.");
        }

        List<string> lineResult = new ();

        if (string.IsNullOrEmpty (text) || width == 0)
        {
            lineResult.Add (string.Empty);

            return lineResult;
        }

        if (!wordWrap)
        {
            text = ReplaceTABWithSpaces (text, tabWidth);

            if (multiLine)
            {
                // Abhorrent case: Just a new line
                if (text == "\n")
                {
                    lineResult.Add (string.Empty);

                    return lineResult;
                }

                string [] lines = null;

                if (text.Contains ("\r\n"))
                {
                    lines = text.Split ("\r\n");
                }
                else if (text.Contains ('\n'))
                {
                    lines = text.Split ('\n');
                }

                lines ??= new [] { text };

                foreach (string line in lines)
                {

                    lineResult.Add (ClipAndJustify (PerformCorrectFormatDirection (textDirection, line), width, justify, textDirection, tabWidth, textFormatter));
                }

                return PerformCorrectFormatDirection (textDirection, lineResult);
            }

            text = ReplaceCRLFWithSpace (text);
            lineResult.Add (ClipAndJustify (PerformCorrectFormatDirection (textDirection, text), width, justify, textDirection, tabWidth, textFormatter));

            return PerformCorrectFormatDirection (textDirection, lineResult);
        }

        List<Rune> runes = StripCRLF (text, true).ToRuneList ();
        int runeCount = runes.Count;
        var lp = 0;

        for (var i = 0; i < runeCount; i++)
        {
            Rune c = runes [i];

            if (c.Value == '\n')
            {
                List<string> wrappedLines =
                    WordWrapText (
                                  StringExtensions.ToString (PerformCorrectFormatDirection (textDirection, runes.GetRange (lp, i - lp))),
                                  width,
                                  preserveTrailingSpaces,
                                  tabWidth,
                                  textDirection,
                                  textFormatter
                                 );

                foreach (string line in wrappedLines)
                {
                    lineResult.Add (ClipAndJustify (line, width, justify, textDirection, tabWidth));
                }

                if (wrappedLines.Count == 0)
                {
                    lineResult.Add (string.Empty);
                }

                lp = i + 1;
            }
        }

        foreach (string line in WordWrapText (
                                              StringExtensions.ToString (PerformCorrectFormatDirection (textDirection, runes.GetRange (lp, runeCount - lp))),
                                              width,
                                              preserveTrailingSpaces,
                                              tabWidth,
                                              textDirection,
                                              textFormatter
                                             ))
        {
            lineResult.Add (ClipAndJustify (line, width, justify, textDirection, tabWidth));
        }

        return PerformCorrectFormatDirection (textDirection, lineResult);
    }

    private static string PerformCorrectFormatDirection (TextDirection textDirection, string line)
    {
        return textDirection switch
               {
                   TextDirection.RightLeft_BottomTop
                       or TextDirection.RightLeft_TopBottom
                       or TextDirection.BottomTop_LeftRight
                       or TextDirection.BottomTop_RightLeft => StringExtensions.ToString (line.EnumerateRunes ().Reverse ()),
                   _ => line
               };
    }

    private static List<Rune> PerformCorrectFormatDirection (TextDirection textDirection, List<Rune> runes)
    {
        return PerformCorrectFormatDirection (textDirection, StringExtensions.ToString (runes)).ToRuneList ();
    }

    private static List<string> PerformCorrectFormatDirection (TextDirection textDirection, List<string> lines)
    {
        return textDirection switch
               {
                   TextDirection.TopBottom_RightLeft
                       or TextDirection.LeftRight_BottomTop
                       or TextDirection.RightLeft_BottomTop
                       or TextDirection.BottomTop_RightLeft => lines.ToArray ().Reverse ().ToList (),
                   _ => lines
               };
    }

    /// <summary>Returns the number of lines needed to render the specified text given the width.</summary>
    /// <remarks>Calls <see cref="Format()"/>.</remarks>
    /// <returns>Number of lines.</returns>
    /// <param name="text">Text, may contain newlines.</param>
    /// <param name="width">The minimum width for the text.</param>
    public static int GetLineCount (string text, int width)
    {
        List<string> result = Format (text, width, false, true);

        return result.Count;
    }

    /// <summary>
    ///     Returns the number of columns required to render <paramref name="lines"/> oriented vertically.
    /// </summary>
    /// <remarks>
    ///     This API will return incorrect results if the text includes glyphs whose width is dependent on surrounding
    ///     glyphs (e.g. Arabic).
    /// </remarks>
    /// <param name="lines">The lines.</param>
    /// <param name="startLine">The line in the list to start with (any lines before will be ignored).</param>
    /// <param name="linesCount">The number of lines to process (if less than <c>lines.Count</c>, any lines after will be ignored).</param>
    /// <param name="tabWidth">The number of columns used for a tab.</param>
    /// <returns>The width required.</returns>
    public static int GetColumnsRequiredForVerticalText (
        List<string> lines,
        int startLine = -1,
        int linesCount = -1,
        int tabWidth = 0
    )
    {
        var max = 0;

        for (int i = startLine == -1 ? 0 : startLine;
             i < (linesCount == -1 ? lines.Count : startLine + linesCount);
             i++)
        {
            string runes = lines [i];
            if (runes.Length > 0)
            {
                max += runes.EnumerateRunes ().Max (r => GetRuneWidth (r, tabWidth));
            }
        }
        return max;
    }

    /// <summary>
    ///     Returns the number of columns in the widest line in the text, without word wrap, accounting for wide-glyphs
    ///     (uses <see cref="StringExtensions.GetColumns"/>). <paramref name="text"/> if it contains newlines.
    /// </summary>
    /// <remarks>
    ///     This API will return incorrect results if the text includes glyphs who's width is dependent on surrounding
    ///     glyphs (e.g. Arabic).
    /// </remarks>
    /// <param name="text">Text, may contain newlines.</param>
    /// <param name="tabWidth">The number of columns used for a tab.</param>
    /// <returns>The length of the longest line.</returns>
    public static int GetWidestLineLength (string text, int tabWidth = 0)
    {
        List<string> result = SplitNewLine (text);

        return result.Max (x => GetRuneWidth (x, tabWidth));
    }

    /// <summary>
<<<<<<< HEAD
    ///     Returns the number of columns required to render <paramref name="lines"/> oriented vertically.
    /// </summary>
    /// <remarks>
    ///     This API will return incorrect results if the text includes glyphs who's width is dependent on surrounding
    ///     glyphs (e.g. Arabic).
    /// </remarks>
    /// <param name="lines">The lines.</param>
    /// <param name="startLine">The line in the list to start with (any lines before will be ignored).</param>
    /// <param name="linesCount">The number of lines to process (if less than <c>lines.Count</c>, any lines after will be ignored).</param>
    /// <param name="tabWidth">The number of columns used for a tab.</param>
    /// <returns>The width required.</returns>
    public static int GetColumnsRequiredForVerticalText (
        List<string> lines,
        int startLine = -1,
        int linesCount = -1,
        int tabWidth = 0
    )
    {
        var max = 0;

        for (int i = startLine == -1 ? 0 : startLine;
             i < (linesCount == -1 ? lines.Count : startLine + linesCount);
             i++)
        {
            string runes = lines [i];

            if (runes.Length > 0)
            {
                max += runes.EnumerateRunes ().Max (r => GetRuneWidth (r, tabWidth));
            }
        }

        return max;
    }

    /// <summary>
=======
>>>>>>> aa780142
    ///     Gets the maximum number of columns from the text based on the <paramref name="startIndex"/> and the
    ///     <paramref name="length"/>.
    /// </summary>
    /// <remarks>
    ///     This API will return incorrect results if the text includes glyphs who's width is dependent on surrounding
    ///     glyphs (e.g. Arabic).
    /// </remarks>
    /// <param name="text">The text.</param>
    /// <param name="startIndex">The start index.</param>
    /// <param name="length">The length.</param>
    /// <param name="tabWidth">The number of columns used for a tab.</param>
    /// <returns>The maximum characters width.</returns>
    public static int GetSumMaxCharWidth (string text, int startIndex = -1, int length = -1, int tabWidth = 0)
    {
        var max = 0;
        Rune [] runes = text.ToRunes ();

        for (int i = startIndex == -1 ? 0 : startIndex;
             i < (length == -1 ? runes.Length : startIndex + length);
             i++)
        {
            max += GetRuneWidth (runes [i], tabWidth);
        }

        return max;
    }

    /// <summary>Gets the number of the Runes in the text that will fit in <paramref name="width"/>.</summary>
    /// <remarks>
    ///     This API will return incorrect results if the text includes glyphs who's width is dependent on surrounding
    ///     glyphs (e.g. Arabic).
    /// </remarks>
    /// <param name="text">The text.</param>
    /// <param name="width">The width.</param>
    /// <param name="tabWidth">The width used for a tab.</param>
    /// <param name="textDirection">The text direction.</param>
    /// <returns>The index of the text that fit the width.</returns>
    public static int GetLengthThatFits (string text, int width, int tabWidth = 0, TextDirection textDirection = TextDirection.LeftRight_TopBottom)
    {
        return GetLengthThatFits (text?.ToRuneList (), width, tabWidth, textDirection);
    }

    /// <summary>Gets the number of the Runes in a list of Runes that will fit in <paramref name="width"/>.</summary>
    /// <remarks>
    ///     This API will return incorrect results if the text includes glyphs who's width is dependent on surrounding
    ///     glyphs (e.g. Arabic).
    /// </remarks>
    /// <param name="runes">The list of runes.</param>
    /// <param name="width">The width.</param>
    /// <param name="tabWidth">The width used for a tab.</param>
    /// <param name="textDirection">The text direction.</param>
    /// <returns>The index of the last Rune in <paramref name="runes"/> that fit in <paramref name="width"/>.</returns>
    public static int GetLengthThatFits (List<Rune> runes, int width, int tabWidth = 0, TextDirection textDirection = TextDirection.LeftRight_TopBottom)
    {
        if (runes is null || runes.Count == 0)
        {
            return 0;
        }

        var runesLength = 0;
        var runeIdx = 0;

        for (; runeIdx < runes.Count; runeIdx++)
        {
            int runeWidth = GetRuneWidth (runes [runeIdx], tabWidth, textDirection);

            if (runesLength + runeWidth > width)
            {
                break;
            }

            runesLength += runeWidth;
        }

        return runeIdx;
    }

    private static int GetRuneWidth (string str, int tabWidth, TextDirection textDirection = TextDirection.LeftRight_TopBottom) { return GetRuneWidth (str.EnumerateRunes ().ToList (), tabWidth, textDirection); }
    private static int GetRuneWidth (List<Rune> runes, int tabWidth, TextDirection textDirection = TextDirection.LeftRight_TopBottom) { return runes.Sum (r => GetRuneWidth (r, tabWidth, textDirection)); }

    private static int GetRuneWidth (Rune rune, int tabWidth, TextDirection textDirection = TextDirection.LeftRight_TopBottom)
    {
        int runeWidth = IsHorizontalDirection (textDirection) ? rune.GetColumns () : 1;

        if (rune.Value == '\t')
        {
            return tabWidth;
        }

        if (runeWidth < 0 || runeWidth > 0)
        {
            return Math.Max (runeWidth, 1);
        }

        return runeWidth;
    }

    /// <summary>Gets the index position from the list based on the <paramref name="width"/>.</summary>
    /// <remarks>
    ///     This API will return incorrect results if the text includes glyphs who's width is dependent on surrounding
    ///     glyphs (e.g. Arabic).
    /// </remarks>
    /// <param name="lines">The lines.</param>
    /// <param name="width">The width.</param>
    /// <param name="tabWidth">The number of columns used for a tab.</param>
    /// <returns>The index of the list that fit the width.</returns>
    public static int GetMaxColsForWidth (List<string> lines, int width, int tabWidth = 0)
    {
        var runesLength = 0;
        var lineIdx = 0;

        for (; lineIdx < lines.Count; lineIdx++)
        {
            List<Rune> runes = lines [lineIdx].ToRuneList ();

            int maxRruneWidth = runes.Count > 0
                                    ? runes.Max (r => GetRuneWidth (r, tabWidth))
                                    : 1;

            if (runesLength + maxRruneWidth > width)
            {
                break;
            }

            runesLength += maxRruneWidth;
        }

        return lineIdx;
    }

    /// <summary>Calculates the rectangle required to hold text, assuming no word wrapping or justification.</summary>
    /// <remarks>
    ///     This API will return incorrect results if the text includes glyphs who's width is dependent on surrounding
    ///     glyphs (e.g. Arabic).
    /// </remarks>
    /// <param name="x">The x location of the rectangle</param>
    /// <param name="y">The y location of the rectangle</param>
    /// <param name="text">The text to measure</param>
    /// <param name="direction">The text direction.</param>
    /// <param name="tabWidth">The number of columns used for a tab.</param>
    /// <returns></returns>
    public static Rectangle CalcRect (
        int x,
        int y,
        string text,
        TextDirection direction = TextDirection.LeftRight_TopBottom,
        int tabWidth = 0
    )
    {
        if (string.IsNullOrEmpty (text))
        {
            return new (new (x, y), Size.Empty);
        }

        int w, h;

        if (IsHorizontalDirection (direction))
        {
            var mw = 0;
            var ml = 1;

            var cols = 0;

            foreach (Rune rune in text.EnumerateRunes ())
            {
                if (rune.Value == '\n')
                {
                    ml++;

                    if (cols > mw)
                    {
                        mw = cols;
                    }

                    cols = 0;
                }
                else if (rune.Value != '\r')
                {
                    cols++;
                    var rw = 0;

                    if (rune.Value == '\t')
                    {
                        rw += tabWidth - 1;
                    }
                    else
                    {
                        rw = rune.GetColumns ();

                        if (rw > 0)
                        {
                            rw--;
                        }
                        else if (rw == 0)
                        {
                            cols--;
                        }
                    }

                    cols += rw;
                }
            }

            if (cols > mw)
            {
                mw = cols;
            }

            w = mw;
            h = ml;
        }
        else
        {
            int vw = 1, cw = 1;
            var vh = 0;

            var rows = 0;

            foreach (Rune rune in text.EnumerateRunes ())
            {
                if (rune.Value == '\n')
                {
                    vw++;

                    if (rows > vh)
                    {
                        vh = rows;
                    }

                    rows = 0;
                    cw = 1;
                }
                else if (rune.Value != '\r')
                {
                    rows++;
                    var rw = 0;

                    if (rune.Value == '\t')
                    {
                        rw += tabWidth - 1;
                        rows += rw;
                    }
                    else
                    {
                        rw = rune.GetColumns ();

                        if (rw == 0)
                        {
                            rows--;
                        }
                        else if (cw < rw)
                        {
                            cw = rw;
                            vw++;
                        }
                    }
                }
            }

            if (rows > vh)
            {
                vh = rows;
            }

            w = vw;
            h = vh;
        }

        return new (x, y, w, h);
    }

    /// <summary>Finds the HotKey and its location in text.</summary>
    /// <param name="text">The text to look in.</param>
    /// <param name="hotKeySpecifier">The HotKey specifier (e.g. '_') to look for.</param>
    /// <param name="hotPos">Outputs the Rune index into <c>text</c>.</param>
    /// <param name="hotKey">Outputs the hotKey. <see cref="Key.Empty"/> if not found.</param>
    /// <param name="firstUpperCase">
    ///     If <c>true</c> the legacy behavior of identifying the first upper case character as the
    ///     HotKey will be enabled. Regardless of the value of this parameter, <c>hotKeySpecifier</c> takes precedence.
    ///     Defaults to <see langword="false"/>.
    /// </param>
    /// <returns><c>true</c> if a HotKey was found; <c>false</c> otherwise.</returns>
    public static bool FindHotKey (
        string text,
        Rune hotKeySpecifier,
        out int hotPos,
        out Key hotKey,
        bool firstUpperCase = false
    )
    {
        if (string.IsNullOrEmpty (text) || hotKeySpecifier == (Rune)0xFFFF)
        {
            hotPos = -1;
            hotKey = Key.Empty;

            return false;
        }

        var curHotKey = (Rune)0;
        int curHotPos = -1;

        // Use first hot_key char passed into 'hotKey'.
        // TODO: Ignore hot_key of two are provided
        // TODO: Do not support non-alphanumeric chars that can't be typed
        var i = 0;

        foreach (Rune c in text.EnumerateRunes ())
        {
            if ((char)c.Value != 0xFFFD)
            {
                if (c == hotKeySpecifier)
                {
                    curHotPos = i;
                }
                else if (curHotPos > -1)
                {
                    curHotKey = c;

                    break;
                }
            }

            i++;
        }

        // Legacy support - use first upper case char if the specifier was not found
        if (curHotPos == -1 && firstUpperCase)
        {
            i = 0;

            foreach (Rune c in text.EnumerateRunes ())
            {
                if ((char)c.Value != 0xFFFD)
                {
                    if (Rune.IsUpper (c))
                    {
                        curHotKey = c;
                        curHotPos = i;

                        break;
                    }
                }

                i++;
            }
        }

        if (curHotKey != (Rune)0 && curHotPos != -1)
        {
            hotPos = curHotPos;

            var newHotKey = (KeyCode)curHotKey.Value;

            if (newHotKey != KeyCode.Null && !(newHotKey == KeyCode.Space || Rune.IsControl (curHotKey)))
            {
                if ((newHotKey & ~KeyCode.Space) is >= KeyCode.A and <= KeyCode.Z)
                {
                    newHotKey &= ~KeyCode.Space;
                }

                hotKey = newHotKey;

                //hotKey.Scope = KeyBindingScope.HotKey;

                return true;
            }
        }

        hotPos = -1;
        hotKey = KeyCode.Null;

        return false;
    }

    /// <summary>
    ///     Replaces the Rune at the index specified by the <c>hotPos</c> parameter with a tag identifying it as the
    ///     hotkey.
    /// </summary>
    /// <param name="text">The text to tag the hotkey in.</param>
    /// <param name="hotPos">The Rune index of the hotkey in <c>text</c>.</param>
    /// <returns>The text with the hotkey tagged.</returns>
    /// <remarks>The returned string will not render correctly without first un-doing the tag. To undo the tag, search for</remarks>
    public static string ReplaceHotKeyWithTag (string text, int hotPos)
    {
        // Set the high bit
        List<Rune> runes = text.ToRuneList ();

        if (Rune.IsLetterOrDigit (runes [hotPos]))
        {
            runes [hotPos] = new Rune ((uint)runes [hotPos].Value);
        }

        return StringExtensions.ToString (runes);
    }

    /// <summary>Removes the hotkey specifier from text.</summary>
    /// <param name="text">The text to manipulate.</param>
    /// <param name="hotKeySpecifier">The hot-key specifier (e.g. '_') to look for.</param>
    /// <param name="hotPos">Returns the position of the hot-key in the text. -1 if not found.</param>
    /// <returns>The input text with the hotkey specifier ('_') removed.</returns>
    public static string RemoveHotKeySpecifier (string text, int hotPos, Rune hotKeySpecifier)
    {
        if (string.IsNullOrEmpty (text))
        {
            return text;
        }

        // Scan 
        var start = string.Empty;
        var i = 0;

        foreach (Rune c in text)
        {
            if (c == hotKeySpecifier && i == hotPos)
            {
                i++;

                continue;
            }

            start += c;
            i++;
        }

        return start;
    }

    #endregion // Static Members
}<|MERGE_RESOLUTION|>--- conflicted
+++ resolved
@@ -316,18 +316,6 @@
 
             Rune [] runes = linesFormatted [line].ToRunes ();
 
-<<<<<<< HEAD
-            runes = Direction switch
-            {
-                TextDirection.RightLeft_BottomTop => runes.Reverse ().ToArray (),
-                TextDirection.RightLeft_TopBottom => runes.Reverse ().ToArray (),
-                TextDirection.BottomTop_LeftRight => runes.Reverse ().ToArray (),
-                TextDirection.BottomTop_RightLeft => runes.Reverse ().ToArray (),
-                _ => runes
-            };
-
-=======
->>>>>>> aa780142
             // When text is justified, we lost left or right, so we use the direction to align. 
 
             int x, y;
@@ -337,11 +325,7 @@
             {
                 if (isVertical)
                 {
-<<<<<<< HEAD
-                    int runesWidth = GetColumnsRequiredForVerticalText (linesFormatted, tabWidth: TabWidth);
-=======
                     int runesWidth = GetColumnsRequiredForVerticalText (linesFormatted, line, linesFormatted.Count - line, TabWidth);
->>>>>>> aa780142
                     x = screen.Right - runesWidth;
                     CursorPosition = screen.Width - runesWidth + (_hotKeyPos > -1 ? _hotKeyPos : 0);
                 }
@@ -357,11 +341,7 @@
                 if (isVertical)
                 {
                     int runesWidth = line > 0
-<<<<<<< HEAD
-                                         ? GetColumnsRequiredForVerticalText (linesFormatted, tabWidth: TabWidth)
-=======
                                          ? GetColumnsRequiredForVerticalText (linesFormatted, 0, line, TabWidth)
->>>>>>> aa780142
                                          : 0;
                     x = screen.Left + runesWidth;
                 }
@@ -399,14 +379,9 @@
             {
                 if (isVertical)
                 {
-<<<<<<< HEAD
-                    int runesWidth = GetColumnsRequiredForVerticalText (linesFormatted, tabWidth: TabWidth);
-                    x = screen.Left + line + (screen.Width - runesWidth) / 2;
-=======
                     int runesWidth = GetColumnsRequiredForVerticalText (linesFormatted, 0, linesFormatted.Count, TabWidth);
                     int linesWidth = GetColumnsRequiredForVerticalText (linesFormatted, 0, line, TabWidth);
                     x = screen.Left + linesWidth + (screen.Width - runesWidth) / 2;
->>>>>>> aa780142
 
                     CursorPosition = (screen.Width - runesWidth) / 2 + (_hotKeyPos > -1 ? _hotKeyPos : 0);
                 }
@@ -1779,45 +1754,6 @@
     }
 
     /// <summary>
-<<<<<<< HEAD
-    ///     Returns the number of columns required to render <paramref name="lines"/> oriented vertically.
-    /// </summary>
-    /// <remarks>
-    ///     This API will return incorrect results if the text includes glyphs who's width is dependent on surrounding
-    ///     glyphs (e.g. Arabic).
-    /// </remarks>
-    /// <param name="lines">The lines.</param>
-    /// <param name="startLine">The line in the list to start with (any lines before will be ignored).</param>
-    /// <param name="linesCount">The number of lines to process (if less than <c>lines.Count</c>, any lines after will be ignored).</param>
-    /// <param name="tabWidth">The number of columns used for a tab.</param>
-    /// <returns>The width required.</returns>
-    public static int GetColumnsRequiredForVerticalText (
-        List<string> lines,
-        int startLine = -1,
-        int linesCount = -1,
-        int tabWidth = 0
-    )
-    {
-        var max = 0;
-
-        for (int i = startLine == -1 ? 0 : startLine;
-             i < (linesCount == -1 ? lines.Count : startLine + linesCount);
-             i++)
-        {
-            string runes = lines [i];
-
-            if (runes.Length > 0)
-            {
-                max += runes.EnumerateRunes ().Max (r => GetRuneWidth (r, tabWidth));
-            }
-        }
-
-        return max;
-    }
-
-    /// <summary>
-=======
->>>>>>> aa780142
     ///     Gets the maximum number of columns from the text based on the <paramref name="startIndex"/> and the
     ///     <paramref name="length"/>.
     /// </summary>
