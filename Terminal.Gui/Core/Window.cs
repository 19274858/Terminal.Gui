﻿//
// Authors:
//   Miguel de Icaza (miguel@gnome.org)
//
// NOTE: Window is functionally identical to FrameView with the following exceptions. 
//  - Window is a Toplevel
//  - FrameView Does not support padding (but should)
//  - FrameView Does not support mouse dragging
//  - FrameView Does not support IEnumerable
// Any updates done here should probably be done in FrameView as well; TODO: Merge these classes

using System;
using System.Collections;
using System.Text.Json.Serialization;
using NStack;
using Terminal.Gui.Configuration;
using static Terminal.Gui.Configuration.ConfigurationManager;

namespace Terminal.Gui {
	
	/// <summary>
	/// A <see cref="Toplevel"/> <see cref="View"/> that draws a border around its <see cref="View.Frame"/> with a Title at the top.
	/// </summary>
	/// <remarks>
	/// The 'client area' of a <see cref="Window"/> is a rectangle deflated by one or more rows/columns from <see cref="View.Bounds"/>. A this time there is no
	/// API to determine this rectangle.
	/// </remarks>
<<<<<<< HEAD
	public class Window : Toplevel {
=======
	public partial class Window : Toplevel {
		View contentView;
		ustring title = ustring.Empty;

		/// <summary>
		/// The title to be displayed for this window.
		/// </summary>
		/// <value>The title</value>
		public ustring Title {
			get => title;
			set {
				if (!OnTitleChanging (title, value)) {
					var old = title;
					title = value;
					if (Border != null) {
						Border.Title = title;
					}
					OnTitleChanged (old, title);
				}
				SetNeedsDisplay ();
			}
		}

		/// <inheritdoc/>
		public override Border Border {
			get => base.Border;
			set {
				if (base.Border != null && base.Border.Child != null && value.Child == null) {
					value.Child = base.Border.Child;
				}
				base.Border = value;
				if (value == null) {
					return;
				}
				Rect frame;
				if (contentView != null && (contentView.Width is Dim || contentView.Height is Dim)) {
					frame = Rect.Empty;
				} else {
					frame = Frame;
				}
				AdjustContentView (frame);

				Border.BorderChanged += Border_BorderChanged;
			}
		}

		void Border_BorderChanged (object sender, EventArgs e)
		{
			Rect frame;
			if (contentView != null && (contentView.Width is Dim || contentView.Height is Dim)) {
				frame = Rect.Empty;
			} else {
				frame = Frame;
			}
			AdjustContentView (frame);
		}

		/// <summary>
		/// ContentView is an internal implementation detail of Window. It is used to host Views added with <see cref="Add(View)"/>. 
		/// Its ONLY reason for being is to provide a simple way for Window to expose to those SubViews that the Window's Bounds 
		/// are actually deflated due to the border. 
		/// </summary>
		class ContentView : View {
			Window instance;

			public ContentView (Rect frame, Window instance) : base (frame)
			{
				this.instance = instance;
			}
			public ContentView (Window instance) : base ()
			{
				this.instance = instance;
			}

			public override void OnCanFocusChanged ()
			{
				if (MostFocused == null && CanFocus && Visible) {
					EnsureFocus ();
				}

				base.OnCanFocusChanged ();
			}

			public override bool OnMouseEvent (MouseEvent mouseEvent)
			{
				return instance.OnMouseEvent (mouseEvent);
			}
		}

>>>>>>> f269fd7b
		/// <summary>
		/// Initializes a new instance of the <see cref="Gui.Window"/> class with an optional title using <see cref="LayoutStyle.Absolute"/> positioning.
		/// </summary>
		/// <param name="frame">Superview-relative rectangle specifying the location and size</param>
		/// <param name="title">Title</param>
		/// <remarks>
		/// This constructor initializes a Window with a <see cref="LayoutStyle"/> of <see cref="LayoutStyle.Absolute"/>. Use constructors
		/// that do not take <c>Rect</c> parameters to initialize a Window with <see cref="LayoutStyle.Computed"/>. 
		/// </remarks>
		public Window (Rect frame, ustring title = null) : this (frame, title, padding: 0, border: null)
		{
		}

		/// <summary>
		/// Initializes a new instance of the <see cref="Window"/> class with an optional title using <see cref="LayoutStyle.Computed"/> positioning.
		/// </summary>
		/// <param name="title">Title.</param>
		/// <remarks>
		///   This constructor initializes a View with a <see cref="LayoutStyle"/> of <see cref="LayoutStyle.Computed"/>. 
		///   Use <see cref="View.X"/>, <see cref="View.Y"/>, <see cref="View.Width"/>, and <see cref="View.Height"/> properties to dynamically control the size and location of the view.
		/// </remarks>
		public Window (ustring title = null) : this (title, padding: 0, border: null)
		{
		}

		/// <summary>
		/// Initializes a new instance of the <see cref="Window"/> class using <see cref="LayoutStyle.Computed"/> positioning.
		/// </summary>
		public Window () : this (title: null) { }

		/// <summary>
		/// Initializes a new instance of the <see cref="Window"/> using <see cref="LayoutStyle.Absolute"/> positioning with the specified frame for its location, with the specified frame padding,
		/// and an optional title.
		/// </summary>
		/// <param name="frame">Superview-relative rectangle specifying the location and size</param>
		/// <param name="title">Title</param>
		/// <param name="padding">Number of characters to use for padding of the drawn frame.</param>
		/// <param name="border">The <see cref="Border"/>.</param>
		/// <remarks>
		/// This constructor initializes a Window with a <see cref="LayoutStyle"/> of <see cref="LayoutStyle.Absolute"/>. Use constructors
		/// that do not take <c>Rect</c> parameters to initialize a Window with  <see cref="LayoutStyle"/> of <see cref="LayoutStyle.Computed"/> 
		/// </remarks>
		public Window (Rect frame, ustring title = null, int padding = 0, Border border = null) : base (frame)
		{
			SetInitialProperties (title, frame, padding, border);
		}

		/// <summary>
		/// Initializes a new instance of the <see cref="Window"/> using <see cref="LayoutStyle.Computed"/> positioning,
		/// and an optional title.
		/// </summary>
		/// <param name="title">Title.</param>
		/// <param name="padding">Number of characters to use for padding of the drawn frame.</param>
		/// <param name="border">The <see cref="Border"/>.</param>
		/// <remarks>
		///   This constructor initializes a View with a <see cref="LayoutStyle"/> of <see cref="LayoutStyle.Computed"/>. 
		///   Use <see cref="View.X"/>, <see cref="View.Y"/>, <see cref="View.Width"/>, and <see cref="View.Height"/> properties to dynamically control the size and location of the view.
		/// </remarks>
		public Window (ustring title = null, int padding = 0, Border border = null) : base ()
		{
			SetInitialProperties (title, Rect.Empty, padding, border);
		}

		/// <summary>
		/// The default <see cref="BorderStyle"/> for <see cref="FrameView"/>. The default is <see cref="BorderStyle.Single"/>.
		/// </summary>
		/// <remarks>
		/// This property can be set in a Theme to change the default <see cref="BorderStyle"/> for all <see cref="Window"/>s. 
		/// </remarks>
		///[SerializableConfigurationProperty (Scope = typeof (ThemeScope)), JsonConverter (typeof (JsonStringEnumConverter))]
		public static BorderStyle DefaultBorderStyle { get; set; } = BorderStyle.Single;

		void SetInitialProperties (ustring title, Rect frame, int padding = 0, Border border = null)
		{
			CanFocus = true;
			ColorScheme = Colors.Base;
			if (title == null) title = ustring.Empty;
			Title = title;
			
			if (border == null) {
				// TODO: v2 this is a hack until Border gets refactored
				Border = new Border () {
					BorderStyle = DefaultBorderStyle,
					PaddingThickness = new Thickness (padding),
				};
			} else {
				Border = border;
			}
			BorderFrame.Thickness = new Thickness (1);
			BorderFrame.BorderStyle = Border.BorderStyle;
			//BorderFrame.ColorScheme = ColorScheme;
			BorderFrame.Data = "BorderFrame";

			// TODO: Hack until Border is refactored
			Padding.Thickness = Border.PaddingThickness ?? Padding.Thickness;

			if (frame.IsEmpty) {
				// Make it bigger to fit the margin, border, & padding
				frame = new Rect (frame.Location, new Size (Margin.Thickness.Horizontal + BorderFrame.Thickness.Horizontal + Padding.Thickness.Horizontal + 1, Margin.Thickness.Vertical + BorderFrame.Thickness.Vertical + Padding.Thickness.Vertical + 1));
			}
			Frame = frame;
		}

		public override void BeginInit ()
		{
			base.BeginInit ();

		}

		/// <inheritdoc/>
		public override void Add (View view)
		{
			base.Add (view);
			if (view.CanFocus) {
				CanFocus = true;
			}
			AddMenuStatusBar (view);
		}


		/// <inheritdoc/>
		public override void Remove (View view)
		{
			if (view == null) {
				return;
			}

			SetNeedsDisplay ();
			base.Remove (view);
			RemoveMenuStatusBar (view);

		}
<<<<<<< HEAD

		/// <summary>
		/// Event arguments for <see cref="View.Title"/> change events.
		/// </summary>
		public class TitleEventArgs : EventArgs {
			/// <summary>
			/// The new Window Title.
			/// </summary>
			public ustring NewTitle { get; set; }

			/// <summary>
			/// The old Window Title.
			/// </summary>
			public ustring OldTitle { get; set; }

			/// <summary>
			/// Flag which allows canceling the Title change.
			/// </summary>
			public bool Cancel { get; set; }

			/// <summary>
			/// Initializes a new instance of <see cref="TitleEventArgs"/>
			/// </summary>
			/// <param name="oldTitle">The <see cref="View.Title"/> that is/has been replaced.</param>
			/// <param name="newTitle">The new <see cref="View.Title"/> to be replaced.</param>
			public TitleEventArgs (ustring oldTitle, ustring newTitle)
			{
				OldTitle = oldTitle;
				NewTitle = newTitle;
			}
		}
=======
>>>>>>> f269fd7b
		/// <summary>
		/// Called before the <see cref="View.Title"/> changes. Invokes the <see cref="TitleChanging"/> event, which can be cancelled.
		/// </summary>
		/// <param name="oldTitle">The <see cref="View.Title"/> that is/has been replaced.</param>
		/// <param name="newTitle">The new <see cref="View.Title"/> to be replaced.</param>
		/// <returns>`true` if an event handler canceled the Title change.</returns>
		public virtual bool OnTitleChanging (ustring oldTitle, ustring newTitle)
		{
			var args = new TitleEventArgs (oldTitle, newTitle);
			TitleChanging?.Invoke (this, args);
			return args.Cancel;
		}

		/// <summary>
		/// Event fired when the <see cref="View.Title"/> is changing. Set <see cref="TitleEventArgs.Cancel"/> to 
		/// `true` to cancel the Title change.
		/// </summary>
		public event EventHandler<TitleEventArgs> TitleChanging;

		/// <summary>
		/// Called when the <see cref="View.Title"/> has been changed. Invokes the <see cref="TitleChanged"/> event.
		/// </summary>
		/// <param name="oldTitle">The <see cref="View.Title"/> that is/has been replaced.</param>
		/// <param name="newTitle">The new <see cref="View.Title"/> to be replaced.</param>
		public virtual void OnTitleChanged (ustring oldTitle, ustring newTitle)
		{
			var args = new TitleEventArgs (oldTitle, newTitle);
			TitleChanged?.Invoke (this, args);
		}

		/// <summary>
		/// Event fired after the <see cref="View.Title"/> has been changed. 
		/// </summary>
		public event EventHandler<TitleEventArgs> TitleChanged;
	}
}<|MERGE_RESOLUTION|>--- conflicted
+++ resolved
@@ -1,15 +1,4 @@
-﻿//
-// Authors:
-//   Miguel de Icaza (miguel@gnome.org)
-//
-// NOTE: Window is functionally identical to FrameView with the following exceptions. 
-//  - Window is a Toplevel
-//  - FrameView Does not support padding (but should)
-//  - FrameView Does not support mouse dragging
-//  - FrameView Does not support IEnumerable
-// Any updates done here should probably be done in FrameView as well; TODO: Merge these classes
-
-using System;
+﻿using System;
 using System.Collections;
 using System.Text.Json.Serialization;
 using NStack;
@@ -25,99 +14,7 @@
 	/// The 'client area' of a <see cref="Window"/> is a rectangle deflated by one or more rows/columns from <see cref="View.Bounds"/>. A this time there is no
 	/// API to determine this rectangle.
 	/// </remarks>
-<<<<<<< HEAD
 	public class Window : Toplevel {
-=======
-	public partial class Window : Toplevel {
-		View contentView;
-		ustring title = ustring.Empty;
-
-		/// <summary>
-		/// The title to be displayed for this window.
-		/// </summary>
-		/// <value>The title</value>
-		public ustring Title {
-			get => title;
-			set {
-				if (!OnTitleChanging (title, value)) {
-					var old = title;
-					title = value;
-					if (Border != null) {
-						Border.Title = title;
-					}
-					OnTitleChanged (old, title);
-				}
-				SetNeedsDisplay ();
-			}
-		}
-
-		/// <inheritdoc/>
-		public override Border Border {
-			get => base.Border;
-			set {
-				if (base.Border != null && base.Border.Child != null && value.Child == null) {
-					value.Child = base.Border.Child;
-				}
-				base.Border = value;
-				if (value == null) {
-					return;
-				}
-				Rect frame;
-				if (contentView != null && (contentView.Width is Dim || contentView.Height is Dim)) {
-					frame = Rect.Empty;
-				} else {
-					frame = Frame;
-				}
-				AdjustContentView (frame);
-
-				Border.BorderChanged += Border_BorderChanged;
-			}
-		}
-
-		void Border_BorderChanged (object sender, EventArgs e)
-		{
-			Rect frame;
-			if (contentView != null && (contentView.Width is Dim || contentView.Height is Dim)) {
-				frame = Rect.Empty;
-			} else {
-				frame = Frame;
-			}
-			AdjustContentView (frame);
-		}
-
-		/// <summary>
-		/// ContentView is an internal implementation detail of Window. It is used to host Views added with <see cref="Add(View)"/>. 
-		/// Its ONLY reason for being is to provide a simple way for Window to expose to those SubViews that the Window's Bounds 
-		/// are actually deflated due to the border. 
-		/// </summary>
-		class ContentView : View {
-			Window instance;
-
-			public ContentView (Rect frame, Window instance) : base (frame)
-			{
-				this.instance = instance;
-			}
-			public ContentView (Window instance) : base ()
-			{
-				this.instance = instance;
-			}
-
-			public override void OnCanFocusChanged ()
-			{
-				if (MostFocused == null && CanFocus && Visible) {
-					EnsureFocus ();
-				}
-
-				base.OnCanFocusChanged ();
-			}
-
-			public override bool OnMouseEvent (MouseEvent mouseEvent)
-			{
-				return instance.OnMouseEvent (mouseEvent);
-			}
-		}
-
->>>>>>> f269fd7b
 		/// <summary>
 		/// Initializes a new instance of the <see cref="Gui.Window"/> class with an optional title using <see cref="LayoutStyle.Absolute"/> positioning.
 		/// </summary>
@@ -221,12 +118,6 @@
 			Frame = frame;
 		}
 
-		public override void BeginInit ()
-		{
-			base.BeginInit ();
-
-		}
-
 		/// <inheritdoc/>
 		public override void Add (View view)
 		{
@@ -250,7 +141,6 @@
 			RemoveMenuStatusBar (view);
 
 		}
-<<<<<<< HEAD
 
 		/// <summary>
 		/// Event arguments for <see cref="View.Title"/> change events.
@@ -282,8 +172,6 @@
 				NewTitle = newTitle;
 			}
 		}
-=======
->>>>>>> f269fd7b
 		/// <summary>
 		/// Called before the <see cref="View.Title"/> changes. Invokes the <see cref="TitleChanging"/> event, which can be cancelled.
 		/// </summary>
