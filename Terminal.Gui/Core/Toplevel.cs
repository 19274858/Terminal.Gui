--- conflicted
+++ resolved
@@ -627,24 +627,17 @@
 		/// <param name="statusBar">The new top most statusBar</param>
 		/// <returns>The <see cref="Toplevel"/> that is Application.Top</returns>
 		internal View EnsureVisibleBounds (Toplevel top, int x, int y,
-			out int nx, out int ny, out MenuBar menuBar, out StatusBar statusBar)
-		{
-			int maxWidth;
+					out int nx, out int ny, out MenuBar mb, out StatusBar sb)
+		{
+			int l;
 			View superView;
-			var isTopTop = top?.SuperView == null || top == Application.Top || top?.SuperView == Application.Top;
-			if (isTopTop) {
-				maxWidth = Driver.Cols;
+			if (top?.SuperView == null || top == Application.Top || top?.SuperView == Application.Top) {
+				l = Driver.Cols;
 				superView = Application.Top;
 			} else {
-				maxWidth = top.SuperView.Frame.Width;
-				// BUGBUG: v2 - No code ever uses the return of this function if `top` is not Application.Top
+				l = top.SuperView.Frame.Width;
 				superView = top.SuperView;
 			}
-<<<<<<< HEAD
-			nx = Math.Max (x, 0);
-			nx = nx + top.Frame.Width > maxWidth ? Math.Max (maxWidth - top.Frame.Width, 0) : nx;
-=======
->>>>>>> ac5b87f9
 			var mfLength = top.Border?.DrawMarginFrame == true ? 2 : 1;
 			if (top.Frame.Width <= l) {
 				nx = Math.Max (x, 0);
@@ -656,53 +649,46 @@
 				nx = x;
 			}
 			//System.Diagnostics.Debug.WriteLine ($"nx:{nx}, rWidth:{rWidth}");
-			bool isMenuBarVisible, isStatusBarVisible;
-			if (isTopTop) {
-				isMenuBarVisible = Application.Top.MenuBar?.Visible == true;
-				menuBar = Application.Top.MenuBar;
+			bool m, s;
+			if (top?.SuperView == null || top == Application.Top || top?.SuperView == Application.Top) {
+				m = Application.Top.MenuBar?.Visible == true;
+				mb = Application.Top.MenuBar;
 			} else {
 				var t = top.SuperView;
 				while (t is not Toplevel) {
 					t = t.SuperView;
 				}
-				isMenuBarVisible = ((Toplevel)t).MenuBar?.Visible == true;
-				menuBar = ((Toplevel)t).MenuBar;
-			}
-			if (isTopTop) {
-				maxWidth = isMenuBarVisible ? 1 : 0;
-			} else {
-				maxWidth = 0;
-			}
-			ny = Math.Max (y, maxWidth);
-			if (isTopTop) {
-				isStatusBarVisible = Application.Top.StatusBar?.Visible == true;
-				statusBar = Application.Top.StatusBar;
+				m = ((Toplevel)t).MenuBar?.Visible == true;
+				mb = ((Toplevel)t).MenuBar;
+			}
+			if (top?.SuperView == null || top == Application.Top || top?.SuperView == Application.Top) {
+				l = m ? 1 : 0;
+			} else {
+				l = 0;
+			}
+			ny = Math.Max (y, l);
+			if (top?.SuperView == null || top == Application.Top || top?.SuperView == Application.Top) {
+				s = Application.Top.StatusBar?.Visible == true;
+				sb = Application.Top.StatusBar;
 			} else {
 				var t = top.SuperView;
 				while (t is not Toplevel) {
 					t = t.SuperView;
 				}
-				isStatusBarVisible = ((Toplevel)t).StatusBar?.Visible == true;
-				statusBar = ((Toplevel)t).StatusBar;
-			}
-			if (isTopTop) {
-				maxWidth = isStatusBarVisible ? Driver.Rows - 1 : Driver.Rows;
-			} else {
-				maxWidth = isStatusBarVisible ? top.SuperView.Frame.Height - 1 : top.SuperView.Frame.Height;
-			}
-<<<<<<< HEAD
-			ny = Math.Min (ny, maxWidth);
-			ny = ny + top.Frame.Height >= maxWidth ? Math.Max (maxWidth - top.Frame.Height, isMenuBarVisible ? 1 : 0) : ny;
-			if (ny + mfLength > top.Frame.Y + top.Frame.Height) {
-				ny = Math.Max (top.Frame.Bottom - mfLength, 0);
-=======
+				s = ((Toplevel)t).StatusBar?.Visible == true;
+				sb = ((Toplevel)t).StatusBar;
+			}
+			if (top?.SuperView == null || top == Application.Top || top?.SuperView == Application.Top) {
+				l = s ? Driver.Rows - 1 : Driver.Rows;
+			} else {
+				l = s ? top.SuperView.Frame.Height - 1 : top.SuperView.Frame.Height;
+			}
 			ny = Math.Min (ny, l);
 			if (top.Frame.Height <= l) {
 				ny = ny + top.Frame.Height >= l ? Math.Max (l - top.Frame.Height, m ? 1 : 0) : ny;
 				if (ny + mfLength > top.Frame.Y + top.Frame.Height) {
 					ny = Math.Max (top.Frame.Bottom - mfLength, 0);
 				}
->>>>>>> ac5b87f9
 			}
 			//System.Diagnostics.Debug.WriteLine ($"ny:{ny}, rHeight:{rHeight}");
 
