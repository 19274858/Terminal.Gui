--- conflicted
+++ resolved
@@ -332,11 +332,7 @@
 		private Attribute? effect3DBrush;
 		private ustring title = ustring.Empty;
 		private View child;
-<<<<<<< HEAD
-		
-=======
-
->>>>>>> e66c3a03
+
 		/// <summary>
 		/// Specifies the <see cref="Gui.BorderStyle"/> for a view.
 		/// </summary>
@@ -452,10 +448,7 @@
 		/// <summary>
 		/// Gets or sets the single child element of a <see cref="View"/>.
 		/// </summary>
-<<<<<<< HEAD
 		[JsonIgnore]
-=======
->>>>>>> e66c3a03
 		public View Child {
 			get => child;
 			set {
