﻿using System;
using System.Collections.Generic;
using System.ComponentModel;
using System.Diagnostics;
using System.Linq;
using System.Reflection;
using NStack;


namespace Terminal.Gui {
	/// <summary>
	/// Determines the LayoutStyle for a <see cref="View"/>, if Absolute, during <see cref="View.LayoutSubviews"/>, the
	/// value from the <see cref="View.Frame"/> will be used, if the value is Computed, then <see cref="View.Frame"/>
	/// will be updated from the X, Y <see cref="Pos"/> objects and the Width and Height <see cref="Dim"/> objects.
	/// </summary>
	public enum LayoutStyle {
		/// <summary>
		/// The position and size of the view are based <see cref="View.Frame"/>. 
		/// </summary>
		Absolute,

		/// <summary>
		/// The position and size of the view will be computed based on 
		/// <see cref="View.X"/>, <see cref="View.Y"/>, <see cref="View.Width"/>, and <see cref="View.Height"/>. <see cref="View.Frame"/> will
		/// provide the absolute computed values.
		/// </summary>
		Computed
	}

	/// <summary>
	/// View is the base class for all views on the screen and represents a visible element that can render itself and 
	/// contains zero or more nested views, called SubViews.
	/// </summary>
	/// <remarks>
	/// <para>
	///    The View defines the base functionality for user interface elements in Terminal.Gui. Views
	///    can contain one or more subviews, can respond to user input and render themselves on the screen.
	/// </para>
	/// <para>
	///    Views supports two layout styles: <see cref="LayoutStyle.Absolute"/> or <see cref="LayoutStyle.Computed"/>. 
	///    The choice as to which layout style is used by the View 
	///    is determined when the View is initialized. To create a View using Absolute layout, call a constructor that takes a
	///    Rect parameter to specify the absolute position and size (the View.<see cref="View.Frame "/>). To create a View 
	///    using Computed layout use a constructor that does not take a Rect parameter and set the X, Y, Width and Height 
	///    properties on the view. Both approaches use coordinates that are relative to the container they are being added to. 
	/// </para>
	/// <para>
	///    To switch between Absolute and Computed layout, use the <see cref="LayoutStyle"/> property. 
	/// </para>
	/// <para>
	///    Computed layout is more flexible and supports dynamic console apps where controls adjust layout
	///    as the terminal resizes or other Views change size or position. The X, Y, Width and Height 
	///    properties are Dim and Pos objects that dynamically update the position of a view.
	///    The X and Y properties are of type <see cref="Pos"/>
	///    and you can use either absolute positions, percentages or anchor
	///    points. The Width and Height properties are of type
	///    <see cref="Dim"/> and can use absolute position,
	///    percentages and anchors. These are useful as they will take
	///    care of repositioning views when view's frames are resized or
	///    if the terminal size changes.
	/// </para>
	/// <para>
	///    Absolute layout requires specifying coordinates and sizes of Views explicitly, and the
	///    View will typically stay in a fixed position and size. To change the position and size use the
	///    <see cref="Frame"/> property.
	/// </para>
	/// <para>
	///    Subviews (child views) can be added to a View by calling the <see cref="Add(View)"/> method. 
	///    The container of a View can be accessed with the <see cref="SuperView"/> property.
	/// </para>
	/// <para>
	///    To flag a region of the View's <see cref="Bounds"/> to be redrawn call <see cref="SetNeedsDisplay(Rect)"/>. 
	///    To flag the entire view for redraw call <see cref="SetNeedsDisplay()"/>.
	/// </para>
	/// <para>
	///    Views have a <see cref="ColorScheme"/> property that defines the default colors that subviews
	///    should use for rendering. This ensures that the views fit in the context where
	///    they are being used, and allows for themes to be plugged in. For example, the
	///    default colors for windows and toplevels uses a blue background, while it uses
	///    a white background for dialog boxes and a red background for errors.
	/// </para>
	/// <para>
	///    Subclasses should not rely on <see cref="ColorScheme"/> being
	///    set at construction time. If a <see cref="ColorScheme"/> is not set on a view, the view will inherit the
	///    value from its <see cref="SuperView"/> and the value might only be valid once a view has been
	///    added to a SuperView. 
	/// </para>
	/// <para>
	///    By using  <see cref="ColorScheme"/> applications will work both
	///    in color as well as black and white displays.
	/// </para>
	/// <para>
	///    Views that are focusable should implement the <see cref="PositionCursor"/> to make sure that
	///    the cursor is placed in a location that makes sense. Unix terminals do not have
	///    a way of hiding the cursor, so it can be distracting to have the cursor left at
	///    the last focused view. So views should make sure that they place the cursor
	///    in a visually sensible place.
	/// </para>
	/// <para>
	///    The <see cref="LayoutSubviews"/> method is invoked when the size or layout of a view has
	///    changed. The default processing system will keep the size and dimensions
	///    for views that use the <see cref="LayoutStyle.Absolute"/>, and will recompute the
	///    frames for the vies that use <see cref="LayoutStyle.Computed"/>.
	/// </para>
	/// <para>
	///     Views can also opt-in to more sophisticated initialization
	///     by implementing overrides to <see cref="ISupportInitialize.BeginInit"/> and
	///     <see cref="ISupportInitialize.EndInit"/> which will be called
	///     when the view is added to a <see cref="SuperView"/>. 
	/// </para>
	/// <para>
	///     If first-run-only initialization is preferred, overrides to <see cref="ISupportInitializeNotification"/>
	///     can be implemented, in which case the <see cref="ISupportInitialize"/>
	///     methods will only be called if <see cref="ISupportInitializeNotification.IsInitialized"/>
	///     is <see langword="false"/>. This allows proper <see cref="View"/> inheritance hierarchies
	///     to override base class layout code optimally by doing so only on first run,
	///     instead of on every run.
	///   </para>
	/// </remarks>
	public partial class View : Responder, ISupportInitializeNotification {

		internal enum Direction {
			Forward,
			Backward
		}

		// container == SuperView
		View _superView = null;
		View focused = null;
		Direction focusDirection;
		bool autoSize;

		ShortcutHelper shortcutHelper;

		/// <summary>
		/// Event fired when this view is added to another.
		/// </summary>
		public event EventHandler<SuperViewChangedEventArgs> Added;

		/// <summary>
		/// Event fired when this view is removed from another.
		/// </summary>
		public event EventHandler<SuperViewChangedEventArgs> Removed;

		/// <summary>
		/// Event fired when the view gets focus.
		/// </summary>
		public event EventHandler<FocusEventArgs> Enter;

		/// <summary>
		/// Event fired when the view looses focus.
		/// </summary>
		public event EventHandler<FocusEventArgs> Leave;

		/// <summary>
		/// Event fired when the view receives the mouse event for the first time.
		/// </summary>
		public event EventHandler<MouseEventEventArgs> MouseEnter;

		/// <summary>
		/// Event fired when the view receives a mouse event for the last time.
		/// </summary>
		public event EventHandler<MouseEventEventArgs> MouseLeave;

		/// <summary>
		/// Event fired when a mouse event is generated.
		/// </summary>
		public event EventHandler<MouseEventEventArgs> MouseClick;

		/// <summary>
		/// Event fired when the <see cref="CanFocus"/> value is being changed.
		/// </summary>
		public event EventHandler CanFocusChanged;

		/// <summary>
		/// Event fired when the <see cref="Enabled"/> value is being changed.
		/// </summary>
		public event EventHandler EnabledChanged;

		/// <summary>
		/// Event fired when the <see cref="Visible"/> value is being changed.
		/// </summary>
		public event EventHandler VisibleChanged;

		/// <summary>
		/// Event invoked when the <see cref="HotKey"/> is changed.
		/// </summary>
		public event EventHandler<KeyChangedEventArgs> HotKeyChanged;

		Key hotKey = Key.Null;

		/// <summary>
		/// Gets or sets the HotKey defined for this view. A user pressing HotKey on the keyboard while this view has focus will cause the Clicked event to fire.
		/// </summary>
		public virtual Key HotKey {
			get => hotKey;
			set {
				if (hotKey != value) {
					hotKey = TextFormatter.HotKey = (value == Key.Unknown ? Key.Null : value);
				}
			}
		}

		/// <summary>
		/// Gets or sets the specifier character for the hotkey (e.g. '_'). Set to '\xffff' to disable hotkey support for this View instance. The default is '\xffff'. 
		/// </summary>
		public virtual Rune HotKeySpecifier {
			get {
				if (TextFormatter != null) {
					return TextFormatter.HotKeySpecifier;
				} else {
					return new Rune ('\xFFFF');
				}
			}
			set {
				TextFormatter.HotKeySpecifier = value;
				SetHotKey ();
			}
		}

		/// <summary>
		/// This is the global setting that can be used as a global shortcut to invoke an action if provided.
		/// </summary>
		public Key Shortcut {
			get => shortcutHelper.Shortcut;
			set {
				if (shortcutHelper.Shortcut != value && (ShortcutHelper.PostShortcutValidation (value) || value == Key.Null)) {
					shortcutHelper.Shortcut = value;
				}
			}
		}

		/// <summary>
		/// The keystroke combination used in the <see cref="Shortcut"/> as string.
		/// </summary>
		public ustring ShortcutTag => ShortcutHelper.GetShortcutTag (shortcutHelper.Shortcut);

		/// <summary>
		/// The action to run if the <see cref="Shortcut"/> is defined.
		/// </summary>
		public virtual Action ShortcutAction { get; set; }

		/// <summary>
		/// Gets or sets arbitrary data for the view.
		/// </summary>
		/// <remarks>This property is not used internally.</remarks>
		public object Data { get; set; }

		internal Direction FocusDirection {
			get => SuperView?.FocusDirection ?? focusDirection;
			set {
				if (SuperView != null)
					SuperView.FocusDirection = value;
				else
					focusDirection = value;
			}
		}

		/// <summary>
		/// Points to the current driver in use by the view, it is a convenience property
		/// for simplifying the development of new views.
		/// </summary>
		public static ConsoleDriver Driver => Application.Driver;

		static readonly IList<View> empty = new List<View> (0).AsReadOnly ();

		// This is null, and allocated on demand.
		List<View> subviews;

		/// <summary>
		/// This returns a list of the subviews contained by this view.
		/// </summary>
		/// <value>The subviews.</value>
		public IList<View> Subviews => subviews?.AsReadOnly () ?? empty;

		// Internally, we use InternalSubviews rather than subviews, as we do not expect us
		// to make the same mistakes our users make when they poke at the Subviews.
		internal IList<View> InternalSubviews => subviews ?? empty;

		// This is null, and allocated on demand.
		List<View> tabIndexes;

		/// <summary>
		/// Configurable keybindings supported by the control
		/// </summary>
		private Dictionary<Key, Command []> KeyBindings { get; set; } = new Dictionary<Key, Command []> ();
		private Dictionary<Command, Func<bool?>> CommandImplementations { get; set; } = new Dictionary<Command, Func<bool?>> ();

		/// <summary>
		/// This returns a tab index list of the subviews contained by this view.
		/// </summary>
		/// <value>The tabIndexes.</value>
		public IList<View> TabIndexes => tabIndexes?.AsReadOnly () ?? empty;

		int tabIndex = -1;

		/// <summary>
		/// Indicates the index of the current <see cref="View"/> from the <see cref="TabIndexes"/> list.
		/// </summary>
		public int TabIndex {
			get { return tabIndex; }
			set {
				if (!CanFocus) {
					tabIndex = -1;
					return;
				} else if (SuperView?.tabIndexes == null || SuperView?.tabIndexes.Count == 1) {
					tabIndex = 0;
					return;
				} else if (tabIndex == value) {
					return;
				}
				tabIndex = value > SuperView.tabIndexes.Count - 1 ? SuperView.tabIndexes.Count - 1 : value < 0 ? 0 : value;
				tabIndex = GetTabIndex (tabIndex);
				if (SuperView.tabIndexes.IndexOf (this) != tabIndex) {
					SuperView.tabIndexes.Remove (this);
					SuperView.tabIndexes.Insert (tabIndex, this);
					SetTabIndex ();
				}
			}
		}

		int GetTabIndex (int idx)
		{
			var i = 0;
			foreach (var v in SuperView.tabIndexes) {
				if (v.tabIndex == -1 || v == this) {
					continue;
				}
				i++;
			}
			return Math.Min (i, idx);
		}

		void SetTabIndex ()
		{
			var i = 0;
			foreach (var v in SuperView.tabIndexes) {
				if (v.tabIndex == -1) {
					continue;
				}
				v.tabIndex = i;
				i++;
			}
		}

		bool tabStop = true;

		/// <summary>
		/// This only be <see langword="true"/> if the <see cref="CanFocus"/> is also <see langword="true"/> 
		/// and the focus can be avoided by setting this to <see langword="false"/>
		/// </summary>
		public bool TabStop {
			get => tabStop;
			set {
				if (tabStop == value) {
					return;
				}
				tabStop = CanFocus && value;
			}
		}

		bool oldCanFocus;
		int oldTabIndex;

		/// <inheritdoc/>
		public override bool CanFocus {
			get => base.CanFocus;
			set {
				if (!addingView && IsInitialized && SuperView?.CanFocus == false && value) {
					throw new InvalidOperationException ("Cannot set CanFocus to true if the SuperView CanFocus is false!");
				}
				if (base.CanFocus != value) {
					base.CanFocus = value;

					switch (value) {
					case false when tabIndex > -1:
						TabIndex = -1;
						break;
					case true when SuperView?.CanFocus == false && addingView:
						SuperView.CanFocus = true;
						break;
					}

					if (value && tabIndex == -1) {
						TabIndex = SuperView != null ? SuperView.tabIndexes.IndexOf (this) : -1;
					}
					TabStop = value;

					if (!value && SuperView?.Focused == this) {
						SuperView.focused = null;
					}
					if (!value && HasFocus) {
						SetHasFocus (false, this);
						SuperView?.EnsureFocus ();
						if (SuperView != null && SuperView.Focused == null) {
							SuperView.FocusNext ();
							if (SuperView.Focused == null) {
								Application.Current.FocusNext ();
							}
							Application.EnsuresTopOnFront ();
						}
					}
					if (subviews != null && IsInitialized) {
						foreach (var view in subviews) {
							if (view.CanFocus != value) {
								if (!value) {
									view.oldCanFocus = view.CanFocus;
									view.oldTabIndex = view.tabIndex;
									view.CanFocus = false;
									view.tabIndex = -1;
								} else {
									if (addingView) {
										view.addingView = true;
									}
									view.CanFocus = view.oldCanFocus;
									view.tabIndex = view.oldTabIndex;
									view.addingView = false;
								}
							}
						}
					}
					OnCanFocusChanged ();
					SetNeedsDisplay ();
				}
			}
		}

		// The frame for the object. Superview relative.
		Rect frame;

		/// <summary>
		/// Gets or sets an identifier for the view;
		/// </summary>
		/// <value>The identifier.</value>
		/// <remarks>The id should be unique across all Views that share a SuperView.</remarks>
		public string Id { get; set; } = "";

		/// <summary>
		/// Returns a value indicating if this View is currently on Top (Active)
		/// </summary>
		public bool IsCurrentTop => Application.Current == this;

		/// <summary>
		/// Gets or sets a value indicating whether this <see cref="View"/> wants mouse position reports.
		/// </summary>
		/// <value><see langword="true"/> if want mouse position reports; otherwise, <see langword="false"/>.</value>
		public virtual bool WantMousePositionReports { get; set; }

		/// <summary>
		/// Gets or sets a value indicating whether this <see cref="View"/> want continuous button pressed event.
		/// </summary>
		public virtual bool WantContinuousButtonPressed { get; set; }

		/// <summary>
		/// Gets or sets the frame for the view. The frame is relative to the view's container (<see cref="SuperView"/>).
		/// </summary>
		/// <value>The frame.</value>
		/// <remarks>
		/// <para>
		///    Change the Frame when using the <see cref="Terminal.Gui.LayoutStyle.Absolute"/> layout style to move or resize views. 
		/// </para>
		/// <para>
		///    Altering the Frame of a view will trigger the redrawing of the
		///    view as well as the redrawing of the affected regions of the <see cref="SuperView"/>.
		/// </para>
		/// </remarks>
		public virtual Rect Frame {
			get => frame;
			set {
				frame = new Rect (value.X, value.Y, Math.Max (value.Width, 0), Math.Max (value.Height, 0));
				if (IsInitialized || LayoutStyle == LayoutStyle.Absolute) {
					TextFormatter.Size = GetSizeNeededForTextAndHotKey ();
					LayoutFrames ();
					SetNeedsLayout ();
					SetNeedsDisplay ();
				}
			}
		}

		/// <summary>
		/// The Thickness that separates a View from other SubViews of the same SuperView. 
		/// The Margin is not part of the View's content and is not clipped by the View's Clip Area. 
		/// </summary>
		public Frame Margin { get; private set; }

		// TODO: Rename BorderFrame to Border
		/// <summary>
		///  Thickness where a visual border (drawn using line-drawing glyphs) and the Title are drawn. 
		///  The Border expands inward; in other words if `Border.Thickness.Top == 2` the border and 
		///  title will take up the first row and the second row will be filled with spaces. 
		///  The Border is not part of the View's content and is not clipped by the View's `ClipArea`.
		/// </summary>
		public Frame BorderFrame { get; private set; }

		/// <summary>
		/// Means the Thickness inside of an element that offsets the `Content` from the Border. 
		/// Padding is `{0, 0, 0, 0}` by default. Padding is not part of the View's content and is not clipped by the View's `ClipArea`.
		/// </summary>
		/// <remarks>
		/// (NOTE: in v1 `Padding` is OUTSIDE of the `Border`). 
		/// </remarks>
		public Frame Padding { get; private set; }

		/// <summary>
		/// Helper to get the X and Y offset of the Bounds from the Frame. This is the sum of the Left and Top properties of
		/// <see cref="Margin"/>, <see cref="BorderFrame"/> and <see cref="Padding"/>.
		/// </summary>
		public Point GetBoundsOffset () => new Point (Padding?.Thickness.GetInside (Padding.Frame).X ?? 0, Padding?.Thickness.GetInside (Padding.Frame).Y ?? 0);

		/// <summary>
		/// Creates the view's <see cref="Frame"/> objects. This internal method is overridden by Frame to do nothing
		/// to prevent recursion during View construction.
		/// </summary>
		internal virtual void CreateFrames ()
		{
			void ThicknessChangedHandler (object sender, EventArgs e)
			{
				SetNeedsLayout ();
			}

			if (Margin != null) {
				Margin.ThicknessChanged -= ThicknessChangedHandler;
				Margin.Dispose ();
			}
			Margin = new Frame () { Id = "Margin", Thickness = new Thickness (0) };
			Margin.ThicknessChanged += ThicknessChangedHandler;
			Margin.Parent = this;

			if (BorderFrame != null) {
				BorderFrame.ThicknessChanged -= ThicknessChangedHandler;
				BorderFrame.Dispose ();
			}
			// TODO: create default for borderstyle
			BorderFrame = new Frame () { Id = "BorderFrame", Thickness = new Thickness (0), BorderStyle = BorderStyle.Single };
			BorderFrame.ThicknessChanged += ThicknessChangedHandler;
			BorderFrame.Parent = this;

			// TODO: Create View.AddAdornment

			if (Padding != null) {
				Padding.ThicknessChanged -= ThicknessChangedHandler;
				Padding.Dispose ();
			}
			Padding = new Frame () { Id = "Padding", Thickness = new Thickness (0) };
			Padding.ThicknessChanged += ThicknessChangedHandler;
			Padding.Parent = this;
		}

		ustring title = ustring.Empty;

		/// <summary>
		/// The title to be displayed for this <see cref="View"/>. The title will be displayed if <see cref="BorderFrame"/>.<see cref="Thickness.Top"/>
		/// is greater than 0.
		/// </summary>
		/// <value>The title.</value>
		public ustring Title {
			get => title;
			set {
				if (!OnTitleChanging (title, value)) {
					var old = title;
					title = value;
					SetNeedsDisplay ();
#if DEBUG
					if (title != null && string.IsNullOrEmpty (Id)) {
						Id = title.ToString ();
					}
#endif // DEBUG
					OnTitleChanged (old, title);
				}
			}
		}

		/// <summary>
		/// Called before the <see cref="View.Title"/> changes. Invokes the <see cref="TitleChanging"/> event, which can be cancelled.
		/// </summary>
		/// <param name="oldTitle">The <see cref="View.Title"/> that is/has been replaced.</param>
		/// <param name="newTitle">The new <see cref="View.Title"/> to be replaced.</param>
		/// <returns>`true` if an event handler canceled the Title change.</returns>
		public virtual bool OnTitleChanging (ustring oldTitle, ustring newTitle)
		{
			var args = new TitleEventArgs (oldTitle, newTitle);
			TitleChanging?.Invoke (this, args);
			return args.Cancel;
		}

		/// <summary>
		/// Event fired when the <see cref="View.Title"/> is changing. Set <see cref="TitleEventArgs.Cancel"/> to 
		/// `true` to cancel the Title change.
		/// </summary>
		public event EventHandler<TitleEventArgs> TitleChanging;

		/// <summary>
		/// Called when the <see cref="View.Title"/> has been changed. Invokes the <see cref="TitleChanged"/> event.
		/// </summary>
		/// <param name="oldTitle">The <see cref="View.Title"/> that is/has been replaced.</param>
		/// <param name="newTitle">The new <see cref="View.Title"/> to be replaced.</param>
		public virtual void OnTitleChanged (ustring oldTitle, ustring newTitle)
		{
			var args = new TitleEventArgs (oldTitle, newTitle);
			TitleChanged?.Invoke (this, args);
		}

		/// <summary>
		/// Event fired after the <see cref="View.Title"/> has been changed. 
		/// </summary>
		public event EventHandler<TitleEventArgs> TitleChanged;


		LayoutStyle _layoutStyle;

		/// <summary>
		/// Controls how the View's <see cref="Frame"/> is computed during the LayoutSubviews method, if the style is set to
		/// <see cref="Terminal.Gui.LayoutStyle.Absolute"/>, 
		/// LayoutSubviews does not change the <see cref="Frame"/>. If the style is <see cref="Terminal.Gui.LayoutStyle.Computed"/>
		/// the <see cref="Frame"/> is updated using
		/// the <see cref="X"/>, <see cref="Y"/>, <see cref="Width"/>, and <see cref="Height"/> properties.
		/// </summary>
		/// <value>The layout style.</value>
		public LayoutStyle LayoutStyle {
			get => _layoutStyle;
			set {
				_layoutStyle = value;
				SetNeedsLayout ();
			}
		}

		/// <summary>
		/// The View-relative rectangle where View content is displayed. SubViews are positioned relative to 
		/// Bounds.<see cref="Rect.Location">Location</see> (which is always (0, 0)) and <see cref="Redraw(Rect)"/> clips drawing to 
		/// Bounds.<see cref="Rect.Size">Size</see>.
		/// </summary>
		/// <value>The bounds.</value>
		/// <remarks>
		/// <para>
		/// The <see cref="Rect.Location"/> of Bounds is always (0, 0). To obtain the offset of the Bounds from the Frame use 
		/// <see cref="GetBoundsOffset"/>.
		/// </para>
		/// </remarks>
		public virtual Rect Bounds {
			get {
#if DEBUG
				if (LayoutStyle == LayoutStyle.Computed && !IsInitialized) {
					Debug.WriteLine ($"WARNING: Bounds is being accessed before the View has been initialized. This is likely a bug. View: {this}");
				}
#endif // DEBUG
				var frameRelativeBounds = Padding?.Thickness.GetInside (Padding.Frame) ?? new Rect (default, Frame.Size);
				return new Rect (default, frameRelativeBounds.Size);
			}
			set {
				// BUGBUG: Margin etc.. can be null (if typeof(Frame))
				Frame = new Rect (Frame.Location,
					new Size (
						value.Size.Width + Margin.Thickness.Horizontal + BorderFrame.Thickness.Horizontal + Padding.Thickness.Horizontal,
						value.Size.Height + Margin.Thickness.Vertical + BorderFrame.Thickness.Vertical + Padding.Thickness.Vertical
						)
					);
				;
			}
		}

		// Diagnostics to highlight when X or Y is read before the view has been initialized
		private Pos VerifyIsIntialized (Pos pos)
		{
#if DEBUG
			if (LayoutStyle == LayoutStyle.Computed && (!IsInitialized)) {
				Debug.WriteLine ($"WARNING: \"{this}\" has not been initialized; position is indeterminate {pos}. This is likely a bug.");
			}
#endif // DEBUG
			return pos;
		}

		// Diagnostics to highlight when Width or Height is read before the view has been initialized
		private Dim VerifyIsIntialized (Dim dim)
		{
#if DEBUG
			if (LayoutStyle == LayoutStyle.Computed && (!IsInitialized)) {
				Debug.WriteLine ($"WARNING: \"{this}\" has not been initialized; dimension is indeterminate: {dim}. This is likely a bug.");
			}
#endif // DEBUG		
			return dim;
		}

		Pos x, y;

		/// <summary>
		/// Gets or sets the X position for the view (the column). Only used if the <see cref="LayoutStyle"/> is <see cref="Terminal.Gui.LayoutStyle.Computed"/>.
		/// </summary>
		/// <value>The X Position.</value>
		/// <remarks>
		/// If <see cref="LayoutStyle"/> is <see cref="Terminal.Gui.LayoutStyle.Absolute"/> changing this property has no effect and its value is indeterminate. 
		/// </remarks>
		public Pos X {
			get => VerifyIsIntialized (x);
			set {
				if (ForceValidatePosDim && !ValidatePosDim (x, value)) {
					throw new ArgumentException ();
				}

				x = value;

				OnResizeNeeded ();
			}
		}

		/// <summary>
		/// Gets or sets the Y position for the view (the row). Only used if the <see cref="LayoutStyle"/> is <see cref="Terminal.Gui.LayoutStyle.Computed"/>.
		/// </summary>
		/// <value>The y position (line).</value>
		/// <remarks>
		/// If <see cref="LayoutStyle"/> is <see cref="Terminal.Gui.LayoutStyle.Absolute"/> changing this property has no effect and its value is indeterminate. 
		/// </remarks>
		public Pos Y {
			get => VerifyIsIntialized (y);
			set {
				if (ForceValidatePosDim && !ValidatePosDim (y, value)) {
					throw new ArgumentException ();
				}

				y = value;

				OnResizeNeeded ();
			}
		}
		Dim width, height;

		/// <summary>
		/// Gets or sets the width of the view. Only used the <see cref="LayoutStyle"/> is <see cref="Terminal.Gui.LayoutStyle.Computed"/>.
		/// </summary>
		/// <value>The width.</value>
		/// <remarks>
		/// If <see cref="LayoutStyle"/> is <see cref="Terminal.Gui.LayoutStyle.Absolute"/> changing this property has no effect and its value is indeterminate. 
		/// </remarks>
		public Dim Width {
			get => VerifyIsIntialized (width);
			set {
				if (ForceValidatePosDim && !ValidatePosDim (width, value)) {
					throw new ArgumentException ("ForceValidatePosDim is enabled", nameof (Width));
				}

				width = value;

				if (ForceValidatePosDim) {
					var isValidNewAutSize = autoSize && IsValidAutoSizeWidth (width);

					if (IsAdded && autoSize && !isValidNewAutSize) {
						throw new InvalidOperationException ("Must set AutoSize to false before set the Width.");
					}
				}
				OnResizeNeeded ();
			}
		}

		/// <summary>
		/// Gets or sets the height of the view. Only used the <see cref="LayoutStyle"/> is <see cref="Terminal.Gui.LayoutStyle.Computed"/>.
		/// </summary>
		/// <value>The height.</value>
		/// If <see cref="LayoutStyle"/> is <see cref="Terminal.Gui.LayoutStyle.Absolute"/> changing this property has no effect and its value is indeterminate. 
		public Dim Height {
			get => VerifyIsIntialized (height);
			set {
				if (ForceValidatePosDim && !ValidatePosDim (height, value)) {
					throw new ArgumentException ("ForceValidatePosDim is enabled", nameof (Height));
				}

				height = value;

				if (ForceValidatePosDim) {
					var isValidNewAutSize = autoSize && IsValidAutoSizeHeight (height);

					if (IsAdded && autoSize && !isValidNewAutSize) {
						throw new InvalidOperationException ("Must set AutoSize to false before set the Height.");
					}
				}
				OnResizeNeeded ();
			}
		}

		/// <summary>
		/// Forces validation with <see cref="Terminal.Gui.LayoutStyle.Computed"/> layout
		///  to avoid breaking the <see cref="Pos"/> and <see cref="Dim"/> settings.
		/// </summary>
		public bool ForceValidatePosDim { get; set; }

		bool ValidatePosDim (object oldValue, object newValue)
		{
			if (!IsInitialized || _layoutStyle == LayoutStyle.Absolute || oldValue == null || oldValue.GetType () == newValue.GetType () || this is Toplevel) {
				return true;
			}
			if (_layoutStyle == LayoutStyle.Computed) {
				if (oldValue.GetType () != newValue.GetType () && !(newValue is Pos.PosAbsolute || newValue is Dim.DimAbsolute)) {
					return true;
				}
			}
			return false;
		}

		// BUGBUG: This API is broken - It should be renamed to `GetMinimumBoundsForFrame and 
		// should not assume Frame.Height == Bounds.Height
		/// <summary>
		/// Gets the minimum dimensions required to fit the View's <see cref="Text"/>, factoring in <see cref="TextDirection"/>.
		/// </summary>
		/// <param name="size">The minimum dimensions required.</param>
		/// <returns><see langword="true"/> if the dimensions fit within the View's <see cref="Bounds"/>, <see langword="false"/> otherwise.</returns>
		/// <remarks>
		/// Always returns <see langword="false"/> if <see cref="AutoSize"/> is <see langword="true"/> or
		/// if <see cref="Height"/> (Horizontal) or <see cref="Width"/> (Vertical) are not not set or zero.
		/// Does not take into account word wrapping.
		/// </remarks>
		public bool GetMinimumBounds (out Size size)
		{
			size = Bounds.Size;

			if (!AutoSize && !ustring.IsNullOrEmpty (TextFormatter.Text)) {
				switch (TextFormatter.IsVerticalDirection (TextDirection)) {
				case true:
					var colWidth = TextFormatter.GetSumMaxCharWidth (new List<ustring> { TextFormatter.Text }, 0, 1);
					// TODO: v2 - This uses frame.Width; it should only use Bounds
					if (frame.Width < colWidth &&
						(Width == null ||
							(Bounds.Width >= 0 &&
								Width is Dim.DimAbsolute &&
								Width.Anchor (0) >= 0 &&
								Width.Anchor (0) < colWidth))) {
						size = new Size (colWidth, Bounds.Height);
						return true;
					}
					break;
				default:
					if (frame.Height < 1 &&
						(Height == null ||
							(Height is Dim.DimAbsolute &&
								Height.Anchor (0) == 0))) {
						size = new Size (Bounds.Width, 1);
						return true;
					}
					break;
				}
			}
			return false;
		}

		// BUGBUG - v2 - Should be renamed "SetBoundsToFitFrame"
		/// <summary>
		/// Sets the size of the View to the minimum width or height required to fit <see cref="Text"/> (see <see cref="GetMinimumBounds(out Size)"/>.
		/// </summary>
		/// <returns><see langword="true"/> if the size was changed, <see langword="false"/> if <see cref="Text"/>
		/// will not fit.</returns>
		public bool SetMinWidthHeight ()
		{
			if (IsInitialized && GetMinimumBounds (out Size size)) {
				Bounds = new Rect (Bounds.Location, size);
				return true;
			}
			return false;
		}

		/// <summary>
		/// Gets or sets the <see cref="Terminal.Gui.TextFormatter"/> which can be handled differently by any derived class.
		/// </summary>
		public TextFormatter? TextFormatter { get; set; }

		/// <summary>
		/// Returns the container for this view, or null if this view has not been added to a container.
		/// </summary>
		/// <value>The super view.</value>
		public virtual View SuperView {
			get {
				return _superView;
			}
			set {
				throw new NotImplementedException ();
			}
		}

		/// <summary>
		/// Initializes a new instance of a <see cref="Terminal.Gui.LayoutStyle.Absolute"/> <see cref="View"/> class with the absolute
		/// dimensions specified in the <see langword="frame"/> parameter. 
		/// </summary>
		/// <param name="frame">The region covered by this view.</param>
		/// <remarks>
		/// This constructor initialize a View with a <see cref="LayoutStyle"/> of <see cref="Terminal.Gui.LayoutStyle.Absolute"/>.
		/// Use <see cref="View"/> to initialize a View with  <see cref="LayoutStyle"/> of <see cref="Terminal.Gui.LayoutStyle.Computed"/> 
		/// </remarks>
		public View (Rect frame) : this (frame, null, null) { }

		/// <summary>
		///   Initializes a new instance of <see cref="View"/> using <see cref="Terminal.Gui.LayoutStyle.Computed"/> layout.
		/// </summary>
		/// <remarks>
		/// <para>
		///   Use <see cref="X"/>, <see cref="Y"/>, <see cref="Width"/>, and <see cref="Height"/> properties to dynamically control the size and location of the view.
		///   The <see cref="View"/> will be created using <see cref="Terminal.Gui.LayoutStyle.Computed"/>
		///   coordinates. The initial size (<see cref="View.Frame"/>) will be 
		///   adjusted to fit the contents of <see cref="Text"/>, including newlines ('\n') for multiple lines. 
		/// </para>
		/// <para>
		///   If <see cref="Height"/> is greater than one, word wrapping is provided.
		/// </para>
		/// <para>
		///   This constructor initialize a View with a <see cref="LayoutStyle"/> of <see cref="Terminal.Gui.LayoutStyle.Computed"/>. 
		///   Use <see cref="X"/>, <see cref="Y"/>, <see cref="Width"/>, and <see cref="Height"/> properties to dynamically control the size and location of the view.
		/// </para>
		/// </remarks>
		public View () : this (text: string.Empty, direction: TextDirection.LeftRight_TopBottom) { }

		/// <summary>
		///   Initializes a new instance of <see cref="View"/> using <see cref="Terminal.Gui.LayoutStyle.Absolute"/> layout.
		/// </summary>
		/// <remarks>
		/// <para>
		///   The <see cref="View"/> will be created at the given
		///   coordinates with the given string. The size (<see cref="View.Frame"/>) will be 
		///   adjusted to fit the contents of <see cref="Text"/>, including newlines ('\n') for multiple lines. 
		/// </para>
		/// <para>
		///   No line wrapping is provided.
		/// </para>
		/// </remarks>
		/// <param name="x">column to locate the View.</param>
		/// <param name="y">row to locate the View.</param>
		/// <param name="text">text to initialize the <see cref="Text"/> property with.</param>
		public View (int x, int y, ustring text) : this (TextFormatter.CalcRect (x, y, text), text) { }

		/// <summary>
		///   Initializes a new instance of <see cref="View"/> using <see cref="Terminal.Gui.LayoutStyle.Absolute"/> layout.
		/// </summary>
		/// <remarks>
		/// <para>
		///   The <see cref="View"/> will be created at the given
		///   coordinates with the given string. The initial size (<see cref="View.Frame"/>) will be 
		///   adjusted to fit the contents of <see cref="Text"/>, including newlines ('\n') for multiple lines. 
		/// </para>
		/// <para>
		///   If <c>rect.Height</c> is greater than one, word wrapping is provided.
		/// </para>
		/// </remarks>
		/// <param name="rect">Location.</param>
		/// <param name="text">text to initialize the <see cref="Text"/> property with.</param>
		/// <param name="border">The <see cref="Border"/>.</param>
		public View (Rect rect, ustring text, Border border = null)
		{
			SetInitialProperties (text, rect, LayoutStyle.Absolute, TextDirection.LeftRight_TopBottom, border);
		}

		/// <summary>
		///   Initializes a new instance of <see cref="View"/> using <see cref="Terminal.Gui.LayoutStyle.Computed"/> layout.
		/// </summary>
		/// <remarks>
		/// <para>
		///   The <see cref="View"/> will be created using <see cref="Terminal.Gui.LayoutStyle.Computed"/>
		///   coordinates with the given string. The initial size (<see cref="View.Frame"/>) will be 
		///   adjusted to fit the contents of <see cref="Text"/>, including newlines ('\n') for multiple lines. 
		/// </para>
		/// <para>
		///   If <see cref="Height"/> is greater than one, word wrapping is provided.
		/// </para>
		/// </remarks>
		/// <param name="text">text to initialize the <see cref="Text"/> property with.</param>
		/// <param name="direction">The text direction.</param>
		/// <param name="border">The <see cref="Border"/>.</param>
		public View (ustring text, TextDirection direction = TextDirection.LeftRight_TopBottom, Border border = null)
		{
			SetInitialProperties (text, Rect.Empty, LayoutStyle.Computed, direction, border);
		}

		// TODO: v2 - Remove constructors with parameters
		/// <summary>
		/// Private helper to set the initial properties of the View that were provided via constructors.
		/// </summary>
		/// <param name="text"></param>
		/// <param name="rect"></param>
		/// <param name="layoutStyle"></param>
		/// <param name="direction"></param>
		/// <param name="border"></param>
		void SetInitialProperties (ustring text, Rect rect, LayoutStyle layoutStyle = LayoutStyle.Computed,
		    TextDirection direction = TextDirection.LeftRight_TopBottom, Border border = null)
		{
			TextFormatter = new TextFormatter ();
			TextFormatter.HotKeyChanged += TextFormatter_HotKeyChanged;
			TextDirection = direction;

			shortcutHelper = new ShortcutHelper ();
			CanFocus = false;
			TabIndex = -1;
			TabStop = false;
			LayoutStyle = layoutStyle;

			Border = border;

			Text = text == null ? ustring.Empty : text;
			LayoutStyle = layoutStyle;
			var r = rect.IsEmpty ? TextFormatter.CalcRect (0, 0, text, direction) : rect;
			Frame = r;
			OnResizeNeeded ();

			CreateFrames ();

			LayoutFrames ();
		}

		// TODO: v2 - Hack for now
		private void Border_BorderChanged (Border border)
		{
			//if (!border.DrawMarginFrame) BorderFrame.BorderStyle = BorderStyle.None;
			BorderFrame.BorderStyle = border.BorderStyle;
			BorderFrame.Thickness = new Thickness (BorderFrame.BorderStyle == BorderStyle.None ? 0 : 1);
		}

		/// <summary>
		/// Can be overridden if the <see cref="Terminal.Gui.TextFormatter.Text"/> has
		///  different format than the default.
		/// </summary>
		protected virtual void UpdateTextFormatterText ()
		{
			if (TextFormatter != null) {
				TextFormatter.Text = text;
			}
		}

		/// <summary>
		/// Called whenever the view needs to be resized. 
		/// Can be overridden if the view resize behavior is
		///  different than the default.
		/// </summary>
		protected virtual void OnResizeNeeded ()
		{
			var actX = x is Pos.PosAbsolute ? x.Anchor (0) : frame.X;
			var actY = y is Pos.PosAbsolute ? y.Anchor (0) : frame.Y;

			if (AutoSize) {
				var s = GetAutoSize ();
				var w = width is Dim.DimAbsolute && width.Anchor (0) > s.Width ? width.Anchor (0) : s.Width;
				var h = height is Dim.DimAbsolute && height.Anchor (0) > s.Height ? height.Anchor (0) : s.Height;
				frame = new Rect (new Point (actX, actY), new Size (w, h)); // Set frame, not Frame!
			} else {
				var w = width is Dim.DimAbsolute ? width.Anchor (0) : frame.Width;
				var h = height is Dim.DimAbsolute ? height.Anchor (0) : frame.Height;
				// BUGBUG: v2 - ? - If layoutstyle is absolute, this overwrites the current frame h/w with 0. Hmmm...
				frame = new Rect (new Point (actX, actY), new Size (w, h)); // Set frame, not Frame!

	
			}
			//// BUGBUG: I think these calls are redundant or should be moved into just the AutoSize case
			if (IsInitialized || LayoutStyle == LayoutStyle.Absolute) {
				TextFormatter.Size = GetSizeNeededForTextAndHotKey ();
				LayoutFrames ();
				SetMinWidthHeight ();
				SetNeedsLayout ();
				SetNeedsDisplay ();
			}               
		}

		void TextFormatter_HotKeyChanged (object sender, KeyChangedEventArgs e)
		{
			HotKeyChanged?.Invoke (this, e);
		}

		internal bool LayoutNeeded { get; private set; } = true;

		internal void SetNeedsLayout ()
		{
			if (LayoutNeeded)
				return;
			LayoutNeeded = true;
			if (SuperView == null)
				return;
			SuperView.SetNeedsLayout ();
			foreach (var view in Subviews) {
				view.SetNeedsLayout ();
			}
			TextFormatter.NeedsFormat = true;
		}

		/// <summary>
		/// Removes the <see cref="SetNeedsLayout"/> setting on this view.
		/// </summary>
		protected void ClearLayoutNeeded ()
		{
			LayoutNeeded = false;
		}

		// The view-relative region that needs to be redrawn
		internal Rect _needsDisplay { get; private set; } = Rect.Empty;

		/// <summary>
		/// Sets a flag indicating this view needs to be redisplayed because its state has changed.
		/// </summary>
		public void SetNeedsDisplay ()
		{
			if (!IsInitialized) return;
			SetNeedsDisplay (Bounds);
		}

		/// <summary>
		/// Flags the view-relative region on this View as needing to be redrawn.
		/// </summary>
		/// <param name="region">The view-relative region that needs to be redrawn.</param>
		public void SetNeedsDisplay (Rect region)
		{
			if (_needsDisplay.IsEmpty)
				_needsDisplay = region;
			else {
				var x = Math.Min (_needsDisplay.X, region.X);
				var y = Math.Min (_needsDisplay.Y, region.Y);
				var w = Math.Max (_needsDisplay.Width, region.Width);
				var h = Math.Max (_needsDisplay.Height, region.Height);
				_needsDisplay = new Rect (x, y, w, h);
			}
			_superView?.SetSubViewNeedsDisplay ();

			if (subviews == null)
				return;

			foreach (var view in subviews)
				if (view.Frame.IntersectsWith (region)) {
					var childRegion = Rect.Intersect (view.Frame, region);
					childRegion.X -= view.Frame.X;
					childRegion.Y -= view.Frame.Y;
					view.SetNeedsDisplay (childRegion);
				}
		}

		private Rect GetNeedsDisplayRectScreen (Rect containerBounds)
		{
			Rect rect = ViewToScreen (_needsDisplay);
			if (!containerBounds.IsEmpty) {
				rect.Width = Math.Min (_needsDisplay.Width, containerBounds.Width);
				rect.Height = Math.Min (_needsDisplay.Height, containerBounds.Height);
			}

			return rect;
		}


		internal bool _childNeedsDisplay { get; private set; }

		/// <summary>
		/// Indicates that any Subviews (in the <see cref="Subviews"/> list) need to be repainted.
		/// </summary>
		public void SetSubViewNeedsDisplay ()
		{
<<<<<<< HEAD
			if (ChildNeedsDisplay) {
				return;
			}
			ChildNeedsDisplay = true;
			if (container != null && !container.ChildNeedsDisplay)
				container.SetSubViewNeedsDisplay ();
=======
			_childNeedsDisplay = true;
			if (_superView != null)
				_superView.SetSubViewNeedsDisplay ();
>>>>>>> ae612c15
		}

		internal bool addingView;

		/// <summary>
		///   Adds a subview (child) to this view.
		/// </summary>
		/// <remarks>
		/// The Views that have been added to this view can be retrieved via the <see cref="Subviews"/> property. 
		/// See also <seealso cref="Remove(View)"/> <seealso cref="RemoveAll"/> 
		/// </remarks>
		public virtual void Add (View view)
		{
			if (view == null) {
				return;
			}
			if (subviews == null) {
				subviews = new List<View> ();
			}
			if (tabIndexes == null) {
				tabIndexes = new List<View> ();
			}
			subviews.Add (view);
			tabIndexes.Add (view);
			view._superView = this;
			if (view.CanFocus) {
				addingView = true;
				if (SuperView?.CanFocus == false) {
					SuperView.addingView = true;
					SuperView.CanFocus = true;
					SuperView.addingView = false;
				}
				CanFocus = true;
				view.tabIndex = tabIndexes.IndexOf (view);
				addingView = false;
			}
			if (view.Enabled && !Enabled) {
				view.oldEnabled = true;
				view.Enabled = false;
			}
			SetNeedsLayout ();
			SetNeedsDisplay ();


			OnAdded (new SuperViewChangedEventArgs (this, view));
			if (IsInitialized && !view.IsInitialized) {
				view.BeginInit ();
				view.EndInit ();
			}
		}

		/// <summary>
		/// Adds the specified views (children) to the view.
		/// </summary>
		/// <param name="views">Array of one or more views (can be optional parameter).</param>
		/// <remarks>
		/// The Views that have been added to this view can be retrieved via the <see cref="Subviews"/> property. 
		/// See also <seealso cref="Remove(View)"/> <seealso cref="RemoveAll"/> 
		/// </remarks>
		public void Add (params View [] views)
		{
			if (views == null) {
				return;
			}
			foreach (var view in views) {
				Add (view);
			}
		}

		/// <summary>
		///   Removes all subviews (children) added via <see cref="Add(View)"/> or <see cref="Add(View[])"/> from this View.
		/// </summary>
		public virtual void RemoveAll ()
		{
			if (subviews == null) {
				return;
			}

			while (subviews.Count > 0) {
				Remove (subviews [0]);
			}
		}

		/// <summary>
		///   Removes a subview added via <see cref="Add(View)"/> or <see cref="Add(View[])"/> from this View.
		/// </summary>
		/// <remarks>
		/// </remarks>
		public virtual void Remove (View view)
		{
			if (view == null || subviews == null) return;

			var touched = view.Frame;
			subviews.Remove (view);
			tabIndexes.Remove (view);
			view._superView = null;
			view.tabIndex = -1;
			SetNeedsLayout ();
			SetNeedsDisplay ();

			foreach (var v in subviews) {
				if (v.Frame.IntersectsWith (touched))
					view.SetNeedsDisplay ();
			}
			OnRemoved (new SuperViewChangedEventArgs (this, view));
			if (focused == view) {
				focused = null;
			}
		}

		void PerformActionForSubview (View subview, Action<View> action)
		{
			if (subviews.Contains (subview)) {
				action (subview);
			}

			SetNeedsDisplay ();
			subview.SetNeedsDisplay ();
		}

		/// <summary>
		/// Brings the specified subview to the front so it is drawn on top of any other views.
		/// </summary>
		/// <param name="subview">The subview to send to the front</param>
		/// <remarks>
		///   <seealso cref="SendSubviewToBack"/>.
		/// </remarks>
		public void BringSubviewToFront (View subview)
		{
			PerformActionForSubview (subview, x => {
				subviews.Remove (x);
				subviews.Add (x);
			});
		}

		/// <summary>
		/// Sends the specified subview to the front so it is the first view drawn
		/// </summary>
		/// <param name="subview">The subview to send to the front</param>
		/// <remarks>
		///   <seealso cref="BringSubviewToFront(View)"/>.
		/// </remarks>
		public void SendSubviewToBack (View subview)
		{
			PerformActionForSubview (subview, x => {
				subviews.Remove (x);
				subviews.Insert (0, subview);
			});
		}

		/// <summary>
		/// Moves the subview backwards in the hierarchy, only one step
		/// </summary>
		/// <param name="subview">The subview to send backwards</param>
		/// <remarks>
		/// If you want to send the view all the way to the back use SendSubviewToBack.
		/// </remarks>
		public void SendSubviewBackwards (View subview)
		{
			PerformActionForSubview (subview, x => {
				var idx = subviews.IndexOf (x);
				if (idx > 0) {
					subviews.Remove (x);
					subviews.Insert (idx - 1, x);
				}
			});
		}

		/// <summary>
		/// Moves the subview backwards in the hierarchy, only one step
		/// </summary>
		/// <param name="subview">The subview to send backwards</param>
		/// <remarks>
		/// If you want to send the view all the way to the back use SendSubviewToBack.
		/// </remarks>
		public void BringSubviewForward (View subview)
		{
			PerformActionForSubview (subview, x => {
				var idx = subviews.IndexOf (x);
				if (idx + 1 < subviews.Count) {
					subviews.Remove (x);
					subviews.Insert (idx + 1, x);
				}
			});
		}

		/// <summary>
		///   Clears the view region with the current color.
		/// </summary>
		/// <remarks>
		///   <para>
		///     This clears the entire region used by this view.
		///   </para>
		/// </remarks>
		public void Clear ()
		{
			var h = Frame.Height;
			var w = Frame.Width;
			for (var line = 0; line < h; line++) {
				Move (0, line);
				for (var col = 0; col < w; col++)
					Driver.AddRune (' ');
			}
		}


		// BUGBUG: Stupid that this takes screen-relative. We should have a tenet that says 
		// "View APIs only deal with View-relative coords". 
		/// <summary>
		///   Clears the specified region with the current color. 
		/// </summary>
		/// <remarks>
		/// </remarks>
		/// <param name="regionScreen">The screen-relative region to clear.</param>
		public void Clear (Rect regionScreen)
		{
			var h = regionScreen.Height;
			var w = regionScreen.Width;
			for (var line = regionScreen.Y; line < regionScreen.Y + h; line++) {
				Driver.Move (regionScreen.X, line);
				for (var col = 0; col < w; col++)
					Driver.AddRune (' ');
			}
		}

		/// <summary>
		/// Converts a point from screen-relative coordinates to view-relative coordinates.
		/// </summary>
		/// <returns>The mapped point.</returns>
		/// <param name="x">X screen-coordinate point.</param>
		/// <param name="y">Y screen-coordinate point.</param>
		public Point ScreenToView (int x, int y)
		{
			if (SuperView == null) {
				return new Point (x - Frame.X, y - frame.Y);
			} else {
				var parent = SuperView.ScreenToView (x, y);
				return new Point (parent.X - frame.X, parent.Y - frame.Y);
			}
		}

		/// <summary>
		/// Converts a point from screen-relative coordinates to bounds-relative coordinates.
		/// </summary>
		/// <returns>The mapped point.</returns>
		/// <param name="x">X screen-coordinate point.</param>
		/// <param name="y">Y screen-coordinate point.</param>
		public Point ScreenToBounds (int x, int y)
		{
			if (SuperView == null) {
				return new Point (x - Frame.X + GetBoundsOffset ().X, y - Frame.Y + GetBoundsOffset ().Y);
			} else {
				var parent = SuperView.ScreenToView (x, y);
				return new Point (parent.X - frame.X, parent.Y - frame.Y);
			}
		}

		/// <summary>
		/// Converts a view-relative location to a screen-relative location (col,row). The output is optionally clamped to the screen dimensions.
		/// </summary>
		/// <param name="col">View-relative column.</param>
		/// <param name="row">View-relative row.</param>
		/// <param name="rcol">Absolute column; screen-relative.</param>
		/// <param name="rrow">Absolute row; screen-relative.</param>
		/// <param name="clamped">If <see langword="true"/>, <paramref name="rcol"/> and <paramref name="rrow"/> will be clamped to the 
		/// screen dimensions (they never be negative and will always be less than to <see cref="ConsoleDriver.Cols"/> and
		/// <see cref="ConsoleDriver.Rows"/>, respectively.</param>
		public virtual void ViewToScreen (int col, int row, out int rcol, out int rrow, bool clamped = true)
		{
			rcol = col + Frame.X + GetBoundsOffset ().X;
			rrow = row + Frame.Y + GetBoundsOffset ().Y;

			var super = SuperView;
			while (super != null) {
				rcol += super.Frame.X + super.GetBoundsOffset ().X;
				rrow += super.Frame.Y + super.GetBoundsOffset ().Y;
				super = super.SuperView;
			}

			// The following ensures that the cursor is always in the screen boundaries.
			if (clamped) {
				rrow = Math.Min (rrow, Driver.Rows - 1);
				rcol = Math.Min (rcol, Driver.Cols - 1);
			}
		}

		/// <summary>
		/// Converts a region in view-relative coordinates to screen-relative coordinates.
		/// </summary>
		internal Rect ViewToScreen (Rect region)
		{
			ViewToScreen (region.X, region.Y, out var x, out var y, clamped: false);
			return new Rect (x, y, region.Width, region.Height);
		}

		// Clips a rectangle in screen coordinates to the dimensions currently available on the screen
		internal Rect ScreenClip (Rect regionScreen)
		{
			var x = regionScreen.X < 0 ? 0 : regionScreen.X;
			var y = regionScreen.Y < 0 ? 0 : regionScreen.Y;
			var w = regionScreen.X + regionScreen.Width >= Driver.Cols ? Driver.Cols - regionScreen.X : regionScreen.Width;
			var h = regionScreen.Y + regionScreen.Height >= Driver.Rows ? Driver.Rows - regionScreen.Y : regionScreen.Height;

			return new Rect (x, y, w, h);
		}

		/// <summary>
		/// Sets the <see cref="ConsoleDriver"/>'s clip region to <see cref="Bounds"/>.
		/// </summary>
		/// <returns>The current screen-relative clip region, which can be then re-applied by setting <see cref="ConsoleDriver.Clip"/>.</returns>
		/// <remarks>
		/// <para>
		/// <see cref="Bounds"/> is View-relative.
		/// </para>
		/// <para>
		/// If <see cref="ConsoleDriver.Clip"/> and <see cref="Bounds"/> do not intersect, the clip region will be set to <see cref="Rect.Empty"/>.
		/// </para>
		/// </remarks>
		public Rect ClipToBounds ()
		{
			var clip = Bounds;


			return SetClip (clip);
		}

		// BUGBUG: v2 - SetClip should return VIEW-relative so that it can be used to reset it; using Driver.Clip directly should not be necessary. 
		/// <summary>
		/// Sets the clip region to the specified view-relative region.
		/// </summary>
		/// <returns>The current screen-relative clip region, which can be then re-applied by setting <see cref="ConsoleDriver.Clip"/>.</returns>
		/// <param name="region">View-relative clip region.</param>
		/// <remarks>
		/// If <see cref="ConsoleDriver.Clip"/> and <paramref name="region"/> do not intersect, the clip region will be set to <see cref="Rect.Empty"/>.
		/// </remarks>
		public Rect SetClip (Rect region)
		{
			var previous = Driver.Clip;
			Driver.Clip = Rect.Intersect (previous, ViewToScreen (region));
			return previous;
		}

		/// <summary>
		/// Draws a frame in the current view, clipped by the boundary of this view
		/// </summary>
		/// <param name="region">View-relative region for the frame to be drawn.</param>
		/// <param name="padding">The padding to add around the outside of the drawn frame.</param>
		/// <param name="fill">If set to <see langword="true"/> it fill will the contents.</param>
		[ObsoleteAttribute ("This method is obsolete in v2. Use use LineCanvas or Frame instead instead.", false)]
		public void DrawFrame (Rect region, int padding = 0, bool fill = false)
		{
			var scrRect = ViewToScreen (region);
			var savedClip = ClipToBounds ();
			Driver.DrawWindowFrame (scrRect, padding + 1, padding + 1, padding + 1, padding + 1, border: true, fill: fill);
			Driver.Clip = savedClip;
		}

		/// <summary>
		/// Utility function to draw strings that contain a hotkey.
		/// </summary>
		/// <param name="text">String to display, the hotkey specifier before a letter flags the next letter as the hotkey.</param>
		/// <param name="hotColor">Hot color.</param>
		/// <param name="normalColor">Normal color.</param>
		/// <remarks>
		/// <para>The hotkey is any character following the hotkey specifier, which is the underscore ('_') character by default.</para>
		/// <para>The hotkey specifier can be changed via <see cref="HotKeySpecifier"/></para>
		/// </remarks>
		public void DrawHotString (ustring text, Attribute hotColor, Attribute normalColor)
		{
			var hotkeySpec = HotKeySpecifier == (Rune)0xffff ? (Rune)'_' : HotKeySpecifier;
			Application.Driver.SetAttribute (normalColor);
			foreach (var rune in text) {
				if (rune == hotkeySpec) {
					Application.Driver.SetAttribute (hotColor);
					continue;
				}
				Application.Driver.AddRune (rune);
				Application.Driver.SetAttribute (normalColor);
			}
		}

		/// <summary>
		/// Utility function to draw strings that contains a hotkey using a <see cref="ColorScheme"/> and the "focused" state.
		/// </summary>
		/// <param name="text">String to display, the underscore before a letter flags the next letter as the hotkey.</param>
		/// <param name="focused">If set to <see langword="true"/> this uses the focused colors from the color scheme, otherwise the regular ones.</param>
		/// <param name="scheme">The color scheme to use.</param>
		public void DrawHotString (ustring text, bool focused, ColorScheme scheme)
		{
			if (focused)
				DrawHotString (text, scheme.HotFocus, scheme.Focus);
			else
				DrawHotString (text, Enabled ? scheme.HotNormal : scheme.Disabled, Enabled ? scheme.Normal : scheme.Disabled);
		}

		/// <summary>
		/// This moves the cursor to the specified column and row in the view.
		/// </summary>
		/// <returns>The move.</returns>
		/// <param name="col">The column to move to, in view-relative coordinates.</param>
		/// <param name="row">the row to move to, in view-relative coordinates.</param>
		/// <param name="clipped">Whether to clip the result of the ViewToScreen method,
		///  If  <see langword="true"/>, the <paramref name="col"/> and <paramref name="row"/> values are clamped to the screen (terminal) dimensions (0..TerminalDim-1).</param>
		public void Move (int col, int row, bool clipped = true)
		{
			if (Driver.Rows == 0) {
				return;
			}

			ViewToScreen (col, row, out var rCol, out var rRow, clipped);
			Driver.Move (rCol, rRow);
		}

		/// <summary>
		///   Positions the cursor in the right position based on the currently focused view in the chain.
		/// </summary>
		///    Views that are focusable should override <see cref="PositionCursor"/> to ensure
		///    the cursor is placed in a location that makes sense. Unix terminals do not have
		///    a way of hiding the cursor, so it can be distracting to have the cursor left at
		///    the last focused view. Views should make sure that they place the cursor
		///    in a visually sensible place.
		public virtual void PositionCursor ()
		{
			if (!CanBeVisible (this) || !Enabled) {
				return;
			}

			// BUGBUG: v2 - This needs to support children of Frames too

			if (focused == null && SuperView != null) {
				SuperView.EnsureFocus ();
			} else if (focused?.Visible == true && focused?.Enabled == true && focused?.Frame.Width > 0 && focused.Frame.Height > 0) {
				focused.PositionCursor ();
			} else if (focused?.Visible == true && focused?.Enabled == false) {
				focused = null;
			} else if (CanFocus && HasFocus && Visible && Frame.Width > 0 && Frame.Height > 0) {
				Move (TextFormatter.HotKeyPos == -1 ? 0 : TextFormatter.CursorPosition, 0);
			} else {
				Move (frame.X, frame.Y);
			}
		}

		// BUGBUG: v2 - Seems weird that this is in View and not Responder.
		bool _hasFocus;

		/// <inheritdoc/>
		public override bool HasFocus => _hasFocus;

		void SetHasFocus (bool value, View view, bool force = false)
		{
			if (_hasFocus != value || force) {
				_hasFocus = value;
				if (value) {
					OnEnter (view);
				} else {
					OnLeave (view);
				}
				SetNeedsDisplay ();
			}

			// Remove focus down the chain of subviews if focus is removed
			if (!value && focused != null) {
				var f = focused;
				f.OnLeave (view);
				f.SetHasFocus (false, view);
				focused = null;
			}
		}

		/// <summary>
		/// Method invoked when a subview is being added to this view.
		/// </summary>
		/// <param name="e">Event where <see cref="ViewEventArgs.View"/> is the subview being added.</param>
		public virtual void OnAdded (SuperViewChangedEventArgs e)
		{
			var view = e.Child;
			view.IsAdded = true;
			view.x ??= view.frame.X;
			view.y ??= view.frame.Y;
			view.width ??= view.frame.Width;
			view.height ??= view.frame.Height;

			view.Added?.Invoke (this, e);
		}

		/// <summary>
		/// Method invoked when a subview is being removed from this view.
		/// </summary>
		/// <param name="e">Event args describing the subview being removed.</param>
		public virtual void OnRemoved (SuperViewChangedEventArgs e)
		{
			var view = e.Child;
			view.IsAdded = false;
			view.Removed?.Invoke (this, e);
		}

		/// <inheritdoc/>
		public override bool OnEnter (View view)
		{
			var args = new FocusEventArgs (view);
			Enter?.Invoke (this, args);
			if (args.Handled)
				return true;
			if (base.OnEnter (view))
				return true;

			return false;
		}

		/// <inheritdoc/>
		public override bool OnLeave (View view)
		{
			var args = new FocusEventArgs (view);
			Leave?.Invoke (this, args);
			if (args.Handled)
				return true;
			if (base.OnLeave (view))
				return true;

			return false;
		}

		/// <summary>
		/// Returns the currently focused view inside this view, or null if nothing is focused.
		/// </summary>
		/// <value>The focused.</value>
		public View Focused => focused;

		/// <summary>
		/// Returns the most focused view in the chain of subviews (the leaf view that has the focus).
		/// </summary>
		/// <value>The most focused View.</value>
		public View MostFocused {
			get {
				if (Focused == null)
					return null;
				var most = Focused.MostFocused;
				if (most != null)
					return most;
				return Focused;
			}
		}

		ColorScheme colorScheme;

		/// <summary>
		/// The color scheme for this view, if it is not defined, it returns the <see cref="SuperView"/>'s
		/// color scheme.
		/// </summary>
		public virtual ColorScheme ColorScheme {
			get {
				if (colorScheme == null) {
					return SuperView?.ColorScheme;
				}
				return colorScheme;
			}
			set {
				if (colorScheme != value) {
					colorScheme = value;
					SetNeedsDisplay ();
				}
			}
		}

		/// <summary>
		/// Displays the specified character in the specified column and row of the View.
		/// </summary>
		/// <param name="col">Column (view-relative).</param>
		/// <param name="row">Row (view-relative).</param>
		/// <param name="ch">Ch.</param>
		public void AddRune (int col, int row, Rune ch)
		{
			if (row < 0 || col < 0)
				return;
			if (row > frame.Height - 1 || col > frame.Width - 1)
				return;
			Move (col, row);
			Driver.AddRune (ch);
		}

		/// <summary>
<<<<<<< HEAD
		/// Removes the <see cref="NeedDisplay"/> and the <see cref="ChildNeedsDisplay"/> setting on this view.
=======
		/// Removes the <see cref="SetNeedsDisplay()"/> and the <see cref="_childNeedsDisplay"/> setting on this view.
>>>>>>> ae612c15
		/// </summary>
		protected void ClearNeedsDisplay ()
		{
			_needsDisplay = Rect.Empty;
			_childNeedsDisplay = false;
		}

		// TODO: Make this cancelable
		/// <summary>
		/// 
		/// </summary>
		/// <returns></returns>
		public virtual bool OnDrawFrames (Rect bounds)
		{
			var prevClip = Driver.Clip;
			if (SuperView != null) {
				Driver.Clip = SuperView.ClipToBounds ();
			}

			Margin?.Redraw (Margin.Frame);
			BorderFrame?.Redraw (BorderFrame.Frame);
			Padding?.Redraw (Padding.Frame);

			Driver.Clip = prevClip;

			return true;
		}

		/// <summary>
		/// Redraws this view and its subviews; only redraws the views that have been flagged for a re-display.
		/// </summary>
		/// <param name="bounds">The bounds (view-relative region) to redraw.</param>
		/// <remarks>
		/// <para>
		///    Always use <see cref="Bounds"/> (view-relative) when calling <see cref="Redraw(Rect)"/>, NOT <see cref="Frame"/> (superview-relative).
		/// </para>
		/// <para>
		///    Views should set the color that they want to use on entry, as otherwise this will inherit
		///    the last color that was set globally on the driver.
		/// </para>
		/// <para>
		///    Overrides of <see cref="Redraw"/> must ensure they do not set <c>Driver.Clip</c> to a clip region
		///    larger than the <ref name="bounds"/> parameter, as this will cause the driver to clip the entire region.
		/// </para>
		/// </remarks>
		public virtual void Redraw (Rect bounds)
		{
			if (!CanBeVisible (this)) {
				return;
			}

			OnDrawFrames (Frame);

			var prevClip = ClipToBounds ();

			// TODO: Implement complete event
			// OnDrawFramesComplete (Frame)

			if (ColorScheme != null) {
				//Driver.SetAttribute (HasFocus ? GetFocusColor () : GetNormalColor ());
				Driver.SetAttribute (GetNormalColor ());
			}

			Clear (ViewToScreen (bounds));

			// Invoke DrawContentEvent
			OnDrawContent (bounds);

			// Draw subviews
			// TODO: Implement OnDrawSubviews (cancelable);
			if (subviews != null) {
				foreach (var view in subviews) {
					if (view.Visible) { //!view._needsDisplay.IsEmpty || view._childNeedsDisplay || view.LayoutNeeded) {
						if (true) { //view.Frame.IntersectsWith (bounds)) { // && (view.Frame.IntersectsWith (bounds) || bounds.X < 0 || bounds.Y < 0)) {
							if (view.LayoutNeeded) {
								view.LayoutSubviews ();
							}

							// Draw the subview
							// Use the view's bounds (view-relative; Location will always be (0,0)
							//if (view.Visible && view.Frame.Width > 0 && view.Frame.Height > 0) {
							view.Redraw (view.Bounds);
							//}
						}
						view.ClearNeedsDisplay ();
					}
				}
			}

			// Invoke DrawContentCompleteEvent
			OnDrawContentComplete (bounds);

			// BUGBUG: v2 - We should be able to use View.SetClip here and not have to resort to knowing Driver details.
			Driver.Clip = prevClip;
			ClearLayoutNeeded ();
			ClearNeedsDisplay ();
		}

		/// <summary>
		/// Event invoked when the content area of the View is to be drawn.
		/// </summary>
		/// <remarks>
		/// <para>
		/// Will be invoked before any subviews added with <see cref="Add(View)"/> have been drawn.
		/// </para>
		/// <para>
		/// Rect provides the view-relative rectangle describing the currently visible viewport into the <see cref="View"/>.
		/// </para>
		/// </remarks>
		public event EventHandler<DrawEventArgs> DrawContent;

		/// <summary>
		/// Enables overrides to draw infinitely scrolled content and/or a background behind added controls. 
		/// </summary>
		/// <param name="contentArea">The view-relative rectangle describing the currently visible viewport into the <see cref="View"/></param>
		/// <remarks>
		/// This method will be called before any subviews added with <see cref="Add(View)"/> have been drawn. 
		/// </remarks>
		public virtual void OnDrawContent (Rect contentArea)
		{
			// TODO: Make DrawContent a cancelable event
			// if (!DrawContent?.Invoke(this, new DrawEventArgs (viewport)) {
			DrawContent?.Invoke (this, new DrawEventArgs (contentArea));

			if (!ustring.IsNullOrEmpty (TextFormatter.Text)) {
				if (TextFormatter != null) {
					TextFormatter.NeedsFormat = true;
				}
				TextFormatter?.Draw (ViewToScreen (contentArea), HasFocus ? GetFocusColor () : GetNormalColor (),
				    HasFocus ? ColorScheme.HotFocus : GetHotNormalColor (),
				    new Rect (ViewToScreen (contentArea).Location, Bounds.Size), true);
				SetSubViewNeedsDisplay ();
			}
		}

		/// <summary>
		/// Event invoked when the content area of the View is completed drawing.
		/// </summary>
		/// <remarks>
		/// <para>
		/// Will be invoked after any subviews removed with <see cref="Remove(View)"/> have been completed drawing.
		/// </para>
		/// <para>
		/// Rect provides the view-relative rectangle describing the currently visible viewport into the <see cref="View"/>.
		/// </para>
		/// </remarks>
		public event EventHandler<DrawEventArgs> DrawContentComplete;

		/// <summary>
		/// Enables overrides after completed drawing infinitely scrolled content and/or a background behind removed controls.
		/// </summary>
		/// <param name="viewport">The view-relative rectangle describing the currently visible viewport into the <see cref="View"/></param>
		/// <remarks>
		/// This method will be called after any subviews removed with <see cref="Remove(View)"/> have been completed drawing.
		/// </remarks>
		public virtual void OnDrawContentComplete (Rect viewport)
		{
			DrawContentComplete?.Invoke (this, new DrawEventArgs (viewport));
		}

		/// <summary>
		/// Causes the specified subview to have focus.
		/// </summary>
		/// <param name="view">View.</param>
		void SetFocus (View view)
		{
			if (view == null) {
				return;
			}
			//Console.WriteLine ($"Request to focus {view}");
			if (!view.CanFocus || !view.Visible || !view.Enabled) {
				return;
			}
			if (focused?._hasFocus == true && focused == view) {
				return;
			}
			if ((focused?._hasFocus == true && focused?.SuperView == view) || view == this) {

				if (!view._hasFocus) {
					view._hasFocus = true;
				}
				return;
			}
			// Make sure that this view is a subview
			View c;
			for (c = view._superView; c != null; c = c._superView)
				if (c == this)
					break;
			if (c == null)
				throw new ArgumentException ("the specified view is not part of the hierarchy of this view");

			if (focused != null)
				focused.SetHasFocus (false, view);

			var f = focused;
			focused = view;
			focused.SetHasFocus (true, f);
			focused.EnsureFocus ();

			// Send focus upwards
			if (SuperView != null) {
				SuperView.SetFocus (this);
			} else {
				SetFocus (this);
			}
		}

		/// <summary>
		/// Causes the specified view and the entire parent hierarchy to have the focused order updated.
		/// </summary>
		public void SetFocus ()
		{
			if (!CanBeVisible (this) || !Enabled) {
				if (HasFocus) {
					SetHasFocus (false, this);
				}
				return;
			}

			if (SuperView != null) {
				SuperView.SetFocus (this);
			} else {
				SetFocus (this);
			}
		}

		/// <summary>
		/// Invoked when a character key is pressed and occurs after the key up event.
		/// </summary>
		public event EventHandler<KeyEventEventArgs> KeyPress;

		/// <inheritdoc/>
		public override bool ProcessKey (KeyEvent keyEvent)
		{
			if (!Enabled) {
				return false;
			}

			var args = new KeyEventEventArgs (keyEvent);
			KeyPress?.Invoke (this, args);
			if (args.Handled)
				return true;
			if (Focused?.Enabled == true) {
				Focused?.KeyPress?.Invoke (this, args);
				if (args.Handled)
					return true;
			}

			return Focused?.Enabled == true && Focused?.ProcessKey (keyEvent) == true;
		}

		/// <summary>
		/// Invokes any binding that is registered on this <see cref="View"/>
		/// and matches the <paramref name="keyEvent"/>
		/// </summary>
		/// <param name="keyEvent">The key event passed.</param>
		protected bool? InvokeKeybindings (KeyEvent keyEvent)
		{
			bool? toReturn = null;

			if (KeyBindings.ContainsKey (keyEvent.Key)) {

				foreach (var command in KeyBindings [keyEvent.Key]) {

					if (!CommandImplementations.ContainsKey (command)) {
						throw new NotSupportedException ($"A KeyBinding was set up for the command {command} ({keyEvent.Key}) but that command is not supported by this View ({GetType ().Name})");
					}

					// each command has its own return value
					var thisReturn = CommandImplementations [command] ();

					// if we haven't got anything yet, the current command result should be used
					if (toReturn == null) {
						toReturn = thisReturn;
					}

					// if ever see a true then that's what we will return
					if (thisReturn ?? false) {
						toReturn = true;
					}
				}
			}

			return toReturn;
		}


		/// <summary>
		/// <para>Adds a new key combination that will trigger the given <paramref name="command"/>
		/// (if supported by the View - see <see cref="GetSupportedCommands"/>)
		/// </para>
		/// <para>If the key is already bound to a different <see cref="Command"/> it will be
		/// rebound to this one</para>
		/// <remarks>Commands are only ever applied to the current <see cref="View"/>(i.e. this feature
		/// cannot be used to switch focus to another view and perform multiple commands there) </remarks>
		/// </summary>
		/// <param name="key"></param>
		/// <param name="command">The command(s) to run on the <see cref="View"/> when <paramref name="key"/> is pressed.
		/// When specifying multiple commands, all commands will be applied in sequence. The bound <paramref name="key"/> strike
		/// will be consumed if any took effect.</param>
		public void AddKeyBinding (Key key, params Command [] command)
		{
			if (command.Length == 0) {
				throw new ArgumentException ("At least one command must be specified", nameof (command));
			}

			if (KeyBindings.ContainsKey (key)) {
				KeyBindings [key] = command;
			} else {
				KeyBindings.Add (key, command);
			}
		}

		/// <summary>
		/// Replaces a key combination already bound to <see cref="Command"/>.
		/// </summary>
		/// <param name="fromKey">The key to be replaced.</param>
		/// <param name="toKey">The new key to be used.</param>
		protected void ReplaceKeyBinding (Key fromKey, Key toKey)
		{
			if (KeyBindings.ContainsKey (fromKey)) {
				var value = KeyBindings [fromKey];
				KeyBindings.Remove (fromKey);
				KeyBindings [toKey] = value;
			}
		}

		/// <summary>
		/// Checks if the key binding already exists.
		/// </summary>
		/// <param name="key">The key to check.</param>
		/// <returns><see langword="true"/> If the key already exist, <see langword="false"/> otherwise.</returns>
		public bool ContainsKeyBinding (Key key)
		{
			return KeyBindings.ContainsKey (key);
		}

		/// <summary>
		/// Removes all bound keys from the View and resets the default bindings.
		/// </summary>
		public void ClearKeybindings ()
		{
			KeyBindings.Clear ();
		}

		/// <summary>
		/// Clears the existing keybinding (if any) for the given <paramref name="key"/>.
		/// </summary>
		/// <param name="key"></param>
		public void ClearKeybinding (Key key)
		{
			KeyBindings.Remove (key);
		}

		/// <summary>
		/// Removes all key bindings that trigger the given command. Views can have multiple different
		/// keys bound to the same command and this method will clear all of them.
		/// </summary>
		/// <param name="command"></param>
		public void ClearKeybinding (params Command [] command)
		{
			foreach (var kvp in KeyBindings.Where (kvp => kvp.Value.SequenceEqual (command)).ToArray ()) {
				KeyBindings.Remove (kvp.Key);
			}
		}

		/// <summary>
		/// <para>States that the given <see cref="View"/> supports a given <paramref name="command"/>
		/// and what <paramref name="f"/> to perform to make that command happen
		/// </para>
		/// <para>If the <paramref name="command"/> already has an implementation the <paramref name="f"/>
		/// will replace the old one</para>
		/// </summary>
		/// <param name="command">The command.</param>
		/// <param name="f">The function.</param>
		protected void AddCommand (Command command, Func<bool?> f)
		{
			// if there is already an implementation of this command
			if (CommandImplementations.ContainsKey (command)) {
				// replace that implementation
				CommandImplementations [command] = f;
			} else {
				// else record how to perform the action (this should be the normal case)
				CommandImplementations.Add (command, f);
			}
		}

		/// <summary>
		/// Returns all commands that are supported by this <see cref="View"/>.
		/// </summary>
		/// <returns></returns>
		public IEnumerable<Command> GetSupportedCommands ()
		{
			return CommandImplementations.Keys;
		}

		/// <summary>
		/// Gets the key used by a command.
		/// </summary>
		/// <param name="command">The command to search.</param>
		/// <returns>The <see cref="Key"/> used by a <see cref="Command"/></returns>
		public Key GetKeyFromCommand (params Command [] command)
		{
			return KeyBindings.First (kb => kb.Value.SequenceEqual (command)).Key;
		}

		/// <inheritdoc/>
		public override bool ProcessHotKey (KeyEvent keyEvent)
		{
			if (!Enabled) {
				return false;
			}

			var args = new KeyEventEventArgs (keyEvent);
			if (MostFocused?.Enabled == true) {
				MostFocused?.KeyPress?.Invoke (this, args);
				if (args.Handled)
					return true;
			}
			if (MostFocused?.Enabled == true && MostFocused?.ProcessKey (keyEvent) == true)
				return true;
			if (subviews == null || subviews.Count == 0)
				return false;

			foreach (var view in subviews)
				if (view.Enabled && view.ProcessHotKey (keyEvent))
					return true;
			return false;
		}

		/// <inheritdoc/>
		public override bool ProcessColdKey (KeyEvent keyEvent)
		{
			if (!Enabled) {
				return false;
			}

			var args = new KeyEventEventArgs (keyEvent);
			KeyPress?.Invoke (this, args);
			if (args.Handled)
				return true;
			if (MostFocused?.Enabled == true) {
				MostFocused?.KeyPress?.Invoke (this, args);
				if (args.Handled)
					return true;
			}
			if (MostFocused?.Enabled == true && MostFocused?.ProcessKey (keyEvent) == true)
				return true;
			if (subviews == null || subviews.Count == 0)
				return false;

			foreach (var view in subviews)
				if (view.Enabled && view.ProcessColdKey (keyEvent))
					return true;
			return false;
		}

		/// <summary>
		/// Invoked when a key is pressed.
		/// </summary>
		public event EventHandler<KeyEventEventArgs> KeyDown;

		/// <inheritdoc/>
		public override bool OnKeyDown (KeyEvent keyEvent)
		{
			if (!Enabled) {
				return false;
			}

			var args = new KeyEventEventArgs (keyEvent);
			KeyDown?.Invoke (this, args);
			if (args.Handled) {
				return true;
			}
			if (Focused?.Enabled == true) {
				Focused.KeyDown?.Invoke (this, args);
				if (args.Handled) {
					return true;
				}
				if (Focused?.OnKeyDown (keyEvent) == true) {
					return true;
				}
			}

			return false;
		}

		/// <summary>
		/// Invoked when a key is released.
		/// </summary>
		public event EventHandler<KeyEventEventArgs> KeyUp;

		/// <inheritdoc/>
		public override bool OnKeyUp (KeyEvent keyEvent)
		{
			if (!Enabled) {
				return false;
			}

			var args = new KeyEventEventArgs (keyEvent);
			KeyUp?.Invoke (this, args);
			if (args.Handled) {
				return true;
			}
			if (Focused?.Enabled == true) {
				Focused.KeyUp?.Invoke (this, args);
				if (args.Handled) {
					return true;
				}
				if (Focused?.OnKeyUp (keyEvent) == true) {
					return true;
				}
			}

			return false;
		}

		/// <summary>
		/// Finds the first view in the hierarchy that wants to get the focus if nothing is currently focused, otherwise, does nothing.
		/// </summary>
		public void EnsureFocus ()
		{
			if (focused == null && subviews?.Count > 0) {
				if (FocusDirection == Direction.Forward) {
					FocusFirst ();
				} else {
					FocusLast ();
				}
			}
		}

		/// <summary>
		/// Focuses the first focusable subview if one exists.
		/// </summary>
		public void FocusFirst ()
		{
			if (!CanBeVisible (this)) {
				return;
			}

			if (tabIndexes == null) {
				SuperView?.SetFocus (this);
				return;
			}

			foreach (var view in tabIndexes) {
				if (view.CanFocus && view.tabStop && view.Visible && view.Enabled) {
					SetFocus (view);
					return;
				}
			}
		}

		/// <summary>
		/// Focuses the last focusable subview if one exists.
		/// </summary>
		public void FocusLast ()
		{
			if (!CanBeVisible (this)) {
				return;
			}

			if (tabIndexes == null) {
				SuperView?.SetFocus (this);
				return;
			}

			for (var i = tabIndexes.Count; i > 0;) {
				i--;

				var v = tabIndexes [i];
				if (v.CanFocus && v.tabStop && v.Visible && v.Enabled) {
					SetFocus (v);
					return;
				}
			}
		}

		/// <summary>
		/// Focuses the previous view.
		/// </summary>
		/// <returns><see langword="true"/> if previous was focused, <see langword="false"/> otherwise.</returns>
		public bool FocusPrev ()
		{
			if (!CanBeVisible (this)) {
				return false;
			}

			FocusDirection = Direction.Backward;
			if (tabIndexes == null || tabIndexes.Count == 0)
				return false;

			if (focused == null) {
				FocusLast ();
				return focused != null;
			}

			var focusedIdx = -1;
			for (var i = tabIndexes.Count; i > 0;) {
				i--;
				var w = tabIndexes [i];

				if (w.HasFocus) {
					if (w.FocusPrev ())
						return true;
					focusedIdx = i;
					continue;
				}
				if (w.CanFocus && focusedIdx != -1 && w.tabStop && w.Visible && w.Enabled) {
					focused.SetHasFocus (false, w);

					if (w.CanFocus && w.tabStop && w.Visible && w.Enabled)
						w.FocusLast ();

					SetFocus (w);
					return true;
				}
			}
			if (focused != null) {
				focused.SetHasFocus (false, this);
				focused = null;
			}
			return false;
		}

		/// <summary>
		/// Focuses the next view.
		/// </summary>
		/// <returns><see langword="true"/> if next was focused, <see langword="false"/> otherwise.</returns>
		public bool FocusNext ()
		{
			if (!CanBeVisible (this)) {
				return false;
			}

			FocusDirection = Direction.Forward;
			if (tabIndexes == null || tabIndexes.Count == 0)
				return false;

			if (focused == null) {
				FocusFirst ();
				return focused != null;
			}
			var focusedIdx = -1;
			for (var i = 0; i < tabIndexes.Count; i++) {
				var w = tabIndexes [i];

				if (w.HasFocus) {
					if (w.FocusNext ())
						return true;
					focusedIdx = i;
					continue;
				}
				if (w.CanFocus && focusedIdx != -1 && w.tabStop && w.Visible && w.Enabled) {
					focused.SetHasFocus (false, w);

					if (w.CanFocus && w.tabStop && w.Visible && w.Enabled)
						w.FocusFirst ();

					SetFocus (w);
					return true;
				}
			}
			if (focused != null) {
				focused.SetHasFocus (false, this);
				focused = null;
			}
			return false;
		}

		View GetMostFocused (View view)
		{
			if (view == null) {
				return null;
			}

			return view.focused != null ? GetMostFocused (view.focused) : view;
		}

		/// <summary>
		/// Sets the View's <see cref="Frame"/> to the frame-relative coordinates if its container. The
		/// container size and location are specified by <paramref name="superviewFrame"/> and are relative to the
		/// View's superview.
		/// </summary>
		/// <param name="superviewFrame">The supserview-relative rectangle describing View's container (nominally the 
		/// same as <c>this.SuperView.Frame</c>).</param>
		internal void SetRelativeLayout (Rect superviewFrame)
		{
			int newX, newW, newY, newH;
			var autosize = Size.Empty;

			if (AutoSize) {
				// Note this is global to this function and used as such within the local functions defined
				// below. In v2 AutoSize will be re-factored to not need to be dealt with in this function.
				autosize = GetAutoSize ();
			}

			// Returns the new dimension (width or height) and location (x or y) for the View given
			//   the superview's Frame.X or Frame.Y
			//   the superview's width or height
			//   the current Pos (View.X or View.Y)
			//   the current Dim (View.Width or View.Height)
			(int newLocation, int newDimension) GetNewLocationAndDimension (int superviewLocation, int superviewDimension, Pos pos, Dim dim, int autosizeDimension)
			{
				int newDimension, newLocation;

				switch (pos) {
				case Pos.PosCenter:
					if (dim == null) {
						newDimension = AutoSize ? autosizeDimension : superviewDimension;
					} else {
						newDimension = dim.Anchor (superviewDimension);
						newDimension = AutoSize && autosizeDimension > newDimension ? autosizeDimension : newDimension;
					}
					newLocation = pos.Anchor (superviewDimension - newDimension);
					break;

				case Pos.PosCombine combine:
					int left, right;
					(left, newDimension) = GetNewLocationAndDimension (superviewLocation, superviewDimension, combine.left, dim, autosizeDimension);
					(right, newDimension) = GetNewLocationAndDimension (superviewLocation, superviewDimension, combine.right, dim, autosizeDimension);
					if (combine.add) {
						newLocation = left + right;
					} else {
						newLocation = left - right;
					}
					newDimension = Math.Max (CalculateNewDimension (dim, newLocation, superviewDimension, autosizeDimension), 0);
					break;

				case Pos.PosAbsolute:
				case Pos.PosAnchorEnd:
				case Pos.PosFactor:
				case Pos.PosFunc:
				case Pos.PosView:
				default:
					newLocation = pos?.Anchor (superviewDimension) ?? 0;
					newDimension = Math.Max (CalculateNewDimension (dim, newLocation, superviewDimension, autosizeDimension), 0);
					break;
				}
				return (newLocation, newDimension);
			}

			// Recursively calculates the new dimension (width or height) of the given Dim given:
			//   the current location (x or y)
			//   the current dimension (width or height)
			int CalculateNewDimension (Dim d, int location, int dimension, int autosize)
			{
				int newDimension;
				switch (d) {
				case null:
					newDimension = AutoSize ? autosize : dimension;
					break;
				case Dim.DimCombine combine:
					int leftNewDim = CalculateNewDimension (combine.left, location, dimension, autosize);
					int rightNewDim = CalculateNewDimension (combine.right, location, dimension, autosize);
					if (combine.add) {
						newDimension = leftNewDim + rightNewDim;
					} else {
						newDimension = leftNewDim - rightNewDim;
					}
					newDimension = AutoSize && autosize > newDimension ? autosize : newDimension;
					break;

				case Dim.DimFactor factor when !factor.IsFromRemaining ():
					newDimension = d.Anchor (dimension);
					newDimension = AutoSize && autosize > newDimension ? autosize : newDimension;
					break;

				case Dim.DimFill:
				default:
					newDimension = Math.Max (d.Anchor (dimension - location), 0);
					newDimension = AutoSize && autosize > newDimension ? autosize : newDimension;
					break;
				}

				return newDimension;
			}


			// horizontal
			(newX, newW) = GetNewLocationAndDimension (superviewFrame.X, superviewFrame.Width, x, width, autosize.Width);

			// vertical
			(newY, newH) = GetNewLocationAndDimension (superviewFrame.Y, superviewFrame.Height, y, height, autosize.Height);

			var r = new Rect (newX, newY, newW, newH);
			if (Frame != r) {
				Frame = r;
				// BUGBUG: Why is this AFTER setting Frame? Seems duplicative.
				if (!SetMinWidthHeight ()) {
					TextFormatter.Size = GetSizeNeededForTextAndHotKey ();
				}
			}
		}

		/// <summary>
		/// Fired after the View's <see cref="LayoutSubviews"/> method has completed. 
		/// </summary>
		/// <remarks>
		/// Subscribe to this event to perform tasks when the <see cref="View"/> has been resized or the layout has otherwise changed.
		/// </remarks>
		public event EventHandler<LayoutEventArgs> LayoutStarted;

		/// <summary>
		/// Raises the <see cref="LayoutStarted"/> event. Called from  <see cref="LayoutSubviews"/> before any subviews have been laid out.
		/// </summary>
		internal virtual void OnLayoutStarted (LayoutEventArgs args)
		{
			LayoutStarted?.Invoke (this, args);
		}

		/// <summary>
		/// Fired after the View's <see cref="LayoutSubviews"/> method has completed. 
		/// </summary>
		/// <remarks>
		/// Subscribe to this event to perform tasks when the <see cref="View"/> has been resized or the layout has otherwise changed.
		/// </remarks>
		public event EventHandler<LayoutEventArgs> LayoutComplete;

		/// <summary>
		/// Event called only once when the <see cref="View"/> is being initialized for the first time.
		/// Allows configurations and assignments to be performed before the <see cref="View"/> being shown.
		/// This derived from <see cref="ISupportInitializeNotification"/> to allow notify all the views that are being initialized.
		/// </summary>
		public event EventHandler Initialized;

		/// <summary>
		/// Raises the <see cref="LayoutComplete"/> event. Called from  <see cref="LayoutSubviews"/> before all sub-views have been laid out.
		/// </summary>
		internal virtual void OnLayoutComplete (LayoutEventArgs args)
		{
			LayoutComplete?.Invoke (this, args);
		}

		internal void CollectPos (Pos pos, View from, ref HashSet<View> nNodes, ref HashSet<(View, View)> nEdges)
		{
			switch (pos) {
			case Pos.PosView pv:
				// See #2461
				//if (!from.InternalSubviews.Contains (pv.Target)) {
				//	throw new InvalidOperationException ($"View {pv.Target} is not a subview of {from}");
				//}
				if (pv.Target != this) {
					nEdges.Add ((pv.Target, from));
				}
				foreach (var v in from.InternalSubviews) {
					CollectAll (v, ref nNodes, ref nEdges);
				}
				return;
			case Pos.PosCombine pc:
				foreach (var v in from.InternalSubviews) {
					CollectPos (pc.left, from, ref nNodes, ref nEdges);
					CollectPos (pc.right, from, ref nNodes, ref nEdges);
				}
				break;
			}
		}

		internal void CollectDim (Dim dim, View from, ref HashSet<View> nNodes, ref HashSet<(View, View)> nEdges)
		{
			switch (dim) {
			case Dim.DimView dv:
				// See #2461
				//if (!from.InternalSubviews.Contains (dv.Target)) {
				//	throw new InvalidOperationException ($"View {dv.Target} is not a subview of {from}");
				//}
				if (dv.Target != this) {
					nEdges.Add ((dv.Target, from));
				}
				foreach (var v in from.InternalSubviews) {
					CollectAll (v, ref nNodes, ref nEdges);
				}
				return;
			case Dim.DimCombine dc:
				foreach (var v in from.InternalSubviews) {
					CollectDim (dc.left, from, ref nNodes, ref nEdges);
					CollectDim (dc.right, from, ref nNodes, ref nEdges);
				}
				break;
			}
		}

		internal void CollectAll (View from, ref HashSet<View> nNodes, ref HashSet<(View, View)> nEdges)
		{
			foreach (var v in from.InternalSubviews) {
				nNodes.Add (v);
				if (v._layoutStyle != LayoutStyle.Computed) {
					continue;
				}
				CollectPos (v.X, v, ref nNodes, ref nEdges);
				CollectPos (v.Y, v, ref nNodes, ref nEdges);
				CollectDim (v.Width, v, ref nNodes, ref nEdges);
				CollectDim (v.Height, v, ref nNodes, ref nEdges);
			}
		}

		// https://en.wikipedia.org/wiki/Topological_sorting
		internal static List<View> TopologicalSort (View superView, IEnumerable<View> nodes, ICollection<(View From, View To)> edges)
		{
			var result = new List<View> ();

			// Set of all nodes with no incoming edges
			var noEdgeNodes = new HashSet<View> (nodes.Where (n => edges.All (e => !e.To.Equals (n))));


			while (noEdgeNodes.Any ()) {
				//  remove a node n from S
				var n = noEdgeNodes.First ();
				noEdgeNodes.Remove (n);

				// add n to tail of L
				if (n != superView)
					result.Add (n);

				// for each node m with an edge e from n to m do
				foreach (var e in edges.Where (e => e.From.Equals (n)).ToArray ()) {
					var m = e.To;

					// remove edge e from the graph
					edges.Remove (e);

					// if m has no other incoming edges then
					if (edges.All (me => !me.To.Equals (m)) && m != superView) {
						// insert m into S
						noEdgeNodes.Add (m);
					}
				}
			}

			if (edges.Any ()) {
				(var from, var to) = edges.First ();
				if (from != superView?.GetTopSuperView (to, from)) {
					if (!ReferenceEquals (from, to)) {
						if (ReferenceEquals (from.SuperView, to)) {
							throw new InvalidOperationException ($"ComputedLayout for \"{superView}\": \"{to}\" references a SubView (\"{from}\").");
						} else {
							throw new InvalidOperationException ($"ComputedLayout for \"{superView}\": \"{from}\" linked with \"{to}\" was not found. Did you forget to add it to {superView}?");
						}
					} else {
						throw new InvalidOperationException ($"ComputedLayout for \"{superView}\": A recursive cycle was found in the relative Pos/Dim of the SubViews.");
					}
				}
			}
			// return L (a topologically sorted order)
			return result;
		} // TopologicalSort

		/// <summary>
		/// Overriden by <see cref="Frame"/> to do nothing, as the <see cref="Frame"/> does not have frames.
		/// </summary>
		internal virtual void LayoutFrames ()
		{
			if (Margin == null) return; // CreateFrames() has not been called yet

			if (Margin.Frame.Size != Frame.Size) {
				Margin.X = 0;
				Margin.Y = 0;
				Margin.Width = Frame.Size.Width;
				Margin.Height = Frame.Size.Height;
				Margin.SetNeedsLayout ();
				Margin.LayoutSubviews ();
				Margin.SetNeedsDisplay ();
			}

			var border = Margin.Thickness.GetInside (Margin.Frame);
			if (border != BorderFrame.Frame) {
				BorderFrame.X = border.Location.X;
				BorderFrame.Y = border.Location.Y;
				BorderFrame.Width = border.Size.Width;
				BorderFrame.Height = border.Size.Height;
				BorderFrame.SetNeedsLayout ();
				BorderFrame.LayoutSubviews ();
				BorderFrame.SetNeedsDisplay ();
			}

			var padding = BorderFrame.Thickness.GetInside (BorderFrame.Frame);
			if (padding != Padding.Frame) {
				Padding.X = padding.Location.X;
				Padding.Y = padding.Location.Y;
				Padding.Width = padding.Size.Width;
				Padding.Height = padding.Size.Height;
				Padding.SetNeedsLayout ();
				Padding.LayoutSubviews ();
				Padding.SetNeedsDisplay ();
			}
		}

		/// <summary>
		/// Invoked when a view starts executing or when the dimensions of the view have changed, for example in
		/// response to the container view or terminal resizing.
		/// </summary>
		/// <remarks>
		/// Calls <see cref="OnLayoutComplete"/> (which raises the <see cref="LayoutComplete"/> event) before it returns.
		/// </remarks>
		public virtual void LayoutSubviews ()
		{
			if (!LayoutNeeded) {
				return;
			}

			LayoutFrames ();

			var oldBounds = Bounds;
			OnLayoutStarted (new LayoutEventArgs () { OldBounds = oldBounds });

			TextFormatter.Size = GetSizeNeededForTextAndHotKey ();

			// Sort out the dependencies of the X, Y, Width, Height properties
			var nodes = new HashSet<View> ();
			var edges = new HashSet<(View, View)> ();
			CollectAll (this, ref nodes, ref edges);
			var ordered = View.TopologicalSort (SuperView, nodes, edges);
			foreach (var v in ordered) {
				LayoutSubview (v, new Rect (GetBoundsOffset (), Bounds.Size));
			}

			// If the 'to' is rooted to 'from' and the layoutstyle is Computed it's a special-case.
			// Use LayoutSubview with the Frame of the 'from' 
			if (SuperView != null && GetTopSuperView () != null && LayoutNeeded
			    && ordered.Count == 0 && edges.Count > 0 && LayoutStyle == LayoutStyle.Computed) {

				(var from, var to) = edges.First ();
				LayoutSubview (to, from.Frame);
			}

			LayoutNeeded = false;

			OnLayoutComplete (new LayoutEventArgs () { OldBounds = oldBounds });
		}

		private void LayoutSubview (View v, Rect contentArea)
		{
			if (v.LayoutStyle == LayoutStyle.Computed) {
				v.SetRelativeLayout (contentArea);
			}

			v.LayoutSubviews ();
			v.LayoutNeeded = false;
		}

		ustring text;

		/// <summary>
		///   The text displayed by the <see cref="View"/>.
		/// </summary>
		/// <remarks>
		/// <para>
		///  If provided, the text will be drawn before any subviews are drawn.
		/// </para>
		/// <para>
		///  The text will be drawn starting at the view origin (0, 0) and will be formatted according
		///  to the <see cref="TextAlignment"/> property. If the view's height is greater than 1, the
		///  text will word-wrap to additional lines if it does not fit horizontally. If the view's height
		///  is 1, the text will be clipped.
		/// </para>
		/// <para>
		///  Set the <see cref="HotKeySpecifier"/> to enable hotkey support. To disable hotkey support set <see cref="HotKeySpecifier"/> to
		///  <c>(Rune)0xffff</c>.
		/// </para>
		/// </remarks>
		public virtual ustring Text {
			get => text;
			set {
				text = value;
				if (IsInitialized) {
					SetHotKey ();
					UpdateTextFormatterText ();
					OnResizeNeeded ();
				}

				// BUGBUG: v2 - This is here as a HACK until we fix the unit tests to not check a view's dims until
				// after it's been initialized. See #2450
				UpdateTextFormatterText ();

#if DEBUG
				if (text != null && string.IsNullOrEmpty (Id)) {
					Id = text.ToString ();
				}
#endif
			}
		}

		/// <summary>
		/// Gets or sets a flag that determines whether the View will be automatically resized to fit the <see cref="Text"/> 
		/// within <see cref="Bounds"/>
		/// <para>
		/// The default is <see langword="false"/>. Set to <see langword="true"/> to turn on AutoSize. If <see langword="true"/> then
		/// <see cref="Width"/> and <see cref="Height"/> will be used if <see cref="Text"/> can fit; 
		/// if <see cref="Text"/> won't fit the view will be resized as needed.
		/// </para>
		/// <para>
		/// In addition, if <see cref="ForceValidatePosDim"/> is <see langword="true"/> the new values of <see cref="Width"/> and
		/// <see cref="Height"/> must be of the same types of the existing one to avoid breaking the <see cref="Dim"/> settings.
		/// </para>
		/// </summary>
		public virtual bool AutoSize {
			get => autoSize;
			set {
				var v = ResizeView (value);
				TextFormatter.AutoSize = v;
				if (autoSize != v) {
					autoSize = v;
					TextFormatter.NeedsFormat = true;
					UpdateTextFormatterText ();
					OnResizeNeeded ();
				}
			}
		}

		/// <summary>
		/// Gets or sets a flag that determines whether <see cref="Terminal.Gui.TextFormatter.Text"/> will have trailing spaces preserved
		/// or not when <see cref="Terminal.Gui.TextFormatter.WordWrap"/> is enabled. If <see langword="true"/> 
		/// any trailing spaces will be trimmed when either the <see cref="Text"/> property is changed or 
		/// when <see cref="Terminal.Gui.TextFormatter.WordWrap"/> is set to <see langword="true"/>.
		/// The default is <see langword="false"/>.
		/// </summary>
		public virtual bool PreserveTrailingSpaces {
			get => TextFormatter.PreserveTrailingSpaces;
			set {
				if (TextFormatter.PreserveTrailingSpaces != value) {
					TextFormatter.PreserveTrailingSpaces = value;
					TextFormatter.NeedsFormat = true;
				}
			}
		}

		/// <summary>
		/// Gets or sets how the View's <see cref="Text"/> is aligned horizontally when drawn. Changing this property will redisplay the <see cref="View"/>.
		/// </summary>
		/// <value>The text alignment.</value>
		public virtual TextAlignment TextAlignment {
			get => TextFormatter.Alignment;
			set {
				TextFormatter.Alignment = value;
				UpdateTextFormatterText ();
				OnResizeNeeded ();
			}
		}

		/// <summary>
		/// Gets or sets how the View's <see cref="Text"/> is aligned vertically when drawn. Changing this property will redisplay the <see cref="View"/>.
		/// </summary>
		/// <value>The text alignment.</value>
		public virtual VerticalTextAlignment VerticalTextAlignment {
			get => TextFormatter.VerticalAlignment;
			set {
				TextFormatter.VerticalAlignment = value;
				SetNeedsDisplay ();
			}
		}

		/// <summary>
		/// Gets or sets the direction of the View's <see cref="Text"/>. Changing this property will redisplay the <see cref="View"/>.
		/// </summary>
		/// <value>The text alignment.</value>
		public virtual TextDirection TextDirection {
			get => TextFormatter.Direction;
			set {
				if (!IsInitialized) {
					TextFormatter.Direction = value;
				} else {
					UpdateTextDirection (value);
				}
			}
		}

		private void UpdateTextDirection (TextDirection newDirection)
		{
			var directionChanged = TextFormatter.IsHorizontalDirection (TextFormatter.Direction)
			    != TextFormatter.IsHorizontalDirection (newDirection);
			TextFormatter.Direction = newDirection;

			var isValidOldAutoSize = autoSize && IsValidAutoSize (out var _);

			UpdateTextFormatterText ();

			if ((!ForceValidatePosDim && directionChanged && AutoSize)
			    || (ForceValidatePosDim && directionChanged && AutoSize && isValidOldAutoSize)) {
				OnResizeNeeded ();
			} else if (directionChanged && IsAdded) {
				SetWidthHeight (Bounds.Size);
				SetMinWidthHeight ();
			} else {
				SetMinWidthHeight ();
			}
			TextFormatter.Size = GetSizeNeededForTextAndHotKey ();
			SetNeedsDisplay ();
		}

		/// <summary>
		/// Get or sets if  the <see cref="View"/> has been initialized (via <see cref="ISupportInitialize.BeginInit"/> 
		/// and <see cref="ISupportInitialize.EndInit"/>).
		/// </summary>
		/// <para>
		///     If first-run-only initialization is preferred, overrides to <see cref="ISupportInitializeNotification.IsInitialized"/>
		///     can be implemented, in which case the <see cref="ISupportInitialize"/>
		///     methods will only be called if <see cref="ISupportInitializeNotification.IsInitialized"/>
		///     is <see langword="false"/>. This allows proper <see cref="View"/> inheritance hierarchies
		///     to override base class layout code optimally by doing so only on first run,
		///     instead of on every run.
		///   </para>
		public virtual bool IsInitialized { get; set; }

		/// <summary>
		/// Gets information if the view was already added to the <see cref="SuperView"/>.
		/// </summary>
		public bool IsAdded { get; private set; }

		bool oldEnabled;

		/// <inheritdoc/>
		public override bool Enabled {
			get => base.Enabled;
			set {
				if (base.Enabled != value) {
					if (value) {
						if (SuperView == null || SuperView?.Enabled == true) {
							base.Enabled = value;
						}
					} else {
						base.Enabled = value;
					}
					if (!value && HasFocus) {
						SetHasFocus (false, this);
					}
					OnEnabledChanged ();
					SetNeedsDisplay ();

					if (subviews != null) {
						foreach (var view in subviews) {
							if (!value) {
								view.oldEnabled = view.Enabled;
								view.Enabled = false;
							} else {
								view.Enabled = view.oldEnabled;
								view.addingView = false;
							}
						}
					}
				}
			}
		}

		/// <summary>
		/// Gets or sets whether a view is cleared if the <see cref="Visible"/> property is <see langword="false"/>.
		/// </summary>
		public bool ClearOnVisibleFalse { get; set; } = true;

		/// <inheritdoc/>>
		public override bool Visible {
			get => base.Visible;
			set {
				if (base.Visible != value) {
					base.Visible = value;
					if (!value) {
						if (HasFocus) {
							SetHasFocus (false, this);
						}
						if (ClearOnVisibleFalse) {
							Clear ();
						}
					}
					OnVisibleChanged ();
					SetNeedsDisplay ();
				}
			}
		}

		// TODO: v2 Nuke teh Border property (rename BorderFrame to Border)
		Border border;

		/// <inheritdoc/>
		public virtual Border Border {
			get => border;
			set {
				if (border != value) {
					border = value;

					SetNeedsDisplay ();

					if (border != null) {
						Border_BorderChanged (border);
						border.BorderChanged += Border_BorderChanged;
					}

				}
			}
		}

		// TODO: v2 nuke This
		/// <summary>
		/// </summary>
		public virtual bool IgnoreBorderPropertyOnRedraw { get; set; }

		/// <summary>
		/// Pretty prints the View
		/// </summary>
		/// <returns></returns>
		public override string ToString ()
		{
			return $"{GetType ().Name}({Id})({Frame})";
		}

		void SetHotKey ()
		{
			if (TextFormatter == null) {
				return; // throw new InvalidOperationException ("Can't set HotKey unless a TextFormatter has been created");
			}
			TextFormatter.FindHotKey (text, HotKeySpecifier, true, out _, out var hk);
			if (hotKey != hk) {
				HotKey = hk;
			}
		}

		bool ResizeView (bool autoSize)
		{
			if (!autoSize) {
				return false;
			}

			var aSize = true;
			var nBoundsSize = GetAutoSize ();
			if (nBoundsSize != Bounds.Size) {
				if (ForceValidatePosDim) {
					aSize = SetWidthHeight (nBoundsSize);
				} else {
					Height = nBoundsSize.Height;
					Width = nBoundsSize.Width; // = new Rect (Bounds.X, Bounds.Y, nBoundsSize.Width, nBoundsSize.Height);
				}
			}
			// BUGBUG: This call may be redundant
			TextFormatter.Size = GetSizeNeededForTextAndHotKey ();
			return aSize;
		}

		/// <summary>
		/// Resizes the View to fit the specified <see cref="Bounds"/> size.
		/// </summary>
		/// <param name="nBounds"></param>
		/// <returns></returns>
		bool SetWidthHeight (Size nBounds)
		{
			var aSize = false;
			var canSizeW = TrySetWidth (nBounds.Width - GetHotKeySpecifierLength (), out var rW);
			var canSizeH = TrySetHeight (nBounds.Height - GetHotKeySpecifierLength (false), out var rH);
			if (canSizeW) {
				aSize = true;
				width = rW;
			}
			if (canSizeH) {
				aSize = true;
				height = rH;
			}
			if (aSize) {
				Bounds = new Rect (Bounds.X, Bounds.Y, canSizeW ? rW : Bounds.Width, canSizeH ? rH : Bounds.Height);
			}

			return aSize;
		}

		/// <summary>
		/// Gets the dimensions required to fit <see cref="Text"/> using the text <see cref="Direction"/> specified by the
		/// <see cref="TextFormatter"/> property and accounting for any <see cref="HotKeySpecifier"/> characters.
		/// .
		/// </summary>
		/// <returns>The <see cref="Size"/> required to fit the text.</returns>
		public Size GetAutoSize ()
		{
			var rect = TextFormatter.CalcRect (Bounds.X, Bounds.Y, TextFormatter.Text, TextFormatter.Direction);
			return new Size (rect.Size.Width - GetHotKeySpecifierLength (),
			    rect.Size.Height - GetHotKeySpecifierLength (false));
		}

		bool IsValidAutoSize (out Size autoSize)
		{
			var rect = TextFormatter.CalcRect (frame.X, frame.Y, TextFormatter.Text, TextDirection);
			autoSize = new Size (rect.Size.Width - GetHotKeySpecifierLength (),
			    rect.Size.Height - GetHotKeySpecifierLength (false));
			return !(ForceValidatePosDim && (!(Width is Dim.DimAbsolute) || !(Height is Dim.DimAbsolute))
			    || frame.Size.Width != rect.Size.Width - GetHotKeySpecifierLength ()
			    || frame.Size.Height != rect.Size.Height - GetHotKeySpecifierLength (false));
		}

		bool IsValidAutoSizeWidth (Dim width)
		{
			var rect = TextFormatter.CalcRect (frame.X, frame.Y, TextFormatter.Text, TextDirection);
			var dimValue = width.Anchor (0);
			return !(ForceValidatePosDim && (!(width is Dim.DimAbsolute)) || dimValue != rect.Size.Width
			    - GetHotKeySpecifierLength ());
		}

		bool IsValidAutoSizeHeight (Dim height)
		{
			var rect = TextFormatter.CalcRect (frame.X, frame.Y, TextFormatter.Text, TextDirection);
			var dimValue = height.Anchor (0);
			return !(ForceValidatePosDim && (!(height is Dim.DimAbsolute)) || dimValue != rect.Size.Height
			    - GetHotKeySpecifierLength (false));
		}

		/// <summary>
		/// Gets the width or height of the <see cref="Terminal.Gui.TextFormatter.HotKeySpecifier"/> characters 
		/// in the <see cref="Text"/> property.
		/// </summary>
		/// <remarks>
		/// Only the first hotkey specifier found in <see cref="Text"/> is supported.
		/// </remarks>
		/// <param name="isWidth">If <see langword="true"/> (the default) the width required for the hotkey specifier is returned. Otherwise the height is returned.</param>
		/// <returns>The number of characters required for the <see cref="Terminal.Gui.TextFormatter.HotKeySpecifier"/>. If the text direction specified
		/// by <see cref="TextDirection"/> does not match the <paramref name="isWidth"/> parameter, <c>0</c> is returned.</returns>
		public int GetHotKeySpecifierLength (bool isWidth = true)
		{
			if (isWidth) {
				return TextFormatter.IsHorizontalDirection (TextDirection) &&
				    TextFormatter.Text?.Contains (HotKeySpecifier) == true
				    ? Math.Max (Rune.ColumnWidth (HotKeySpecifier), 0) : 0;
			} else {
				return TextFormatter.IsVerticalDirection (TextDirection) &&
				    TextFormatter.Text?.Contains (HotKeySpecifier) == true
				    ? Math.Max (Rune.ColumnWidth (HotKeySpecifier), 0) : 0;
			}
		}

		/// <summary>
		/// Gets the dimensions required for <see cref="Text"/> ignoring a <see cref="Terminal.Gui.TextFormatter.HotKeySpecifier"/>.
		/// </summary>
		/// <returns></returns>
		public Size GetSizeNeededForTextWithoutHotKey ()
		{
			return new Size (TextFormatter.Size.Width - GetHotKeySpecifierLength (),
			    TextFormatter.Size.Height - GetHotKeySpecifierLength (false));
		}

		/// <summary>
		/// Gets the dimensions required for <see cref="Text"/> accounting for a <see cref="Terminal.Gui.TextFormatter.HotKeySpecifier"/> .
		/// </summary>
		/// <returns></returns>
		public Size GetSizeNeededForTextAndHotKey ()
		{
			if (ustring.IsNullOrEmpty (TextFormatter.Text)) {

				if (!IsInitialized) return Size.Empty;

				return Bounds.Size;
			}

			// BUGBUG: This IGNORES what Text is set to, using on only the current View size. This doesn't seem to make sense.
			// BUGBUG: This uses Frame; in v2 it should be Bounds
			return new Size (frame.Size.Width + GetHotKeySpecifierLength (),
					 frame.Size.Height + GetHotKeySpecifierLength (false));
		}

		/// <inheritdoc/>
		public override bool OnMouseEnter (MouseEvent mouseEvent)
		{
			if (!Enabled) {
				return true;
			}

			if (!CanBeVisible (this)) {
				return false;
			}

			var args = new MouseEventEventArgs (mouseEvent);
			MouseEnter?.Invoke (this, args);

			return args.Handled || base.OnMouseEnter (mouseEvent);
		}

		/// <inheritdoc/>
		public override bool OnMouseLeave (MouseEvent mouseEvent)
		{
			if (!Enabled) {
				return true;
			}

			if (!CanBeVisible (this)) {
				return false;
			}

			var args = new MouseEventEventArgs (mouseEvent);
			MouseLeave?.Invoke (this, args);

			return args.Handled || base.OnMouseLeave (mouseEvent);
		}

		/// <summary>
		/// Method invoked when a mouse event is generated
		/// </summary>
		/// <param name="mouseEvent"></param>
		/// <returns><see langword="true"/>, if the event was handled, <see langword="false"/> otherwise.</returns>
		public virtual bool OnMouseEvent (MouseEvent mouseEvent)
		{
			if (!Enabled) {
				return true;
			}

			if (!CanBeVisible (this)) {
				return false;
			}

			var args = new MouseEventEventArgs (mouseEvent);
			if (OnMouseClick (args))
				return true;
			if (MouseEvent (mouseEvent))
				return true;

			if (mouseEvent.Flags == MouseFlags.Button1Clicked) {
				if (CanFocus && !HasFocus && SuperView != null) {
					SuperView.SetFocus (this);
					SetNeedsDisplay ();
				}

				return true;
			}
			return false;
		}

		/// <summary>
		/// Invokes the MouseClick event.
		/// </summary>
		protected bool OnMouseClick (MouseEventEventArgs args)
		{
			if (!Enabled) {
				return true;
			}

			MouseClick?.Invoke (this, args);
			return args.Handled;
		}

		/// <inheritdoc/>
		public override void OnCanFocusChanged () => CanFocusChanged?.Invoke (this, EventArgs.Empty);

		/// <inheritdoc/>
		public override void OnEnabledChanged () => EnabledChanged?.Invoke (this, EventArgs.Empty);

		/// <inheritdoc/>
		public override void OnVisibleChanged () => VisibleChanged?.Invoke (this, EventArgs.Empty);

		/// <inheritdoc/>
		protected override void Dispose (bool disposing)
		{
			Margin?.Dispose ();
			Margin = null;
			BorderFrame?.Dispose ();
			Border = null;
			Padding?.Dispose ();
			Padding = null;

			for (var i = InternalSubviews.Count - 1; i >= 0; i--) {
				var subview = InternalSubviews [i];
				Remove (subview);
				subview.Dispose ();
			}
			base.Dispose (disposing);
		}

		/// <summary>
		///  Signals the View that initialization is starting. See <see cref="ISupportInitialize"/>.
		/// </summary>
		/// <remarks>
		/// <para>
		///     Views can opt-in to more sophisticated initialization
		///     by implementing overrides to <see cref="ISupportInitialize.BeginInit"/> and
		///     <see cref="ISupportInitialize.EndInit"/> which will be called
		///     when the view is added to a <see cref="SuperView"/>. 
		/// </para>
		/// <para>
		///     If first-run-only initialization is preferred, overrides to <see cref="ISupportInitializeNotification"/>
		///     can be implemented too, in which case the <see cref="ISupportInitialize"/>
		///     methods will only be called if <see cref="ISupportInitializeNotification.IsInitialized"/>
		///     is <see langword="false"/>. This allows proper <see cref="View"/> inheritance hierarchies
		///     to override base class layout code optimally by doing so only on first run,
		///     instead of on every run.
		///   </para>
		/// </remarks>
		public virtual void BeginInit ()
		{
			if (!IsInitialized) {
				oldCanFocus = CanFocus;
				oldTabIndex = tabIndex;

				UpdateTextDirection (TextDirection);
				UpdateTextFormatterText ();
				SetHotKey ();

				// TODO: Figure out why ScrollView and other tests fail if this call is put here 
				// instead of the constructor.
				OnResizeNeeded ();
				//InitializeFrames ();

			} else {
				//throw new InvalidOperationException ("The view is already initialized.");

			}

			if (subviews?.Count > 0) {
				foreach (var view in subviews) {
					if (!view.IsInitialized) {
						view.BeginInit ();
					}
				}
			}
		}

		/// <summary>
		///  Signals the View that initialization is ending. See <see cref="ISupportInitialize"/>.
		/// </summary>
		public void EndInit ()
		{
			IsInitialized = true;
			if (subviews != null) {
				foreach (var view in subviews) {
					if (!view.IsInitialized) {
						view.EndInit ();
					}
				}
			}
			Initialized?.Invoke (this, EventArgs.Empty);
		}

		bool CanBeVisible (View view)
		{
			if (!view.Visible) {
				return false;
			}
			for (var c = view.SuperView; c != null; c = c.SuperView) {
				if (!c.Visible) {
					return false;
				}
			}

			return true;
		}

		/// <summary>
		/// Determines if the View's <see cref="Width"/> can be set to a new value.
		/// </summary>
		/// <param name="desiredWidth"></param>
		/// <param name="resultWidth">Contains the width that would result if <see cref="Width"/> were set to <paramref name="desiredWidth"/>"/> </param>
		/// <returns><see langword="true"/> if the View's <see cref="Width"/> can be changed to the specified value. False otherwise.</returns>
		internal bool TrySetWidth (int desiredWidth, out int resultWidth)
		{
			var w = desiredWidth;
			bool canSetWidth;
			switch (Width) {
			case Dim.DimCombine _:
			case Dim.DimView _:
			case Dim.DimFill _:
				// It's a Dim.DimCombine and so can't be assigned. Let it have it's Width anchored.
				w = Width.Anchor (w);
				canSetWidth = !ForceValidatePosDim;
				break;
			case Dim.DimFactor factor:
				// Tries to get the SuperView Width otherwise the view Width.
				var sw = SuperView != null ? SuperView.Frame.Width : w;
				if (factor.IsFromRemaining ()) {
					sw -= Frame.X;
				}
				w = Width.Anchor (sw);
				canSetWidth = !ForceValidatePosDim;
				break;
			default:
				canSetWidth = true;
				break;
			}
			resultWidth = w;

			return canSetWidth;
		}

		/// <summary>
		/// Determines if the View's <see cref="Height"/> can be set to a new value.
		/// </summary>
		/// <param name="desiredHeight"></param>
		/// <param name="resultHeight">Contains the width that would result if <see cref="Height"/> were set to <paramref name="desiredHeight"/>"/> </param>
		/// <returns><see langword="true"/> if the View's <see cref="Height"/> can be changed to the specified value. False otherwise.</returns>
		internal bool TrySetHeight (int desiredHeight, out int resultHeight)
		{
			var h = desiredHeight;
			bool canSetHeight;
			switch (Height) {
			case Dim.DimCombine _:
			case Dim.DimView _:
			case Dim.DimFill _:
				// It's a Dim.DimCombine and so can't be assigned. Let it have it's height anchored.
				h = Height.Anchor (h);
				canSetHeight = !ForceValidatePosDim;
				break;
			case Dim.DimFactor factor:
				// Tries to get the SuperView height otherwise the view height.
				var sh = SuperView != null ? SuperView.Frame.Height : h;
				if (factor.IsFromRemaining ()) {
					sh -= Frame.Y;
				}
				h = Height.Anchor (sh);
				canSetHeight = !ForceValidatePosDim;
				break;
			default:
				canSetHeight = true;
				break;
			}
			resultHeight = h;

			return canSetHeight;
		}

		/// <summary>
		/// Determines the current <see cref="ColorScheme"/> based on the <see cref="Enabled"/> value.
		/// </summary>
		/// <returns><see cref="Terminal.Gui.ColorScheme.Normal"/> if <see cref="Enabled"/> is <see langword="true"/>
		/// or <see cref="Terminal.Gui.ColorScheme.Disabled"/> if <see cref="Enabled"/> is <see langword="false"/>.
		/// If it's overridden can return other values.</returns>
		public virtual Attribute GetNormalColor ()
		{
			return Enabled ? ColorScheme.Normal : ColorScheme.Disabled;
		}

		/// <summary>
		/// Determines the current <see cref="ColorScheme"/> based on the <see cref="Enabled"/> value.
		/// </summary>
		/// <returns><see cref="Terminal.Gui.ColorScheme.Focus"/> if <see cref="Enabled"/> is <see langword="true"/>
		/// or <see cref="Terminal.Gui.ColorScheme.Disabled"/> if <see cref="Enabled"/> is <see langword="false"/>.
		/// If it's overridden can return other values.</returns>
		public virtual Attribute GetFocusColor ()
		{
			return Enabled ? ColorScheme.Focus : ColorScheme.Disabled;
		}

		/// <summary>
		/// Determines the current <see cref="ColorScheme"/> based on the <see cref="Enabled"/> value.
		/// </summary>
		/// <returns><see cref="Terminal.Gui.ColorScheme.HotNormal"/> if <see cref="Enabled"/> is <see langword="true"/>
		/// or <see cref="Terminal.Gui.ColorScheme.Disabled"/> if <see cref="Enabled"/> is <see langword="false"/>.
		/// If it's overridden can return other values.</returns>
		public virtual Attribute GetHotNormalColor ()
		{
			return Enabled ? ColorScheme.HotNormal : ColorScheme.Disabled;
		}

		/// <summary>
		/// Get the top superview of a given <see cref="View"/>.
		/// </summary>
		/// <returns>The superview view.</returns>
		public View GetTopSuperView (View view = null, View superview = null)
		{
			View top = superview ?? Application.Top;
			for (var v = view?.SuperView ?? (this?.SuperView); v != null; v = v.SuperView) {
				top = v;
				if (top == superview) {
					break;
				}
			}

			return top;
		}

		/// <summary>
		/// Finds which view that belong to the <paramref name="start"/> superview at the provided location.
		/// </summary>
		/// <param name="start">The superview where to look for.</param>
		/// <param name="x">The column location in the superview.</param>
		/// <param name="y">The row location in the superview.</param>
		/// <param name="resx">The found view screen relative column location.</param>
		/// <param name="resy">The found view screen relative row location.</param>
		/// <returns>
		///  The view that was found at the <praramref name="x"/> and <praramref name="y"/> coordinates.
		///  <see langword="null"/> if no view was found.
		/// </returns>
		public static View FindDeepestView (View start, int x, int y, out int resx, out int resy)
		{
			var startFrame = start.Frame;

			if (!startFrame.Contains (x, y)) {
				resx = 0;
				resy = 0;
				return null;
			}

			if (start.InternalSubviews != null) {
				int count = start.InternalSubviews.Count;
				if (count > 0) {
					var rx = x - startFrame.X;
					var ry = y - startFrame.Y;
					for (int i = count - 1; i >= 0; i--) {
						View v = start.InternalSubviews [i];
						if (v.Visible && v.Frame.Contains (rx, ry)) {
							var deep = FindDeepestView (v, rx, ry, out resx, out resy);
							if (deep == null)
								return v;
							return deep;
						}
					}
				}
			}
			resx = x - startFrame.X;
			resy = y - startFrame.Y;
			return start;
		}
	}
}<|MERGE_RESOLUTION|>--- conflicted
+++ resolved
@@ -1139,18 +1139,12 @@
 		/// </summary>
 		public void SetSubViewNeedsDisplay ()
 		{
-<<<<<<< HEAD
 			if (ChildNeedsDisplay) {
 				return;
 			}
 			ChildNeedsDisplay = true;
 			if (container != null && !container.ChildNeedsDisplay)
 				container.SetSubViewNeedsDisplay ();
-=======
-			_childNeedsDisplay = true;
-			if (_superView != null)
-				_superView.SetSubViewNeedsDisplay ();
->>>>>>> ae612c15
 		}
 
 		internal bool addingView;
@@ -1732,11 +1726,7 @@
 		}
 
 		/// <summary>
-<<<<<<< HEAD
 		/// Removes the <see cref="NeedDisplay"/> and the <see cref="ChildNeedsDisplay"/> setting on this view.
-=======
-		/// Removes the <see cref="SetNeedsDisplay()"/> and the <see cref="_childNeedsDisplay"/> setting on this view.
->>>>>>> ae612c15
 		/// </summary>
 		protected void ClearNeedsDisplay ()
 		{
