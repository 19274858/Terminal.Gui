﻿//
// Authors:
//   Miguel de Icaza (miguel@gnome.org)
//
// Pending:
//   - Check for NeedDisplay on the hierarchy and repaint
//   - Layout support
//   - "Colors" type or "Attributes" type?
//   - What to surface as "BackgroundCOlor" when clearing a window, an attribute or colors?
//
// Optimziations
//   - Add rendering limitation to the exposed area
using System;
using System.Collections;
using System.Collections.Generic;
using System.Diagnostics;
using System.Linq;
using NStack;

namespace Terminal.Gui {
	/// <summary>
	/// Determines the LayoutStyle for a view, if Absolute, during LayoutSubviews, the
	/// value from the Frame will be used, if the value is Computed, then the Frame
	/// will be updated from the X, Y Pos objects and the Width and Height Dim objects.
	/// </summary>
	public enum LayoutStyle {
		/// <summary>
		/// The position and size of the view are based on the Frame value.
		/// </summary>
		Absolute,

		/// <summary>
		/// The position and size of the view will be computed based on the
		/// X, Y, Width and Height properties and set on the Frame.
		/// </summary>
		Computed
	}

	/// <summary>
	/// View is the base class for all views on the screen and represents a visible element that can render itself and contains zero or more nested views.
	/// </summary>
	/// <remarks>
	/// <para>
	///    The View defines the base functionality for user interface elements in Terminal.Gui.  Views
	///    can contain one or more subviews, can respond to user input and render themselves on the screen.
	/// </para>
	/// <para>
	///    Views supports two layout styles: Absolute or Computed. The choice as to which layout style is used by the View 
	///    is determined when the View is initizlied. To create a View using Absolute layout, call a constructor that takes a
	///    Rect parameter to specify the absolute position and size (the <c>View.<see cref="Frame "/></c>)/. To create a View 
	///    using Computed layout use a constructor that does not take a Rect parametr and set the X, Y, Width and Height 
	///    properties on the view. Both approaches use coordinates that are relative to the container they are being added to. 
	/// </para>
	/// <para>
	///    To switch between Absolute and Computed layout, use the <see cref="LayoutStyle"/> property. 
	/// </para>
	/// <para>
	///    Computed layout is more flexible and supports dynamic console apps where controls adjust layout
	///    as the terminal resizes or other Views change size or position. The X, Y, Width and Height 
	///    properties are Dim and Pos objects that dynamically update the position of a view.
	///    The X and Y properties are of type <see cref="Pos"/>
	///    and you can use either absolute positions, percentages or anchor
	///    points.   The Width and Height properties are of type
	///    <see cref="Dim"/> and can use absolute position,
	///    percentages and anchors.  These are useful as they will take
	///    care of repositioning views when view's frames are resized or
	///    if the terminal size changes.
	/// </para>
	/// <para>
	///    Absolute layout requires specifying coordiantes and sizes of Views explicitly, and the
	///    View will typcialy stay in a fixed position and size. To change the position and size use the
	///    <see cref="Frame"/> property.
	/// </para>
	/// <para>
	///    Subviews (child views) can be added to a View by calling the <see cref="Add(View)"/> method.   
	///    The container of a View can be accessed with the <see cref="SuperView"/> property.
	/// </para>
	/// <para>
	///    To flag a region of the View's <see cref="Bounds"/> to be redrawn call <see cref="SetNeedsDisplay(Rect)"/>. To flag the entire view
	///    for redraw call <see cref="SetNeedsDisplay()"/>.
	/// </para>
	/// <para>
	///    Views have a <see cref="ColorScheme"/> property that defines the default colors that subviews
	///    should use for rendering.   This ensures that the views fit in the context where
	///    they are being used, and allows for themes to be plugged in.   For example, the
	///    default colors for windows and toplevels uses a blue background, while it uses
	///    a white background for dialog boxes and a red background for errors.
	/// </para>
	/// <para>
	///    Subclasses should not rely on <see cref="ColorScheme"/> being
	///    set at construction time. If a <see cref="ColorScheme"/> is not set on a view, the view will inherit the
	///    value from its <see cref="SuperView"/> and the value might only be valid once a view has been
	///    added to a SuperView. 
	/// </para>
	/// <para>
	///    By using  <see cref="ColorScheme"/> applications will work both
	///    in color as well as black and white displays.
	/// </para>
	/// <para>
	///    Views that are focusable should implement the <see cref="PositionCursor"/> to make sure that
	///    the cursor is placed in a location that makes sense.  Unix terminals do not have
	///    a way of hiding the cursor, so it can be distracting to have the cursor left at
	///    the last focused view.   So views should make sure that they place the cursor
	///    in a visually sensible place.
	/// </para>
	/// <para>
	///    The <see cref="LayoutSubviews"/> method is invoked when the size or layout of a view has
	///    changed.   The default processing system will keep the size and dimensions
	///    for views that use the <see cref="LayoutStyle.Absolute"/>, and will recompute the
	///    frames for the vies that use <see cref="LayoutStyle.Computed"/>.
	/// </para>
	/// </remarks>
	public partial class View : Responder, IEnumerable {

		internal enum Direction {
			Forward,
			Backward
		}

		// container == SuperView
		View container = null;
		View focused = null;
		Direction focusDirection;

		TextFormatter viewText;

		/// <summary>
		/// Event fired when a subview is being added to this view.
		/// </summary>
<<<<<<< HEAD
		public Action<View> Adding;
=======
		public Action<View> Added;
>>>>>>> cba29d65

		/// <summary>
		/// Event fired when a subview is being removed from this view.
		/// </summary>
		public Action<View> Removing;

		/// <summary>
		/// Event fired when the view gets focus.
		/// </summary>
		public Action<FocusEventArgs> Enter;

		/// <summary>
		/// Event fired when the view looses focus.
		/// </summary>
		public Action<FocusEventArgs> Leave;

		/// <summary>
		/// Event fired when the view receives the mouse event for the first time.
		/// </summary>
		public Action<MouseEventArgs> MouseEnter;

		/// <summary>
		/// Event fired when the view receives a mouse event for the last time.
		/// </summary>
		public Action<MouseEventArgs> MouseLeave;

		/// <summary>
		/// Event fired when a mouse event is generated.
		/// </summary>
		public Action<MouseEventArgs> MouseClick;

		/// <summary>
		/// Gets or sets the HotKey defined for this view. A user pressing HotKey on the keyboard while this view has focus will cause the Clicked event to fire.
		/// </summary>
		public Key HotKey { get => viewText.HotKey; set => viewText.HotKey = value; }

		/// <summary>
		/// Gets or sets the specifier character for the hotkey (e.g. '_'). Set to '\xffff' to disable hotkey support for this View instance. The default is '\xffff'. 
		/// </summary>
		public Rune HotKeySpecifier { get => viewText.HotKeySpecifier; set => viewText.HotKeySpecifier = value; }

		internal Direction FocusDirection {
			get => SuperView?.FocusDirection ?? focusDirection;
			set {
				if (SuperView != null)
					SuperView.FocusDirection = value;
				else
					focusDirection = value;
			}
		}

		/// <summary>
		/// Points to the current driver in use by the view, it is a convenience property
		/// for simplifying the development of new views.
		/// </summary>
		public static ConsoleDriver Driver { get { return Application.Driver; } }

		static IList<View> empty = new List<View> (0).AsReadOnly ();

		// This is null, and allocated on demand.
		List<View> subviews;

		/// <summary>
		/// This returns a list of the subviews contained by this view.
		/// </summary>
		/// <value>The subviews.</value>
		public IList<View> Subviews => subviews == null ? empty : subviews.AsReadOnly ();

		// Internally, we use InternalSubviews rather than subviews, as we do not expect us
		// to make the same mistakes our users make when they poke at the Subviews.
		internal IList<View> InternalSubviews => subviews ?? empty;

		internal Rect NeedDisplay { get; private set; } = Rect.Empty;

		// The frame for the object. Superview relative.
		Rect frame;

		/// <summary>
		/// Gets or sets an identifier for the view;
		/// </summary>
		/// <value>The identifier.</value>
		/// <remarks>The id should be unique across all Views that share a SuperView.</remarks>
		public ustring Id { get; set; } = "";

		/// <summary>
		/// Returns a value indicating if this View is currently on Top (Active)
		/// </summary>
		public bool IsCurrentTop {
			get {
				return Application.Current == this;
			}
		}

		/// <summary>
		/// Gets or sets a value indicating whether this <see cref="View"/> wants mouse position reports.
		/// </summary>
		/// <value><c>true</c> if want mouse position reports; otherwise, <c>false</c>.</value>
		public virtual bool WantMousePositionReports { get; set; } = false;

		/// <summary>
		/// Gets or sets a value indicating whether this <see cref="View"/> want continuous button pressed event.
		/// </summary>
		public virtual bool WantContinuousButtonPressed { get; set; } = false;

		/// <summary>
		/// Gets or sets the frame for the view. The frame is relative to the view's container (<see cref="SuperView"/>).
		/// </summary>
		/// <value>The frame.</value>
		/// <remarks>
		/// <para>
		///    Change the Frame when using the <see cref="LayoutStyle.Absolute"/> layout style to move or resize views. 
		/// </para>
		/// <para>
		///    Altering the Frame of a view will trigger the redrawing of the
		///    view as well as the redrawing of the affected regions of the <see cref="SuperView"/>.
		/// </para>
		/// </remarks>
		public virtual Rect Frame {
			get => frame;
			set {
				if (SuperView != null) {
					SuperView.SetNeedsDisplay (frame);
					SuperView.SetNeedsDisplay (value);
				}
				frame = value;

				SetNeedsLayout ();
				SetNeedsDisplay (frame);
			}
		}

		/// <summary>
		/// Gets an enumerator that enumerates the subviews in this view.
		/// </summary>
		/// <returns>The enumerator.</returns>
		public IEnumerator GetEnumerator ()
		{
			foreach (var v in InternalSubviews)
				yield return v;
		}

		LayoutStyle layoutStyle;

		/// <summary>
		/// Controls how the View's <see cref="Frame"/> is computed during the LayoutSubviews method, if the style is set to <see cref="LayoutStyle.Absolute"/>, 
		/// LayoutSubviews does not change the <see cref="Frame"/>. If the style is <see cref="LayoutStyle.Computed"/> the <see cref="Frame"/> is updated using
		/// the <see cref="X"/>, <see cref="Y"/>, <see cref="Width"/>, and <see cref="Height"/> properties.
		/// </summary>
		/// <value>The layout style.</value>
		public LayoutStyle LayoutStyle {
			get => layoutStyle;
			set {
				layoutStyle = value;
				SetNeedsLayout ();
			}
		}

		/// <summary>
		/// The bounds represent the View-relative rectangle used for this view; the area inside of the view.
		/// </summary>
		/// <value>The bounds.</value>
		/// <remarks>
		/// <para>
		/// Updates to the Bounds update the <see cref="Frame"/>,
		/// and has the same side effects as updating the <see cref="Frame"/>.
		/// </para>
		/// <para>
		/// Because <see cref="Bounds"/> coordinates are relative to the upper-left corner of the <see cref="View"/>, 
		/// the coordinates of the upper-left corner of the rectangle returned by this property are (0,0). 
		/// Use this property to obtain the size and coordinates of the client area of the 
		/// control for tasks such as drawing on the surface of the control.
		/// </para>
		/// </remarks>
		public Rect Bounds {
			get => new Rect (Point.Empty, Frame.Size);
			set {
				Frame = new Rect (frame.Location, value.Size);
			}
		}

		Pos x, y;

		/// <summary>
		/// Gets or sets the X position for the view (the column). Only used whe <see cref="LayoutStyle"/> is <see cref="LayoutStyle.Computed"/>.
		/// </summary>
		/// <value>The X Position.</value>
		/// <remarks>
		/// If <see cref="LayoutStyle"/> is <see cref="LayoutStyle.Absolute"/> changing this property has no effect and its value is indeterminate. 
		/// </remarks>
		public Pos X {
			get => x;
			set {
				x = value;
				SetNeedsLayout ();
				SetNeedsDisplay (frame);
			}
		}

		/// <summary>
		/// Gets or sets the Y position for the view (the row). Only used whe <see cref="LayoutStyle"/> is <see cref="LayoutStyle.Computed"/>.
		/// </summary>
		/// <value>The y position (line).</value>
		/// <remarks>
		/// If <see cref="LayoutStyle"/> is <see cref="LayoutStyle.Absolute"/> changing this property has no effect and its value is indeterminate. 
		/// </remarks>
		public Pos Y {
			get => y;
			set {
				y = value;
				SetNeedsLayout ();
				SetNeedsDisplay (frame);
			}
		}

		Dim width, height;

		/// <summary>
		/// Gets or sets the width of the view. Only used whe <see cref="LayoutStyle"/> is <see cref="LayoutStyle.Computed"/>.
		/// </summary>
		/// <value>The width.</value>
		/// <remarks>
		/// If <see cref="LayoutStyle"/> is <see cref="LayoutStyle.Absolute"/> changing this property has no effect and its value is indeterminate. 
		/// </remarks>
		public Dim Width {
			get => width;
			set {
				width = value;
				SetNeedsLayout ();
				SetNeedsDisplay (frame);
			}
		}

		/// <summary>
		/// Gets or sets the height of the view. Only used whe <see cref="LayoutStyle"/> is <see cref="LayoutStyle.Computed"/>.
		/// </summary>
		/// <value>The height.</value>
		/// If <see cref="LayoutStyle"/> is <see cref="LayoutStyle.Absolute"/> changing this property has no effect and its value is indeterminate. 
		public Dim Height {
			get => height;
			set {
				height = value;
				SetNeedsLayout ();
				SetNeedsDisplay (frame);
			}
		}

		/// <summary>
		/// Returns the container for this view, or null if this view has not been added to a container.
		/// </summary>
		/// <value>The super view.</value>
		public View SuperView => container;

		/// <summary>
		/// Initializes a new instance of a <see cref="LayoutStyle.Absolute"/> <see cref="View"/> class with the absolute
		/// dimensions specified in the <c>frame</c> parameter. 
		/// </summary>
		/// <param name="frame">The region covered by this view.</param>
		/// <remarks>
		/// This constructor intitalize a View with a <see cref="LayoutStyle"/> of <see cref="LayoutStyle.Absolute"/>. Use <see cref="View()"/> to 
		/// initialize a View with  <see cref="LayoutStyle"/> of <see cref="LayoutStyle.Computed"/> 
		/// </remarks>
		public View (Rect frame)
		{
			viewText = new TextFormatter ();
			this.Text = ustring.Empty;

			this.Frame = frame;
			LayoutStyle = LayoutStyle.Absolute;
		}

		/// <summary>
		///   Initializes a new instance of <see cref="View"/> using <see cref="LayoutStyle.Computed"/> layout.
		/// </summary>
		/// <remarks>
		/// <para>
		///   Use <see cref="X"/>, <see cref="Y"/>, <see cref="Width"/>, and <see cref="Height"/> properties to dynamically control the size and location of the view.
		///   The <see cref="Label"/> will be created using <see cref="LayoutStyle.Computed"/>
		///   coordinates. The initial size (<see cref="View.Frame"/> will be 
		///   adjusted to fit the contents of <see cref="Text"/>, including newlines ('\n') for multiple lines. 
		/// </para>
		/// <para>
		///   If <c>Height</c> is greater than one, word wrapping is provided.
		/// </para>
		/// <para>
		///   This constructor intitalize a View with a <see cref="LayoutStyle"/> of <see cref="LayoutStyle.Computed"/>. 
		///   Use <see cref="X"/>, <see cref="Y"/>, <see cref="Width"/>, and <see cref="Height"/> properties to dynamically control the size and location of the view.
		/// </para>
		/// </remarks>
		public View () : this (text: string.Empty) { }


		/// <summary>
		///   Initializes a new instance of <see cref="View"/> using <see cref="LayoutStyle.Absolute"/> layout.
		/// </summary>
		/// <remarks>
		/// <para>
		///   The <see cref="View"/> will be created at the given
		///   coordinates with the given string. The size (<see cref="View.Frame"/> will be 
		///   adjusted to fit the contents of <see cref="Text"/>, including newlines ('\n') for multiple lines. 
		/// </para>
		/// <para>
		///   No line wrapping is provided.
		/// </para>
		/// </remarks>
		/// <param name="x">column to locate the Label.</param>
		/// <param name="y">row to locate the Label.</param>
		/// <param name="text">text to initialize the <see cref="Text"/> property with.</param>
		public View (int x, int y, ustring text) : this (TextFormatter.CalcRect (x, y, text), text) { }

		/// <summary>
		///   Initializes a new instance of <see cref="View"/> using <see cref="LayoutStyle.Absolute"/> layout.
		/// </summary>
		/// <remarks>
		/// <para>
		///   The <see cref="View"/> will be created at the given
		///   coordinates with the given string. The initial size (<see cref="View.Frame"/> will be 
		///   adjusted to fit the contents of <see cref="Text"/>, including newlines ('\n') for multiple lines. 
		/// </para>
		/// <para>
		///   If <c>rect.Height</c> is greater than one, word wrapping is provided.
		/// </para>
		/// </remarks>
		/// <param name="rect">Location.</param>
		/// <param name="text">text to initialize the <see cref="Text"/> property with.</param>
		public View (Rect rect, ustring text) : this (rect)
		{
			viewText = new TextFormatter ();
			this.Text = text;
		}

		/// <summary>
		///   Initializes a new instance of <see cref="View"/> using <see cref="LayoutStyle.Computed"/> layout.
		/// </summary>
		/// <remarks>
		/// <para>
		///   The <see cref="View"/> will be created using <see cref="LayoutStyle.Computed"/>
		///   coordinates with the given string. The initial size (<see cref="View.Frame"/> will be 
		///   adjusted to fit the contents of <see cref="Text"/>, including newlines ('\n') for multiple lines. 
		/// </para>
		/// <para>
		///   If <c>Height</c> is greater than one, word wrapping is provided.
		/// </para>
		/// </remarks>
		/// <param name="text">text to initialize the <see cref="Text"/> property with.</param>
		public View (ustring text) : base ()
		{
			viewText = new TextFormatter ();
			this.Text = text;

			CanFocus = false;
			LayoutStyle = LayoutStyle.Computed;
			// BUGBUG: CalcRect doesn't account for line wrapping
			var r = TextFormatter.CalcRect (0, 0, text);
			x = Pos.At (0);
			y = Pos.At (0);
			Width = r.Width;
			Height = r.Height;
		}

		/// <summary>
		/// Sets a flag indicating this view needs to be redisplayed because its state has changed.
		/// </summary>
		public void SetNeedsDisplay ()
		{
			SetNeedsDisplay (Bounds);
		}

		internal bool layoutNeeded = true;

		internal void SetNeedsLayout ()
		{
			if (layoutNeeded)
				return;
			layoutNeeded = true;
			if (SuperView == null)
				return;
			SuperView.SetNeedsLayout ();
			viewText.SetNeedsFormat ();
		}

		/// <summary>
		/// Flags the view-relative region on this View as needing to be repainted.
		/// </summary>
		/// <param name="region">The view-relative region that must be flagged for repaint.</param>
		public void SetNeedsDisplay (Rect region)
		{
			if (NeedDisplay == null || NeedDisplay.IsEmpty)
				NeedDisplay = region;
			else {
				var x = Math.Min (NeedDisplay.X, region.X);
				var y = Math.Min (NeedDisplay.Y, region.Y);
				var w = Math.Max (NeedDisplay.Width, region.Width);
				var h = Math.Max (NeedDisplay.Height, region.Height);
				NeedDisplay = new Rect (x, y, w, h);
			}
			if (container != null)
				container.ChildNeedsDisplay ();
			if (subviews == null)
				return;
			foreach (var view in subviews)
				if (view.Frame.IntersectsWith (region)) {
					var childRegion = Rect.Intersect (view.Frame, region);
					childRegion.X -= view.Frame.X;
					childRegion.Y -= view.Frame.Y;
					view.SetNeedsDisplay (childRegion);
				}
		}

		internal bool childNeedsDisplay;

		/// <summary>
		/// Indicates that any child views (in the <see cref="Subviews"/> list) need to be repainted.
		/// </summary>
		public void ChildNeedsDisplay ()
		{
			childNeedsDisplay = true;
			if (container != null)
				container.ChildNeedsDisplay ();
		}

		/// <summary>
		///   Adds a subview (child) to this view.
		/// </summary>
		/// <remarks>
		/// The Views that have been added to this view can be retrieved via the <see cref="Subviews"/> property. See also <seealso cref="Remove(View)"/> <seealso cref="RemoveAll"/> 
		/// </remarks>
		public virtual void Add (View view)
		{
			if (view == null)
				return;
			if (subviews == null)
				subviews = new List<View> ();
			subviews.Add (view);
			view.container = this;
<<<<<<< HEAD
			OnAdding (view);
=======
			OnAdded (view);
>>>>>>> cba29d65
			if (view.CanFocus)
				CanFocus = true;
			SetNeedsLayout ();
			SetNeedsDisplay ();
		}

		/// <summary>
		/// Adds the specified views (children) to the view.
		/// </summary>
		/// <param name="views">Array of one or more views (can be optional parameter).</param>
		/// <remarks>
		/// The Views that have been added to this view can be retrieved via the <see cref="Subviews"/> property. See also <seealso cref="Remove(View)"/> <seealso cref="RemoveAll"/> 
		/// </remarks>
		public void Add (params View [] views)
		{
			if (views == null)
				return;
			foreach (var view in views)
				Add (view);
		}

		/// <summary>
		///   Removes all subviews (children) added via <see cref="Add(View)"/> or <see cref="Add(View[])"/> from this View.
		/// </summary>
		public virtual void RemoveAll ()
		{
			if (subviews == null)
				return;

			while (subviews.Count > 0) {
				Remove (subviews [0]);
			}
		}

		/// <summary>
		///   Removes a subview added via <see cref="Add(View)"/> or <see cref="Add(View[])"/> from this View.
		/// </summary>
		/// <remarks>
		/// </remarks>
		public virtual void Remove (View view)
		{
			if (view == null || subviews == null)
				return;

			OnRemoving (view);
			SetNeedsLayout ();
			SetNeedsDisplay ();
			var touched = view.Frame;
			subviews.Remove (view);
			view.container = null;

			if (subviews.Count < 1)
				this.CanFocus = false;

			foreach (var v in subviews) {
				if (v.Frame.IntersectsWith (touched))
					view.SetNeedsDisplay ();
			}
		}

		void PerformActionForSubview (View subview, Action<View> action)
		{
			if (subviews.Contains (subview)) {
				action (subview);
			}

			SetNeedsDisplay ();
			subview.SetNeedsDisplay ();
		}

		/// <summary>
		/// Brings the specified subview to the front so it is drawn on top of any other views.
		/// </summary>
		/// <param name="subview">The subview to send to the front</param>
		/// <remarks>
		///   <seealso cref="SendSubviewToBack"/>.
		/// </remarks>
		public void BringSubviewToFront (View subview)
		{
			PerformActionForSubview (subview, x => {
				subviews.Remove (x);
				subviews.Add (x);
			});
		}

		/// <summary>
		/// Sends the specified subview to the front so it is the first view drawn
		/// </summary>
		/// <param name="subview">The subview to send to the front</param>
		/// <remarks>
		///   <seealso cref="BringSubviewToFront(View)"/>.
		/// </remarks>
		public void SendSubviewToBack (View subview)
		{
			PerformActionForSubview (subview, x => {
				subviews.Remove (x);
				subviews.Insert (0, subview);
			});
		}

		/// <summary>
		/// Moves the subview backwards in the hierarchy, only one step
		/// </summary>
		/// <param name="subview">The subview to send backwards</param>
		/// <remarks>
		/// If you want to send the view all the way to the back use SendSubviewToBack.
		/// </remarks>
		public void SendSubviewBackwards (View subview)
		{
			PerformActionForSubview (subview, x => {
				var idx = subviews.IndexOf (x);
				if (idx > 0) {
					subviews.Remove (x);
					subviews.Insert (idx - 1, x);
				}
			});
		}

		/// <summary>
		/// Moves the subview backwards in the hierarchy, only one step
		/// </summary>
		/// <param name="subview">The subview to send backwards</param>
		/// <remarks>
		/// If you want to send the view all the way to the back use SendSubviewToBack.
		/// </remarks>
		public void BringSubviewForward (View subview)
		{
			PerformActionForSubview (subview, x => {
				var idx = subviews.IndexOf (x);
				if (idx + 1 < subviews.Count) {
					subviews.Remove (x);
					subviews.Insert (idx + 1, x);
				}
			});
		}

		/// <summary>
		///   Clears the view region with the current color.
		/// </summary>
		/// <remarks>
		///   <para>
		///     This clears the entire region used by this view.
		///   </para>
		/// </remarks>
		public void Clear ()
		{
			var h = Frame.Height;
			var w = Frame.Width;
			for (int line = 0; line < h; line++) {
				Move (0, line);
				for (int col = 0; col < w; col++)
					Driver.AddRune (' ');
			}
		}

		/// <summary>
		///   Clears the specified region with the current color. 
		/// </summary>
		/// <remarks>
		/// </remarks>
		/// <param name="regionScreen">The screen-relative region to clear.</param>
		public void Clear (Rect regionScreen)
		{
			var h = regionScreen.Height;
			var w = regionScreen.Width;
			for (int line = regionScreen.Y; line < regionScreen.Y + h; line++) {
				Driver.Move (regionScreen.X, line);
				for (int col = 0; col < w; col++)
					Driver.AddRune (' ');
			}
		}

		/// <summary>
		/// Converts a view-relative (col,row) position to a screen-relative position (col,row). The values are optionally clamped to the screen dimensions.
		/// </summary>
		/// <param name="col">View-relative column.</param>
		/// <param name="row">View-relative row.</param>
		/// <param name="rcol">Absolute column; screen-relative.</param>
		/// <param name="rrow">Absolute row; screen-relative.</param>
		/// <param name="clipped">Whether to clip the result of the ViewToScreen method, if set to <c>true</c>, the rcol, rrow values are clamped to the screen (terminal) dimensions (0..TerminalDim-1).</param>
		internal void ViewToScreen (int col, int row, out int rcol, out int rrow, bool clipped = true)
		{
			// Computes the real row, col relative to the screen.
			rrow = row + frame.Y;
			rcol = col + frame.X;
			var ccontainer = container;
			while (ccontainer != null) {
				rrow += ccontainer.frame.Y;
				rcol += ccontainer.frame.X;
				ccontainer = ccontainer.container;
			}

			// The following ensures that the cursor is always in the screen boundaries.
			if (clipped) {
				rrow = Math.Min (rrow, Driver.Rows - 1);
				rcol = Math.Min (rcol, Driver.Cols - 1);
			}
		}

		/// <summary>
		/// Converts a point from screen-relative coordinates to view-relative coordinates.
		/// </summary>
		/// <returns>The mapped point.</returns>
		/// <param name="x">X screen-coordinate point.</param>
		/// <param name="y">Y screen-coordinate point.</param>
		public Point ScreenToView (int x, int y)
		{
			if (SuperView == null) {
				return new Point (x - Frame.X, y - frame.Y);
			} else {
				var parent = SuperView.ScreenToView (x, y);
				return new Point (parent.X - frame.X, parent.Y - frame.Y);
			}
		}

		/// <summary>
		/// Converts a region in view-relative coordinates to screen-relative coordinates.
		/// </summary>
		internal Rect ViewToScreen (Rect region)
		{
			ViewToScreen (region.X, region.Y, out var x, out var y, clipped: false);
			return new Rect (x, y, region.Width, region.Height);
		}

		// Clips a rectangle in screen coordinates to the dimensions currently available on the screen
		internal Rect ScreenClip (Rect regionScreen)
		{
			var x = regionScreen.X < 0 ? 0 : regionScreen.X;
			var y = regionScreen.Y < 0 ? 0 : regionScreen.Y;
			var w = regionScreen.X + regionScreen.Width >= Driver.Cols ? Driver.Cols - regionScreen.X : regionScreen.Width;
			var h = regionScreen.Y + regionScreen.Height >= Driver.Rows ? Driver.Rows - regionScreen.Y : regionScreen.Height;

			return new Rect (x, y, w, h);
		}

		/// <summary>
		/// Sets the <see cref="ConsoleDriver"/>'s clip region to the current View's <see cref="Bounds"/>.
		/// </summary>
		/// <returns>The existing driver's clip region, which can be then re-eapplied by setting <c><see cref="Driver"/>.Clip</c> (<see cref="ConsoleDriver.Clip"/>).</returns>
		/// <remarks>
		/// <see cref="Bounds"/> is View-relative.
		/// </remarks>
		public Rect ClipToBounds ()
		{
			return SetClip (Bounds);
		}

		/// <summary>
		/// Sets the clip region to the specified view-relative region.
		/// </summary>
		/// <returns>The previous screen-relative clip region.</returns>
		/// <param name="region">View-relative clip region.</param>
		public Rect SetClip (Rect region)
		{
			var previous = Driver.Clip;
			Driver.Clip = Rect.Intersect (previous, ViewToScreen (region));
			return previous;
		}

		/// <summary>
		/// Draws a frame in the current view, clipped by the boundary of this view
		/// </summary>
		/// <param name="region">View-relative region for the frame to be drawn.</param>
		/// <param name="padding">The padding to add around the outside of the drawn frame.</param>
		/// <param name="fill">If set to <c>true</c> it fill will the contents.</param>
		public void DrawFrame (Rect region, int padding = 0, bool fill = false)
		{
			var scrRect = ViewToScreen (region);
			var savedClip = ClipToBounds ();
			Driver.DrawWindowFrame (scrRect, padding + 1, padding + 1, padding + 1, padding + 1, border: true, fill: fill);
			Driver.Clip = savedClip;
		}

		/// <summary>
		/// Utility function to draw strings that contain a hotkey.
		/// </summary>
		/// <param name="text">String to display, the hotkey specifier before a letter flags the next letter as the hotkey.</param>
		/// <param name="hotColor">Hot color.</param>
		/// <param name="normalColor">Normal color.</param>
		/// <remarks>
		/// <para>The hotkey is any character following the hotkey specifier, which is the underscore ('_') character by default.</para>
		/// <para>The hotkey specifier can be changed via <see cref="HotKeySpecifier"/></para>
		/// </remarks>
		public void DrawHotString (ustring text, Attribute hotColor, Attribute normalColor)
		{
			var hotkeySpec = HotKeySpecifier == (Rune)0xffff ? (Rune)'_' : HotKeySpecifier;
			Application.Driver.SetAttribute (normalColor);
			foreach (var rune in text) {
				if (rune == hotkeySpec) {
					Application.Driver.SetAttribute (hotColor);
					continue;
				}
				Application.Driver.AddRune (rune);
				Application.Driver.SetAttribute (normalColor);
			}
		}

		/// <summary>
		/// Utility function to draw strings that contains a hotkey using a <see cref="ColorScheme"/> and the "focused" state.
		/// </summary>
		/// <param name="text">String to display, the underscoore before a letter flags the next letter as the hotkey.</param>
		/// <param name="focused">If set to <c>true</c> this uses the focused colors from the color scheme, otherwise the regular ones.</param>
		/// <param name="scheme">The color scheme to use.</param>
		public void DrawHotString (ustring text, bool focused, ColorScheme scheme)
		{
			if (focused)
				DrawHotString (text, scheme.HotFocus, scheme.Focus);
			else
				DrawHotString (text, scheme.HotNormal, scheme.Normal);
		}

		/// <summary>
		/// This moves the cursor to the specified column and row in the view.
		/// </summary>
		/// <returns>The move.</returns>
		/// <param name="col">Col.</param>
		/// <param name="row">Row.</param>
		public void Move (int col, int row)
		{
			ViewToScreen (col, row, out var rcol, out var rrow);
			Driver.Move (rcol, rrow);
		}

		/// <summary>
		///   Positions the cursor in the right position based on the currently focused view in the chain.
		/// </summary>
		///    Views that are focusable should override <see cref="PositionCursor"/> to ensure
		///    the cursor is placed in a location that makes sense. Unix terminals do not have
		///    a way of hiding the cursor, so it can be distracting to have the cursor left at
		///    the last focused view. Views should make sure that they place the cursor
		///    in a visually sensible place.
		public virtual void PositionCursor ()
		{
			if (focused != null)
				focused.PositionCursor ();
			else {
				if (CanFocus && HasFocus) {
					Move (viewText.HotKeyPos == -1 ? 1 : viewText.HotKeyPos, 0);
				} else {
					Move (frame.X, frame.Y);
				}
			}
		}

		/// <inheritdoc/>
		public override bool HasFocus {
			get {
				return base.HasFocus;
			}
			internal set {
				if (base.HasFocus != value)
					if (value)
						OnEnter ();
					else
						OnLeave ();
				SetNeedsDisplay ();
				base.HasFocus = value;

				// Remove focus down the chain of subviews if focus is removed
				if (!value && focused != null) {
					focused.OnLeave ();
					focused.HasFocus = false;
					focused = null;
				}
			}
		}

		/// <summary>
		/// Defines the event arguments for <see cref="SetFocus(View)"/>
		/// </summary>
		public class FocusEventArgs : EventArgs {
			/// <summary>
			/// Constructs.
			/// </summary>
			public FocusEventArgs () { }
			/// <summary>
			/// Indicates if the current focus event has already been processed and the driver should stop notifying any other event subscriber.
			/// Its important to set this value to true specially when updating any View's layout from inside the subscriber method.
			/// </summary>
			public bool Handled { get; set; }
		}

		/// <summary>
		/// Method invoked  when a subview is being added to this view.
		/// </summary>
		/// <param name="view">The subview being added.</param>
<<<<<<< HEAD
		public virtual void OnAdding (View view)
		{
			view.Adding?.Invoke (this);
=======
		public virtual void OnAdded (View view)
		{
			view.Added?.Invoke (this);
>>>>>>> cba29d65
		}

		/// <summary>
		/// Method invoked when a subview is being removed from this view.
		/// </summary>
		/// <param name="view">The subview being removed.</param>
		public virtual void OnRemoving (View view)
		{
			view.Removing?.Invoke (this);
		}

		/// <inheritdoc/>
		public override bool OnEnter ()
		{
			FocusEventArgs args = new FocusEventArgs ();
			Enter?.Invoke (args);
			if (args.Handled)
				return true;
			if (base.OnEnter ())
				return true;

			return false;
		}

		/// <inheritdoc/>
		public override bool OnLeave ()
		{
			FocusEventArgs args = new FocusEventArgs ();
			Leave?.Invoke (args);
			if (args.Handled)
				return true;
			if (base.OnLeave ())
				return true;

			return false;
		}

		/// <summary>
		/// Returns the currently focused view inside this view, or null if nothing is focused.
		/// </summary>
		/// <value>The focused.</value>
		public View Focused => focused;

		/// <summary>
		/// Returns the most focused view in the chain of subviews (the leaf view that has the focus).
		/// </summary>
		/// <value>The most focused.</value>
		public View MostFocused {
			get {
				if (Focused == null)
					return null;
				var most = Focused.MostFocused;
				if (most != null)
					return most;
				return Focused;
			}
		}

		/// <summary>
		/// The color scheme for this view, if it is not defined, it returns the <see cref="SuperView"/>'s
		/// color scheme.
		/// </summary>
		public ColorScheme ColorScheme {
			get {
				if (colorScheme == null)
					return SuperView?.ColorScheme;
				return colorScheme;
			}
			set {
				colorScheme = value;
			}
		}

		ColorScheme colorScheme;

		/// <summary>
		/// Displays the specified character in the specified column and row of the View.
		/// </summary>
		/// <param name="col">Column (view-relative).</param>
		/// <param name="row">Row (view-relative).</param>
		/// <param name="ch">Ch.</param>
		public void AddRune (int col, int row, Rune ch)
		{
			if (row < 0 || col < 0)
				return;
			if (row > frame.Height - 1 || col > frame.Width - 1)
				return;
			Move (col, row);
			Driver.AddRune (ch);
		}

		/// <summary>
		/// Removes the <see cref="SetNeedsDisplay()"/> and the <see cref="ChildNeedsDisplay"/> setting on this view.
		/// </summary>
		protected void ClearNeedsDisplay ()
		{
			NeedDisplay = Rect.Empty;
			childNeedsDisplay = false;
		}

		/// <summary>
		/// Redraws this view and its subviews; only redraws the views that have been flagged for a re-display.
		/// </summary>
		/// <param name="bounds">The bounds (view-relative region) to redraw.</param>
		/// <remarks>
		/// <para>
		///    Always use <see cref="Bounds"/> (view-relative) when calling <see cref="Redraw(Rect)"/>, NOT <see cref="Frame"/> (superview-relative).
		/// </para>
		/// <para>
		///    Views should set the color that they want to use on entry, as otherwise this will inherit
		///    the last color that was set globaly on the driver.
		/// </para>
		/// <para>
		///    Overrides of <see cref="Redraw"/> must ensure they do not set <c>Driver.Clip</c> to a clip region
		///    larger than the <c>region</c> parameter.
		/// </para>
		/// </remarks>
		public virtual void Redraw (Rect bounds)
		{
			var clipRect = new Rect (Point.Empty, frame.Size);

			Driver.SetAttribute (HasFocus ? ColorScheme.Focus : ColorScheme.Normal);

			if (!ustring.IsNullOrEmpty (Text)) {
				Clear ();
				// Draw any Text
				viewText?.SetNeedsFormat ();
				viewText?.Draw (ViewToScreen (Bounds), HasFocus ? ColorScheme.Focus : ColorScheme.Normal, HasFocus ? ColorScheme.HotFocus : ColorScheme.HotNormal);
			}

			// Invoke DrawContentEvent
			OnDrawContent (bounds);

			if (subviews != null) {
				foreach (var view in subviews) {
					if (view.NeedDisplay != null && (!view.NeedDisplay.IsEmpty || view.childNeedsDisplay)) {
						if (view.Frame.IntersectsWith (clipRect) && (view.Frame.IntersectsWith (bounds) || bounds.X < 0 || bounds.Y < 0)) {
							if (view.layoutNeeded)
								view.LayoutSubviews ();
							Application.CurrentView = view;

							// Draw the subview
							// Use the view's bounds (view-relative; Location will always be (0,0) because
							view.Redraw (view.Bounds);
						}
						view.NeedDisplay = Rect.Empty;
						view.childNeedsDisplay = false;
					}
				}
			}
			ClearNeedsDisplay ();
		}

		/// <summary>
		/// Event invoked when the content area of the View is to be drawn.
		/// </summary>
		/// <remarks>
		/// <para>
		/// Will be invoked before any subviews added with <see cref="Add(View)"/> have been drawn.
		/// </para>
		/// <para>
		/// Rect provides the view-relative rectangle describing the currently visible viewport into the <see cref="View"/>.
		/// </para>
		/// </remarks>
		public Action<Rect> DrawContent;

		/// <summary>
		/// Enables overrides to draw infinitely scrolled content and/or a background behind added controls. 
		/// </summary>
		/// <param name="viewport">The view-relative rectangle describing the currently visible viewport into the <see cref="View"/></param>
		/// <remarks>
		/// This method will be called before any subviews added with <see cref="Add(View)"/> have been drawn. 
		/// </remarks>
		public virtual void OnDrawContent (Rect viewport)
		{
			DrawContent?.Invoke (viewport);
		}

		/// <summary>
		/// Causes the specified subview to have focus.
		/// </summary>
		/// <param name="view">View.</param>
		public void SetFocus (View view)
		{
			if (view == null)
				return;
			//Console.WriteLine ($"Request to focus {view}");
			if (!view.CanFocus)
				return;
			if (focused == view)
				return;

			// Make sure that this view is a subview
			View c;
			for (c = view.container; c != null; c = c.container)
				if (c == this)
					break;
			if (c == null)
				throw new ArgumentException ("the specified view is not part of the hierarchy of this view");

			if (focused != null)
				focused.HasFocus = false;

			focused = view;
			focused.HasFocus = true;
			focused.EnsureFocus ();

			// Send focus upwards
			SuperView?.SetFocus (this);
		}

		/// <summary>
		/// Defines the event arguments for <see cref="KeyEvent"/>
		/// </summary>
		public class KeyEventEventArgs : EventArgs {
			/// <summary>
			/// Constructs.
			/// </summary>
			/// <param name="ke"></param>
			public KeyEventEventArgs (KeyEvent ke) => KeyEvent = ke;
			/// <summary>
			/// The <see cref="KeyEvent"/> for the event.
			/// </summary>
			public KeyEvent KeyEvent { get; set; }
			/// <summary>
			/// Indicates if the current Key event has already been processed and the driver should stop notifying any other event subscriber.
			/// Its important to set this value to true specially when updating any View's layout from inside the subscriber method.
			/// </summary>
			public bool Handled { get; set; } = false;
		}

		/// <summary>
		/// Invoked when a character key is pressed and occurs after the key up event.
		/// </summary>
		public Action<KeyEventEventArgs> KeyPress;

		/// <inheritdoc/>
		public override bool ProcessKey (KeyEvent keyEvent)
		{
			KeyEventEventArgs args = new KeyEventEventArgs (keyEvent);
			KeyPress?.Invoke (args);
			if (args.Handled)
				return true;
			if (Focused?.ProcessKey (keyEvent) == true)
				return true;

			return false;
		}

		/// <inheritdoc/>
		public override bool ProcessHotKey (KeyEvent keyEvent)
		{
			KeyEventEventArgs args = new KeyEventEventArgs (keyEvent);
			KeyPress?.Invoke (args);
			if (args.Handled)
				return true;
			if (subviews == null || subviews.Count == 0)
				return false;
			foreach (var view in subviews)
				if (view.ProcessHotKey (keyEvent))
					return true;
			return false;
		}

		/// <inheritdoc/>
		public override bool ProcessColdKey (KeyEvent keyEvent)
		{
			KeyEventEventArgs args = new KeyEventEventArgs (keyEvent);
			KeyPress?.Invoke (args);
			if (args.Handled)
				return true;
			if (subviews == null || subviews.Count == 0)
				return false;
			foreach (var view in subviews)
				if (view.ProcessColdKey (keyEvent))
					return true;
			return false;
		}

		/// <summary>
		/// Invoked when a key is pressed
		/// </summary>
		public Action<KeyEventEventArgs> KeyDown;

		/// <param name="keyEvent">Contains the details about the key that produced the event.</param>
		public override bool OnKeyDown (KeyEvent keyEvent)
		{
			KeyEventEventArgs args = new KeyEventEventArgs (keyEvent);
			KeyDown?.Invoke (args);
			if (args.Handled)
				return true;
			if (subviews == null || subviews.Count == 0)
				return false;
			foreach (var view in subviews)
				if (view.HasFocus && view.OnKeyDown (keyEvent))
					return true;

			return false;
		}

		/// <summary>
		/// Invoked when a key is released
		/// </summary>
		public Action<KeyEventEventArgs> KeyUp;

		/// <param name="keyEvent">Contains the details about the key that produced the event.</param>
		public override bool OnKeyUp (KeyEvent keyEvent)
		{
			KeyEventEventArgs args = new KeyEventEventArgs (keyEvent);
			KeyUp?.Invoke (args);
			if (args.Handled)
				return true;
			if (subviews == null || subviews.Count == 0)
				return false;
			foreach (var view in subviews)
				if (view.HasFocus && view.OnKeyUp (keyEvent))
					return true;

			return false;
		}

		/// <summary>
		/// Finds the first view in the hierarchy that wants to get the focus if nothing is currently focused, otherwise, it does nothing.
		/// </summary>
		public void EnsureFocus ()
		{
			if (focused == null)
				if (FocusDirection == Direction.Forward)
					FocusFirst ();
				else
					FocusLast ();
		}

		/// <summary>
		/// Focuses the first focusable subview if one exists.
		/// </summary>
		public void FocusFirst ()
		{
			if (subviews == null) {
				SuperView?.SetFocus (this);
				return;
			}

			foreach (var view in subviews) {
				if (view.CanFocus) {
					SetFocus (view);
					return;
				}
			}
		}

		/// <summary>
		/// Focuses the last focusable subview if one exists.
		/// </summary>
		public void FocusLast ()
		{
			if (subviews == null) {
				SuperView?.SetFocus (this);
				return;
			}

			for (int i = subviews.Count; i > 0;) {
				i--;

				View v = subviews [i];
				if (v.CanFocus) {
					SetFocus (v);
					return;
				}
			}
		}

		/// <summary>
		/// Focuses the previous view.
		/// </summary>
		/// <returns><c>true</c>, if previous was focused, <c>false</c> otherwise.</returns>
		public bool FocusPrev ()
		{
			FocusDirection = Direction.Backward;
			if (subviews == null || subviews.Count == 0)
				return false;

			if (focused == null) {
				FocusLast ();
				return focused != null;
			}
			int focused_idx = -1;
			for (int i = subviews.Count; i > 0;) {
				i--;
				View w = subviews [i];

				if (w.HasFocus) {
					if (w.FocusPrev ())
						return true;
					focused_idx = i;
					continue;
				}
				if (w.CanFocus && focused_idx != -1) {
					focused.HasFocus = false;

					if (w != null && w.CanFocus)
						w.FocusLast ();

					SetFocus (w);
					return true;
				}
			}
			if (focused != null) {
				focused.HasFocus = false;
				focused = null;
			}
			return false;
		}

		/// <summary>
		/// Focuses the next view.
		/// </summary>
		/// <returns><c>true</c>, if next was focused, <c>false</c> otherwise.</returns>
		public bool FocusNext ()
		{
			FocusDirection = Direction.Forward;
			if (subviews == null || subviews.Count == 0)
				return false;

			if (focused == null) {
				FocusFirst ();
				return focused != null;
			}
			int n = subviews.Count;
			int focused_idx = -1;
			for (int i = 0; i < n; i++) {
				View w = subviews [i];

				if (w.HasFocus) {
					if (w.FocusNext ())
						return true;
					focused_idx = i;
					continue;
				}
				if (w.CanFocus && focused_idx != -1) {
					focused.HasFocus = false;

					if (w != null && w.CanFocus)
						w.FocusFirst ();

					SetFocus (w);
					return true;
				}
			}
			if (focused != null) {
				focused.HasFocus = false;
				focused = null;
			}
			return false;
		}

		/// <summary>
		/// Sets the View's <see cref="Frame"/> to the relative coordinates if its container, given the <see cref="Frame"/> for its container.
		/// </summary>
		/// <param name="hostFrame">The screen-relative frame for the host.</param>
		/// <remarks>
		/// Reminder: <see cref="Frame"/> is superview-relative; <see cref="Bounds"/> is view-relative.
		/// </remarks>
		internal void SetRelativeLayout (Rect hostFrame)
		{
			int w, h, _x, _y;

			if (x is Pos.PosCenter) {
				if (width == null)
					w = hostFrame.Width;
				else
					w = width.Anchor (hostFrame.Width);
				_x = x.Anchor (hostFrame.Width - w);
			} else {
				if (x == null)
					_x = 0;
				else
					_x = x.Anchor (hostFrame.Width);
				if (width == null)
					w = hostFrame.Width;
				else if (width is Dim.DimFactor && !((Dim.DimFactor)width).IsFromRemaining ())
					w = width.Anchor (hostFrame.Width);
				else
					w = Math.Max (width.Anchor (hostFrame.Width - _x), 0);
			}

			if (y is Pos.PosCenter) {
				if (height == null)
					h = hostFrame.Height;
				else
					h = height.Anchor (hostFrame.Height);
				_y = y.Anchor (hostFrame.Height - h);
			} else {
				if (y == null)
					_y = 0;
				else
					_y = y.Anchor (hostFrame.Height);
				if (height == null)
					h = hostFrame.Height;
				else if (height is Dim.DimFactor && !((Dim.DimFactor)height).IsFromRemaining ())
					h = height.Anchor (hostFrame.Height);
				else
					h = Math.Max (height.Anchor (hostFrame.Height - _y), 0);
			}
			Frame = new Rect (_x, _y, w, h);
		}

		// https://en.wikipedia.org/wiki/Topological_sorting
		List<View> TopologicalSort (HashSet<View> nodes, HashSet<(View From, View To)> edges)
		{
			var result = new List<View> ();

			// Set of all nodes with no incoming edges
			var S = new HashSet<View> (nodes.Where (n => edges.All (e => e.To.Equals (n) == false)));

			while (S.Any ()) {
				//  remove a node n from S
				var n = S.First ();
				S.Remove (n);

				// add n to tail of L
				if (n != this?.SuperView)
					result.Add (n);

				// for each node m with an edge e from n to m do
				foreach (var e in edges.Where (e => e.From.Equals (n)).ToArray ()) {
					var m = e.To;

					// remove edge e from the graph
					edges.Remove (e);

					// if m has no other incoming edges then
					if (edges.All (me => me.To.Equals (m) == false) && m != this?.SuperView) {
						// insert m into S
						S.Add (m);
					}
				}
			}

			if (edges.Any ()) {
				if (!object.ReferenceEquals (edges.First ().From, edges.First ().To)) {
					throw new InvalidOperationException ($"TopologicalSort (for Pos/Dim) cannot find {edges.First ().From}. Did you forget to add it to {this}?");
				} else {
					throw new InvalidOperationException ("TopologicalSort encountered a recursive cycle in the relative Pos/Dim in the views of " + this);
				}
			} else {
				// return L (a topologically sorted order)
				return result;
			}
		}

		/// <summary>
		/// Event arguments for the <see cref="LayoutComplete"/> event.
		/// </summary>
		public class LayoutEventArgs : EventArgs {
			/// <summary>
			/// The view-relative bounds of the <see cref="View"/> before it was laid out.
			/// </summary>
			public Rect OldBounds { get; set; }
		}

		/// <summary>
		/// Fired after the Views's <see cref="LayoutSubviews"/> method has completed. 
		/// </summary>
		/// <remarks>
		/// Subscribe to this event to perform tasks when the <see cref="View"/> has been resized or the layout has otherwise changed.
		/// </remarks>
		public Action<LayoutEventArgs> LayoutStarted;

		/// <summary>
		/// Raises the <see cref="LayoutStarted"/> event. Called from  <see cref="LayoutSubviews"/> before any subviews have been laid out.
		/// </summary>
		internal virtual void OnLayoutStarted (LayoutEventArgs args)
		{
			LayoutStarted?.Invoke (args);
		}

		/// <summary>
		/// Fired after the Views's <see cref="LayoutSubviews"/> method has completed. 
		/// </summary>
		/// <remarks>
		/// Subscribe to this event to perform tasks when the <see cref="View"/> has been resized or the layout has otherwise changed.
		/// </remarks>
		public Action<LayoutEventArgs> LayoutComplete;

		/// <summary>
		/// Raises the <see cref="LayoutComplete"/> event. Called from  <see cref="LayoutSubviews"/> before all sub-views have been laid out.
		/// </summary>
		internal virtual void OnLayoutComplete (LayoutEventArgs args)
		{
			LayoutComplete?.Invoke (args);
		}

		/// <summary>
		/// Invoked when a view starts executing or when the dimensions of the view have changed, for example in
		/// response to the container view or terminal resizing.
		/// </summary>
		/// <remarks>
		/// Calls <see cref="OnLayoutComplete"/> (which raises the <see cref="LayoutComplete"/> event) before it returns.
		/// </remarks>
		public virtual void LayoutSubviews ()
		{
			if (!layoutNeeded) {
				return;
			}

			Rect oldBounds = Bounds;
			OnLayoutStarted (new LayoutEventArgs () { OldBounds = oldBounds });

			viewText.Size = Bounds.Size;


			// Sort out the dependencies of the X, Y, Width, Height properties
			var nodes = new HashSet<View> ();
			var edges = new HashSet<(View, View)> ();

			foreach (var v in InternalSubviews) {
				nodes.Add (v);
				if (v.LayoutStyle == LayoutStyle.Computed) {
					if (v.X is Pos.PosView vX)
						edges.Add ((vX.Target, v));
					if (v.Y is Pos.PosView vY)
						edges.Add ((vY.Target, v));
					if (v.Width is Dim.DimView vWidth)
						edges.Add ((vWidth.Target, v));
					if (v.Height is Dim.DimView vHeight)
						edges.Add ((vHeight.Target, v));
				}
			}

			var ordered = TopologicalSort (nodes, edges);

			foreach (var v in ordered) {
				if (v.LayoutStyle == LayoutStyle.Computed) {
					v.SetRelativeLayout (Frame);
				}

				v.LayoutSubviews ();
				v.layoutNeeded = false;

			}

			if (SuperView == Application.Top && layoutNeeded && ordered.Count == 0 && LayoutStyle == LayoutStyle.Computed) {
				SetRelativeLayout (Frame);
			}

			layoutNeeded = false;

			OnLayoutComplete (new LayoutEventArgs () { OldBounds = oldBounds });
		}

		/// <summary>
		///   The text displayed by the <see cref="View"/>.
		/// </summary>
		/// <remarks>
		/// <para>
		///  If provided, the text will be drawn before any subviews are drawn.
		/// </para>
		/// <para>
		///  The text will be drawn starting at the view origin (0, 0) and will be formatted according
		///  to the <see cref="TextAlignment"/> property. If the view's height is greater than 1, the
		///  text will word-wrap to additional lines if it does not fit horizontally. If the view's height
		///  is 1, the text will be clipped.
		/// </para>
		/// <para>
		///  Set the <see cref="HotKeySpecifier"/> to enable hotkey support. To disable hotkey support set <see cref="HotKeySpecifier"/> to
		///  <c>(Rune)0xffff</c>.
		/// </para>
		/// </remarks>
		public virtual ustring Text {
			get => viewText.Text;
			set {
				viewText.Text = value;
				SetNeedsDisplay ();
			}
		}

		/// <summary>
		/// Gets or sets how the View's <see cref="Text"/> is aligned horizontally when drawn. Changing this property will redisplay the <see cref="View"/>.
		/// </summary>
		/// <value>The text alignment.</value>
		public virtual TextAlignment TextAlignment {
			get => viewText.Alignment;
			set {
				viewText.Alignment = value;
				SetNeedsDisplay ();
			}
		}

		/// <summary>
		/// Pretty prints the View
		/// </summary>
		/// <returns></returns>
		public override string ToString ()
		{
			return $"{GetType ().Name}({Id})({Frame})";
		}

		/// <summary>
		/// Specifies the event arguments for <see cref="MouseEvent"/>
		/// </summary>
		public class MouseEventArgs : EventArgs {
			/// <summary>
			/// Constructs.
			/// </summary>
			/// <param name="me"></param>
			public MouseEventArgs (MouseEvent me) => MouseEvent = me;
			/// <summary>
			/// The <see cref="MouseEvent"/> for the event.
			/// </summary>
			public MouseEvent MouseEvent { get; set; }
			/// <summary>
			/// Indicates if the current mouse event has already been processed and the driver should stop notifying any other event subscriber.
			/// Its important to set this value to true specially when updating any View's layout from inside the subscriber method.
			/// </summary>
			public bool Handled { get; set; }
		}

		/// <inheritdoc/>
		public override bool OnMouseEnter (MouseEvent mouseEvent)
		{
			MouseEventArgs args = new MouseEventArgs (mouseEvent);
			MouseEnter?.Invoke (args);
			if (args.Handled)
				return true;
			if (base.OnMouseEnter (mouseEvent))
				return true;

			return false;
		}

		/// <inheritdoc/>
		public override bool OnMouseLeave (MouseEvent mouseEvent)
		{
			MouseEventArgs args = new MouseEventArgs (mouseEvent);
			MouseLeave?.Invoke (args);
			if (args.Handled)
				return true;
			if (base.OnMouseLeave (mouseEvent))
				return true;

			return false;
		}

		/// <summary>
		/// Method invoked when a mouse event is generated
		/// </summary>
		/// <param name="mouseEvent"></param>
		/// <returns><c>true</c>, if the event was handled, <c>false</c> otherwise.</returns>
		public virtual bool OnMouseEvent (MouseEvent mouseEvent)
		{
			MouseEventArgs args = new MouseEventArgs (mouseEvent);
			MouseClick?.Invoke (args);
			if (args.Handled)
				return true;
			if (MouseEvent (mouseEvent))
				return true;


			if (mouseEvent.Flags == MouseFlags.Button1Clicked) {
				if (!HasFocus && SuperView != null) {
					SuperView.SetFocus (this);
					SetNeedsDisplay ();
				}

				return true;
			}
			return false;
		}
	}
}<|MERGE_RESOLUTION|>--- conflicted
+++ resolved
@@ -127,11 +127,7 @@
 		/// <summary>
 		/// Event fired when a subview is being added to this view.
 		/// </summary>
-<<<<<<< HEAD
-		public Action<View> Adding;
-=======
 		public Action<View> Added;
->>>>>>> cba29d65
 
 		/// <summary>
 		/// Event fired when a subview is being removed from this view.
@@ -566,11 +562,7 @@
 				subviews = new List<View> ();
 			subviews.Add (view);
 			view.container = this;
-<<<<<<< HEAD
-			OnAdding (view);
-=======
 			OnAdded (view);
->>>>>>> cba29d65
 			if (view.CanFocus)
 				CanFocus = true;
 			SetNeedsLayout ();
@@ -957,15 +949,9 @@
 		/// Method invoked  when a subview is being added to this view.
 		/// </summary>
 		/// <param name="view">The subview being added.</param>
-<<<<<<< HEAD
-		public virtual void OnAdding (View view)
-		{
-			view.Adding?.Invoke (this);
-=======
 		public virtual void OnAdded (View view)
 		{
 			view.Added?.Invoke (this);
->>>>>>> cba29d65
 		}
 
 		/// <summary>
