﻿using System;
using System.Collections.Generic;
using System.ComponentModel;
using System.Linq;
using System.Reflection;
using NStack;

namespace Terminal.Gui {
	/// <summary>
	/// Determines the LayoutStyle for a <see cref="View"/>, if Absolute, during <see cref="View.LayoutSubviews"/>, the
	/// value from the <see cref="View.Frame"/> will be used, if the value is Computed, then <see cref="View.Frame"/>
	/// will be updated from the X, Y <see cref="Pos"/> objects and the Width and Height <see cref="Dim"/> objects.
	/// </summary>
	public enum LayoutStyle {
		/// <summary>
		/// The position and size of the view are based on the Frame value.
		/// </summary>
		Absolute,

		/// <summary>
		/// The position and size of the view will be computed based on the
		/// X, Y, Width and Height properties and set on the Frame.
		/// </summary>
		Computed
	}

	/// <summary>
	/// View is the base class for all views on the screen and represents a visible element that can render itself and 
	/// contains zero or more nested views.
	/// </summary>
	/// <remarks>
	/// <para>
	///    The View defines the base functionality for user interface elements in Terminal.Gui. Views
	///    can contain one or more subviews, can respond to user input and render themselves on the screen.
	/// </para>
	/// <para>
	///    Views supports two layout styles: <see cref="LayoutStyle.Absolute"/> or <see cref="LayoutStyle.Computed"/>. 
	///    The choice as to which layout style is used by the View 
	///    is determined when the View is initialized. To create a View using Absolute layout, call a constructor that takes a
	///    Rect parameter to specify the absolute position and size (the View.<see cref="View.Frame "/>). To create a View 
	///    using Computed layout use a constructor that does not take a Rect parameter and set the X, Y, Width and Height 
	///    properties on the view. Both approaches use coordinates that are relative to the container they are being added to. 
	/// </para>
	/// <para>
	///    To switch between Absolute and Computed layout, use the <see cref="LayoutStyle"/> property. 
	/// </para>
	/// <para>
	///    Computed layout is more flexible and supports dynamic console apps where controls adjust layout
	///    as the terminal resizes or other Views change size or position. The X, Y, Width and Height 
	///    properties are Dim and Pos objects that dynamically update the position of a view.
	///    The X and Y properties are of type <see cref="Pos"/>
	///    and you can use either absolute positions, percentages or anchor
	///    points. The Width and Height properties are of type
	///    <see cref="Dim"/> and can use absolute position,
	///    percentages and anchors. These are useful as they will take
	///    care of repositioning views when view's frames are resized or
	///    if the terminal size changes.
	/// </para>
	/// <para>
	///    Absolute layout requires specifying coordinates and sizes of Views explicitly, and the
	///    View will typically stay in a fixed position and size. To change the position and size use the
	///    <see cref="Frame"/> property.
	/// </para>
	/// <para>
	///    Subviews (child views) can be added to a View by calling the <see cref="Add(View)"/> method. 
	///    The container of a View can be accessed with the <see cref="SuperView"/> property.
	/// </para>
	/// <para>
	///    To flag a region of the View's <see cref="Bounds"/> to be redrawn call <see cref="SetNeedsDisplay(Rect)"/>. 
	///    To flag the entire view for redraw call <see cref="SetNeedsDisplay()"/>.
	/// </para>
	/// <para>
	///    Views have a <see cref="ColorScheme"/> property that defines the default colors that subviews
	///    should use for rendering. This ensures that the views fit in the context where
	///    they are being used, and allows for themes to be plugged in. For example, the
	///    default colors for windows and toplevels uses a blue background, while it uses
	///    a white background for dialog boxes and a red background for errors.
	/// </para>
	/// <para>
	///    Subclasses should not rely on <see cref="ColorScheme"/> being
	///    set at construction time. If a <see cref="ColorScheme"/> is not set on a view, the view will inherit the
	///    value from its <see cref="SuperView"/> and the value might only be valid once a view has been
	///    added to a SuperView. 
	/// </para>
	/// <para>
	///    By using  <see cref="ColorScheme"/> applications will work both
	///    in color as well as black and white displays.
	/// </para>
	/// <para>
	///    Views that are focusable should implement the <see cref="PositionCursor"/> to make sure that
	///    the cursor is placed in a location that makes sense. Unix terminals do not have
	///    a way of hiding the cursor, so it can be distracting to have the cursor left at
	///    the last focused view. So views should make sure that they place the cursor
	///    in a visually sensible place.
	/// </para>
	/// <para>
	///    The <see cref="LayoutSubviews"/> method is invoked when the size or layout of a view has
	///    changed. The default processing system will keep the size and dimensions
	///    for views that use the <see cref="LayoutStyle.Absolute"/>, and will recompute the
	///    frames for the vies that use <see cref="LayoutStyle.Computed"/>.
	/// </para>
	/// </remarks>
	public class View : Responder, ISupportInitializeNotification {

		internal enum Direction {
			Forward,
			Backward
		}

		// container == SuperView
		View container = null;
		View focused = null;
		Direction focusDirection;
		bool autoSize;

		ShortcutHelper shortcutHelper;

		/// <summary>
		/// Event fired when a subview is being added to this view.
		/// </summary>
		public event Action<View> Added;

		/// <summary>
		/// Event fired when a subview is being removed from this view.
		/// </summary>
		public event Action<View> Removed;

		/// <summary>
		/// Event fired when the view gets focus.
		/// </summary>
		public event Action<FocusEventArgs> Enter;

		/// <summary>
		/// Event fired when the view looses focus.
		/// </summary>
		public event Action<FocusEventArgs> Leave;

		/// <summary>
		/// Event fired when the view receives the mouse event for the first time.
		/// </summary>
		public event Action<MouseEventArgs> MouseEnter;

		/// <summary>
		/// Event fired when the view receives a mouse event for the last time.
		/// </summary>
		public event Action<MouseEventArgs> MouseLeave;

		/// <summary>
		/// Event fired when a mouse event is generated.
		/// </summary>
		public event Action<MouseEventArgs> MouseClick;

		/// <summary>
		/// Event fired when the <see cref="CanFocus"/> value is being changed.
		/// </summary>
		public event Action CanFocusChanged;

		/// <summary>
		/// Event fired when the <see cref="Enabled"/> value is being changed.
		/// </summary>
		public event Action EnabledChanged;

		/// <summary>
		/// Event fired when the <see cref="Visible"/> value is being changed.
		/// </summary>
		public event Action VisibleChanged;

		/// <summary>
		/// Event invoked when the <see cref="HotKey"/> is changed.
		/// </summary>
		public event Action<Key> HotKeyChanged;

		Key hotKey = Key.Null;

		/// <summary>
		/// Gets or sets the HotKey defined for this view. A user pressing HotKey on the keyboard while this view has focus will cause the Clicked event to fire.
		/// </summary>
		public virtual Key HotKey {
			get => hotKey;
			set {
				if (hotKey != value) {
					hotKey = TextFormatter.HotKey = (value == Key.Unknown ? Key.Null : value);
				}
			}
		}

		/// <summary>
		/// Gets or sets the specifier character for the hotkey (e.g. '_'). Set to '\xffff' to disable hotkey support for this View instance. The default is '\xffff'. 
		/// </summary>
		public virtual Rune HotKeySpecifier {
			get => TextFormatter.HotKeySpecifier;
			set {
				TextFormatter.HotKeySpecifier = value;
				SetHotKey ();
			}
		}

		/// <summary>
		/// This is the global setting that can be used as a global shortcut to invoke an action if provided.
		/// </summary>
		public Key Shortcut {
			get => shortcutHelper.Shortcut;
			set {
				if (shortcutHelper.Shortcut != value && (ShortcutHelper.PostShortcutValidation (value) || value == Key.Null)) {
					shortcutHelper.Shortcut = value;
				}
			}
		}

		/// <summary>
		/// The keystroke combination used in the <see cref="Shortcut"/> as string.
		/// </summary>
		public ustring ShortcutTag => ShortcutHelper.GetShortcutTag (shortcutHelper.Shortcut);

		/// <summary>
		/// The action to run if the <see cref="Shortcut"/> is defined.
		/// </summary>
		public virtual Action ShortcutAction { get; set; }

		/// <summary>
		/// Gets or sets arbitrary data for the view.
		/// </summary>
		/// <remarks>This property is not used internally.</remarks>
		public object Data { get; set; }

		internal Direction FocusDirection {
			get => SuperView?.FocusDirection ?? focusDirection;
			set {
				if (SuperView != null)
					SuperView.FocusDirection = value;
				else
					focusDirection = value;
			}
		}

		/// <summary>
		/// Points to the current driver in use by the view, it is a convenience property
		/// for simplifying the development of new views.
		/// </summary>
		public static ConsoleDriver Driver => Application.Driver;

		static readonly IList<View> empty = new List<View> (0).AsReadOnly ();

		// This is null, and allocated on demand.
		List<View> subviews;

		/// <summary>
		/// This returns a list of the subviews contained by this view.
		/// </summary>
		/// <value>The subviews.</value>
		public IList<View> Subviews => subviews?.AsReadOnly () ?? empty;

		// Internally, we use InternalSubviews rather than subviews, as we do not expect us
		// to make the same mistakes our users make when they poke at the Subviews.
		internal IList<View> InternalSubviews => subviews ?? empty;

		// This is null, and allocated on demand.
		List<View> tabIndexes;

		/// <summary>
		/// Configurable keybindings supported by the control
		/// </summary>
		private Dictionary<Key, Command []> KeyBindings { get; set; } = new Dictionary<Key, Command []> ();
		private Dictionary<Command, Func<bool?>> CommandImplementations { get; set; } = new Dictionary<Command, Func<bool?>> ();

		/// <summary>
		/// This returns a tab index list of the subviews contained by this view.
		/// </summary>
		/// <value>The tabIndexes.</value>
		public IList<View> TabIndexes => tabIndexes?.AsReadOnly () ?? empty;

		int tabIndex = -1;

		/// <summary>
		/// Indicates the index of the current <see cref="View"/> from the <see cref="TabIndexes"/> list.
		/// </summary>
		public int TabIndex {
			get { return tabIndex; }
			set {
				if (!CanFocus) {
					tabIndex = -1;
					return;
				} else if (SuperView?.tabIndexes == null || SuperView?.tabIndexes.Count == 1) {
					tabIndex = 0;
					return;
				} else if (tabIndex == value) {
					return;
				}
				tabIndex = value > SuperView.tabIndexes.Count - 1 ? SuperView.tabIndexes.Count - 1 : value < 0 ? 0 : value;
				tabIndex = GetTabIndex (tabIndex);
				if (SuperView.tabIndexes.IndexOf (this) != tabIndex) {
					SuperView.tabIndexes.Remove (this);
					SuperView.tabIndexes.Insert (tabIndex, this);
					SetTabIndex ();
				}
			}
		}

		int GetTabIndex (int idx)
		{
			var i = 0;
			foreach (var v in SuperView.tabIndexes) {
				if (v.tabIndex == -1 || v == this) {
					continue;
				}
				i++;
			}
			return Math.Min (i, idx);
		}

		void SetTabIndex ()
		{
			var i = 0;
			foreach (var v in SuperView.tabIndexes) {
				if (v.tabIndex == -1) {
					continue;
				}
				v.tabIndex = i;
				i++;
			}
		}

		bool tabStop = true;

		/// <summary>
		/// This only be <see langword="true"/> if the <see cref="CanFocus"/> is also <see langword="true"/> 
		/// and the focus can be avoided by setting this to <see langword="false"/>
		/// </summary>
		public bool TabStop {
			get => tabStop;
			set {
				if (tabStop == value) {
					return;
				}
				tabStop = CanFocus && value;
			}
		}

		bool oldCanFocus;
		int oldTabIndex;

		/// <inheritdoc/>
		public override bool CanFocus {
			get => base.CanFocus;
			set {
				if (!addingView && IsInitialized && SuperView?.CanFocus == false && value) {
					throw new InvalidOperationException ("Cannot set CanFocus to true if the SuperView CanFocus is false!");
				}
				if (base.CanFocus != value) {
					base.CanFocus = value;

					switch (value) {
					case false when tabIndex > -1:
						TabIndex = -1;
						break;
					case true when SuperView?.CanFocus == false && addingView:
						SuperView.CanFocus = true;
						break;
					}

					if (value && tabIndex == -1) {
						TabIndex = SuperView != null ? SuperView.tabIndexes.IndexOf (this) : -1;
					}
					TabStop = value;

					if (!value && SuperView?.Focused == this) {
						SuperView.focused = null;
					}
					if (!value && HasFocus) {
						SetHasFocus (false, this);
						SuperView?.EnsureFocus ();
						if (SuperView != null && SuperView.Focused == null) {
							SuperView.FocusNext ();
							if (SuperView.Focused == null) {
								Application.Current.FocusNext ();
							}
							Application.EnsuresTopOnFront ();
						}
					}
					if (subviews != null && IsInitialized) {
						foreach (var view in subviews) {
							if (view.CanFocus != value) {
								if (!value) {
									view.oldCanFocus = view.CanFocus;
									view.oldTabIndex = view.tabIndex;
									view.CanFocus = false;
									view.tabIndex = -1;
								} else {
									if (addingView) {
										view.addingView = true;
									}
									view.CanFocus = view.oldCanFocus;
									view.tabIndex = view.oldTabIndex;
									view.addingView = false;
								}
							}
						}
					}
					OnCanFocusChanged ();
					SetNeedsDisplay ();
				}
			}
		}

		internal Rect NeedDisplay { get; private set; } = Rect.Empty;

		// The frame for the object. Superview relative.
		Rect frame;

		/// <summary>
		/// Gets or sets an identifier for the view;
		/// </summary>
		/// <value>The identifier.</value>
		/// <remarks>The id should be unique across all Views that share a SuperView.</remarks>
		public ustring Id { get; set; } = "";

		/// <summary>
		/// Returns a value indicating if this View is currently on Top (Active)
		/// </summary>
		public bool IsCurrentTop => Application.Current == this;

		/// <summary>
		/// Gets or sets a value indicating whether this <see cref="View"/> wants mouse position reports.
		/// </summary>
		/// <value><see langword="true"/> if want mouse position reports; otherwise, <see langword="false"/>.</value>
		public virtual bool WantMousePositionReports { get; set; }

		/// <summary>
		/// Gets or sets a value indicating whether this <see cref="View"/> want continuous button pressed event.
		/// </summary>
		public virtual bool WantContinuousButtonPressed { get; set; }

		/// <summary>
		/// Gets or sets the frame for the view. The frame is relative to the view's container (<see cref="SuperView"/>).
		/// </summary>
		/// <value>The frame.</value>
		/// <remarks>
		/// <para>
		///    Change the Frame when using the <see cref="Terminal.Gui.LayoutStyle.Absolute"/> layout style to move or resize views. 
		/// </para>
		/// <para>
		///    Altering the Frame of a view will trigger the redrawing of the
		///    view as well as the redrawing of the affected regions of the <see cref="SuperView"/>.
		/// </para>
		/// </remarks>
		public virtual Rect Frame {
			get => frame;
			set {
				var rect = GetMaxNeedDisplay (frame, value);
				frame = new Rect (value.X, value.Y, Math.Max (value.Width, 0), Math.Max (value.Height, 0));
				TextFormatter.Size = GetBoundsTextFormatterSize ();
				SetNeedsLayout ();
				SetNeedsDisplay (rect);
			}
		}

		///// <summary>
		///// Gets an enumerator that enumerates the subviews in this view.
		///// </summary>
		///// <returns>The enumerator.</returns>
		//public IEnumerator GetEnumerator ()
		//{
		//	foreach (var v in InternalSubviews)
		//		yield return v;
		//}

		LayoutStyle layoutStyle;

		/// <summary>
		/// Controls how the View's <see cref="Frame"/> is computed during the LayoutSubviews method, if the style is set to
		/// <see cref="Terminal.Gui.LayoutStyle.Absolute"/>, 
		/// LayoutSubviews does not change the <see cref="Frame"/>. If the style is <see cref="Terminal.Gui.LayoutStyle.Computed"/>
		/// the <see cref="Frame"/> is updated using
		/// the <see cref="X"/>, <see cref="Y"/>, <see cref="Width"/>, and <see cref="Height"/> properties.
		/// </summary>
		/// <value>The layout style.</value>
		public LayoutStyle LayoutStyle {
			get => layoutStyle;
			set {
				layoutStyle = value;
				SetNeedsLayout ();
			}
		}

		/// <summary>
		/// The bounds represent the View-relative rectangle used for this view; the area inside of the view.
		/// </summary>
		/// <value>The bounds.</value>
		/// <remarks>
		/// <para>
		/// Updates to the Bounds update the <see cref="Frame"/>,
		/// and has the same side effects as updating the <see cref="Frame"/>.
		/// </para>
		/// <para>
		/// Because <see cref="Bounds"/> coordinates are relative to the upper-left corner of the <see cref="View"/>, 
		/// the coordinates of the upper-left corner of the rectangle returned by this property are (0,0). 
		/// Use this property to obtain the size and coordinates of the client area of the 
		/// control for tasks such as drawing on the surface of the control.
		/// </para>
		/// </remarks>
		public Rect Bounds {
			get => new Rect (Point.Empty, Frame.Size);
			set => Frame = new Rect (frame.Location, value.Size);
		}

		Pos x, y;

		/// <summary>
		/// Gets or sets the X position for the view (the column). Only used if the <see cref="LayoutStyle"/> is <see cref="Terminal.Gui.LayoutStyle.Computed"/>.
		/// </summary>
		/// <value>The X Position.</value>
		/// <remarks>
		/// If <see cref="LayoutStyle"/> is <see cref="Terminal.Gui.LayoutStyle.Absolute"/> changing this property has no effect and its value is indeterminate. 
		/// </remarks>
		public Pos X {
			get => x;
			set {
				if (ForceValidatePosDim && !ValidatePosDim (x, value)) {
					throw new ArgumentException ();
				}

				x = value;

				ProcessResizeView ();
			}
		}

		/// <summary>
		/// Gets or sets the Y position for the view (the row). Only used if the <see cref="LayoutStyle"/> is <see cref="Terminal.Gui.LayoutStyle.Computed"/>.
		/// </summary>
		/// <value>The y position (line).</value>
		/// <remarks>
		/// If <see cref="LayoutStyle"/> is <see cref="Terminal.Gui.LayoutStyle.Absolute"/> changing this property has no effect and its value is indeterminate. 
		/// </remarks>
		public Pos Y {
			get => y;
			set {
				if (ForceValidatePosDim && !ValidatePosDim (y, value)) {
					throw new ArgumentException ();
				}

				y = value;

				ProcessResizeView ();
			}
		}
		Dim width, height;

		/// <summary>
		/// Gets or sets the width of the view. Only used the <see cref="LayoutStyle"/> is <see cref="Terminal.Gui.LayoutStyle.Computed"/>.
		/// </summary>
		/// <value>The width.</value>
		/// <remarks>
		/// If <see cref="LayoutStyle"/> is <see cref="Terminal.Gui.LayoutStyle.Absolute"/> changing this property has no effect and its value is indeterminate. 
		/// </remarks>
		public Dim Width {
			get => width;
			set {
				if (ForceValidatePosDim && !ValidatePosDim (width, value)) {
					throw new ArgumentException ("ForceValidatePosDim is enabled", nameof (Width));
				}

				width = value;

				if (ForceValidatePosDim) {
					var isValidNewAutSize = autoSize && IsValidAutoSizeWidth (width);

					if (IsAdded && autoSize && !isValidNewAutSize) {
						throw new InvalidOperationException ("Must set AutoSize to false before set the Width.");
					}
				}
				ProcessResizeView ();
			}
		}

		/// <summary>
		/// Gets or sets the height of the view. Only used the <see cref="LayoutStyle"/> is <see cref="Terminal.Gui.LayoutStyle.Computed"/>.
		/// </summary>
		/// <value>The height.</value>
		/// If <see cref="LayoutStyle"/> is <see cref="Terminal.Gui.LayoutStyle.Absolute"/> changing this property has no effect and its value is indeterminate. 
		public Dim Height {
			get => height;
			set {
				if (ForceValidatePosDim && !ValidatePosDim (height, value)) {
					throw new ArgumentException ("ForceValidatePosDim is enabled", nameof (Height));
				}

				height = value;

				if (ForceValidatePosDim) {
					var isValidNewAutSize = autoSize && IsValidAutoSizeHeight (height);

					if (IsAdded && autoSize && !isValidNewAutSize) {
						throw new InvalidOperationException ("Must set AutoSize to false before set the Height.");
					}
				}
				ProcessResizeView ();
			}
		}

		/// <summary>
		/// Forces validation with <see cref="Terminal.Gui.LayoutStyle.Computed"/> layout
		///  to avoid breaking the <see cref="Pos"/> and <see cref="Dim"/> settings.
		/// </summary>
		public bool ForceValidatePosDim { get; set; }

		bool ValidatePosDim (object oldValue, object newValue)
		{
			if (!IsInitialized || layoutStyle == LayoutStyle.Absolute || oldValue == null || oldValue.GetType () == newValue.GetType () || this is Toplevel) {
				return true;
			}
			if (layoutStyle == LayoutStyle.Computed) {
				if (oldValue.GetType () != newValue.GetType () && !(newValue is Pos.PosAbsolute || newValue is Dim.DimAbsolute)) {
					return true;
				}
			}
			return false;
		}

		/// <summary>
		/// Verifies if the minimum width or height can be sets in the view.
		/// </summary>
		/// <param name="size">The size.</param>
		/// <returns><see langword="true"/> if the size can be set, <see langword="false"/> otherwise.</returns>
		public bool GetMinWidthHeight (out Size size)
		{
			size = Size.Empty;

			if (!AutoSize && !ustring.IsNullOrEmpty (TextFormatter.Text)) {
				switch (TextFormatter.IsVerticalDirection (TextDirection)) {
				case true:
					var colWidth = TextFormatter.GetSumMaxCharWidth (new List<ustring> { TextFormatter.Text }, 0, 1);
					if (frame.Width < colWidth && (Width == null || (Bounds.Width >= 0 && Width is Dim.DimAbsolute
						&& Width.Anchor (0) >= 0 && Width.Anchor (0) < colWidth))) {
						size = new Size (colWidth, Bounds.Height);
						return true;
					}
					break;
				default:
					if (frame.Height < 1 && (Height == null || (Height is Dim.DimAbsolute && Height.Anchor (0) == 0))) {
						size = new Size (Bounds.Width, 1);
						return true;
					}
					break;
				}
			}
			return false;
		}

		/// <summary>
		/// Sets the minimum width or height if the view can be resized.
		/// </summary>
		/// <returns><see langword="true"/> if the size can be set, <see langword="false"/> otherwise.</returns>
		public bool SetMinWidthHeight ()
		{
			if (GetMinWidthHeight (out Size size)) {
				Bounds = new Rect (Bounds.Location, size);
				TextFormatter.Size = GetBoundsTextFormatterSize ();
				return true;
			}
			return false;
		}

		/// <summary>
		/// Gets or sets the <see cref="Terminal.Gui.TextFormatter"/> which can be handled differently by any derived class.
		/// </summary>
		public TextFormatter TextFormatter { get; set; }

		/// <summary>
		/// Returns the container for this view, or null if this view has not been added to a container.
		/// </summary>
		/// <value>The super view.</value>
		public View SuperView => container;

		/// <summary>
		/// Initializes a new instance of a <see cref="Terminal.Gui.LayoutStyle.Absolute"/> <see cref="View"/> class with the absolute
		/// dimensions specified in the <see langword="frame"/> parameter. 
		/// </summary>
		/// <param name="frame">The region covered by this view.</param>
		/// <remarks>
		/// This constructor initialize a View with a <see cref="LayoutStyle"/> of <see cref="Terminal.Gui.LayoutStyle.Absolute"/>.
		/// Use <see cref="View"/> to initialize a View with  <see cref="LayoutStyle"/> of <see cref="Terminal.Gui.LayoutStyle.Computed"/> 
		/// </remarks>
		public View (Rect frame)
		{
			Initialize (ustring.Empty, frame, LayoutStyle.Absolute, TextDirection.LeftRight_TopBottom);
		}

		/// <summary>
		///   Initializes a new instance of <see cref="View"/> using <see cref="Terminal.Gui.LayoutStyle.Computed"/> layout.
		/// </summary>
		/// <remarks>
		/// <para>
		///   Use <see cref="X"/>, <see cref="Y"/>, <see cref="Width"/>, and <see cref="Height"/> properties to dynamically control the size and location of the view.
		///   The <see cref="View"/> will be created using <see cref="Terminal.Gui.LayoutStyle.Computed"/>
		///   coordinates. The initial size (<see cref="View.Frame"/>) will be 
		///   adjusted to fit the contents of <see cref="Text"/>, including newlines ('\n') for multiple lines. 
		/// </para>
		/// <para>
		///   If <see cref="Height"/> is greater than one, word wrapping is provided.
		/// </para>
		/// <para>
		///   This constructor initialize a View with a <see cref="LayoutStyle"/> of <see cref="Terminal.Gui.LayoutStyle.Computed"/>. 
		///   Use <see cref="X"/>, <see cref="Y"/>, <see cref="Width"/>, and <see cref="Height"/> properties to dynamically control the size and location of the view.
		/// </para>
		/// </remarks>
		public View () : this (text: string.Empty, direction: TextDirection.LeftRight_TopBottom) { }

		/// <summary>
		///   Initializes a new instance of <see cref="View"/> using <see cref="Terminal.Gui.LayoutStyle.Absolute"/> layout.
		/// </summary>
		/// <remarks>
		/// <para>
		///   The <see cref="View"/> will be created at the given
		///   coordinates with the given string. The size (<see cref="View.Frame"/>) will be 
		///   adjusted to fit the contents of <see cref="Text"/>, including newlines ('\n') for multiple lines. 
		/// </para>
		/// <para>
		///   No line wrapping is provided.
		/// </para>
		/// </remarks>
		/// <param name="x">column to locate the View.</param>
		/// <param name="y">row to locate the View.</param>
		/// <param name="text">text to initialize the <see cref="Text"/> property with.</param>
		public View (int x, int y, ustring text) : this (TextFormatter.CalcRect (x, y, text), text) { }

		/// <summary>
		///   Initializes a new instance of <see cref="View"/> using <see cref="Terminal.Gui.LayoutStyle.Absolute"/> layout.
		/// </summary>
		/// <remarks>
		/// <para>
		///   The <see cref="View"/> will be created at the given
		///   coordinates with the given string. The initial size (<see cref="View.Frame"/>) will be 
		///   adjusted to fit the contents of <see cref="Text"/>, including newlines ('\n') for multiple lines. 
		/// </para>
		/// <para>
		///   If <c>rect.Height</c> is greater than one, word wrapping is provided.
		/// </para>
		/// </remarks>
		/// <param name="rect">Location.</param>
		/// <param name="text">text to initialize the <see cref="Text"/> property with.</param>
		/// <param name="border">The <see cref="Border"/>.</param>
		public View (Rect rect, ustring text, Border border = null)
		{
			Initialize (text, rect, LayoutStyle.Absolute, TextDirection.LeftRight_TopBottom, border);
		}

		/// <summary>
		///   Initializes a new instance of <see cref="View"/> using <see cref="Terminal.Gui.LayoutStyle.Computed"/> layout.
		/// </summary>
		/// <remarks>
		/// <para>
		///   The <see cref="View"/> will be created using <see cref="Terminal.Gui.LayoutStyle.Computed"/>
		///   coordinates with the given string. The initial size (<see cref="View.Frame"/>) will be 
		///   adjusted to fit the contents of <see cref="Text"/>, including newlines ('\n') for multiple lines. 
		/// </para>
		/// <para>
		///   If <see cref="Height"/> is greater than one, word wrapping is provided.
		/// </para>
		/// </remarks>
		/// <param name="text">text to initialize the <see cref="Text"/> property with.</param>
		/// <param name="direction">The text direction.</param>
		/// <param name="border">The <see cref="Border"/>.</param>
		public View (ustring text, TextDirection direction = TextDirection.LeftRight_TopBottom, Border border = null)
		{
			Initialize (text, Rect.Empty, LayoutStyle.Computed, direction, border);
		}

		void Initialize (ustring text, Rect rect, LayoutStyle layoutStyle = LayoutStyle.Computed,
		    TextDirection direction = TextDirection.LeftRight_TopBottom, Border border = null)
		{
			TextFormatter = new TextFormatter ();
			TextFormatter.HotKeyChanged += TextFormatter_HotKeyChanged;
			TextDirection = direction;
			Border = border;
			if (Border != null) {
				Border.Child = this;
			}
			shortcutHelper = new ShortcutHelper ();
			CanFocus = false;
			TabIndex = -1;
			TabStop = false;
			LayoutStyle = layoutStyle;
			// BUGBUG: CalcRect doesn't account for line wrapping

			var r = rect.IsEmpty ? TextFormatter.CalcRect (0, 0, text, direction) : rect;
			Frame = r;

			Text = text;
			UpdateTextFormatterText ();
			ProcessResizeView ();
		}

		/// <summary>
		/// Can be overridden if the <see cref="Terminal.Gui.TextFormatter.Text"/> has
		///  different format than the default.
		/// </summary>
		protected virtual void UpdateTextFormatterText ()
		{
			TextFormatter.Text = text;
		}

		/// <summary>
		/// Can be overridden if the view resize behavior is
		///  different than the default.
		/// </summary>
		protected virtual void ProcessResizeView ()
		{
			var actX = x is Pos.PosAbsolute ? x.Anchor (0) : frame.X;
			var actY = y is Pos.PosAbsolute ? y.Anchor (0) : frame.Y;
			Rect oldFrame = frame;

			if (AutoSize) {
				var s = GetAutoSize ();
				var w = width is Dim.DimAbsolute && width.Anchor (0) > s.Width ? width.Anchor (0) : s.Width;
				var h = height is Dim.DimAbsolute && height.Anchor (0) > s.Height ? height.Anchor (0) : s.Height;
				frame = new Rect (new Point (actX, actY), new Size (w, h));
			} else {
				var w = width is Dim.DimAbsolute ? width.Anchor (0) : frame.Width;
				var h = height is Dim.DimAbsolute ? height.Anchor (0) : frame.Height;
				frame = new Rect (new Point (actX, actY), new Size (w, h));
				SetMinWidthHeight ();
			}
			TextFormatter.Size = GetBoundsTextFormatterSize ();
			SetNeedsLayout ();
			SetNeedsDisplay (GetMaxNeedDisplay (oldFrame, frame));
		}

		Rect GetMaxNeedDisplay (Rect oldFrame, Rect newFrame)
		{
			var rect = new Rect () {
				X = Math.Min (oldFrame.X, newFrame.X),
				Y = Math.Min (oldFrame.Y, newFrame.Y),
				Width = Math.Max (oldFrame.Width, newFrame.Width),
				Height = Math.Max (oldFrame.Height, newFrame.Height)
			};
			rect.Width += Math.Max (oldFrame.X - newFrame.X, 0);
			rect.Height += Math.Max (oldFrame.Y - newFrame.Y, 0);

			return rect;
		}

		void TextFormatter_HotKeyChanged (Key obj)
		{
			HotKeyChanged?.Invoke (obj);
		}

		/// <summary>
		/// Sets a flag indicating this view needs to be redisplayed because its state has changed.
		/// </summary>
		public void SetNeedsDisplay ()
		{
			SetNeedsDisplay (Bounds);
		}

		internal bool LayoutNeeded { get; private set; } = true;

		internal void SetNeedsLayout ()
		{
			if (LayoutNeeded)
				return;
			LayoutNeeded = true;
			if (SuperView == null)
				return;
			SuperView.SetNeedsLayout ();
			foreach (var view in Subviews) {
				view.SetNeedsLayout ();
			}
			TextFormatter.NeedsFormat = true;
		}

		/// <summary>
		/// Removes the <see cref="SetNeedsLayout"/> setting on this view.
		/// </summary>
		protected void ClearLayoutNeeded ()
		{
			LayoutNeeded = false;
		}

		/// <summary>
		/// Flags the view-relative region on this View as needing to be repainted.
		/// </summary>
		/// <param name="region">The view-relative region that must be flagged for repaint.</param>
		public void SetNeedsDisplay (Rect region)
		{
			if (NeedDisplay.IsEmpty)
				NeedDisplay = region;
			else {
				var x = Math.Min (NeedDisplay.X, region.X);
				var y = Math.Min (NeedDisplay.Y, region.Y);
				var w = Math.Max (NeedDisplay.Width, region.Width);
				var h = Math.Max (NeedDisplay.Height, region.Height);
				NeedDisplay = new Rect (x, y, w, h);
			}
			container?.SetChildNeedsDisplay ();

			if (subviews == null)
				return;

			foreach (var view in subviews)
				if (view.Frame.IntersectsWith (region)) {
					var childRegion = Rect.Intersect (view.Frame, region);
					childRegion.X -= view.Frame.X;
					childRegion.Y -= view.Frame.Y;
					view.SetNeedsDisplay (childRegion);
				}
		}

		internal bool ChildNeedsDisplay { get; private set; }

		/// <summary>
		/// Indicates that any child views (in the <see cref="Subviews"/> list) need to be repainted.
		/// </summary>
		public void SetChildNeedsDisplay ()
		{
			ChildNeedsDisplay = true;
			if (container != null)
				container.SetChildNeedsDisplay ();
		}

		internal bool addingView;

		/// <summary>
		///   Adds a subview (child) to this view.
		/// </summary>
		/// <remarks>
		/// The Views that have been added to this view can be retrieved via the <see cref="Subviews"/> property. 
		/// See also <seealso cref="Remove(View)"/> <seealso cref="RemoveAll"/> 
		/// </remarks>
		public virtual void Add (View view)
		{
			if (view == null)
				return;
			if (subviews == null) {
				subviews = new List<View> ();
			}
			if (tabIndexes == null) {
				tabIndexes = new List<View> ();
			}
			subviews.Add (view);
			tabIndexes.Add (view);
			view.container = this;
			if (view.CanFocus) {
				addingView = true;
				if (SuperView?.CanFocus == false) {
					SuperView.addingView = true;
					SuperView.CanFocus = true;
					SuperView.addingView = false;
				}
				CanFocus = true;
				view.tabIndex = tabIndexes.IndexOf (view);
				addingView = false;
			}
			SetNeedsLayout ();
			SetNeedsDisplay ();
			OnAdded (view);
			if (IsInitialized) {
				view.BeginInit ();
				view.EndInit ();
			}
		}

		/// <summary>
		/// Adds the specified views (children) to the view.
		/// </summary>
		/// <param name="views">Array of one or more views (can be optional parameter).</param>
		/// <remarks>
		/// The Views that have been added to this view can be retrieved via the <see cref="Subviews"/> property. 
		/// See also <seealso cref="Remove(View)"/> <seealso cref="RemoveAll"/> 
		/// </remarks>
		public void Add (params View [] views)
		{
			if (views == null)
				return;
			foreach (var view in views)
				Add (view);
		}

		/// <summary>
		///   Removes all subviews (children) added via <see cref="Add(View)"/> or <see cref="Add(View[])"/> from this View.
		/// </summary>
		public virtual void RemoveAll ()
		{
			if (subviews == null)
				return;

			while (subviews.Count > 0) {
				Remove (subviews [0]);
			}
		}

		/// <summary>
		///   Removes a subview added via <see cref="Add(View)"/> or <see cref="Add(View[])"/> from this View.
		/// </summary>
		/// <remarks>
		/// </remarks>
		public virtual void Remove (View view)
		{
			if (view == null || subviews == null)
				return;

			var touched = view.Frame;
			subviews.Remove (view);
			tabIndexes.Remove (view);
			view.container = null;
			view.tabIndex = -1;
			SetNeedsLayout ();
			SetNeedsDisplay ();
			if (subviews.Count < 1) {
				CanFocus = false;
			}
			foreach (var v in subviews) {
				if (v.Frame.IntersectsWith (touched))
					view.SetNeedsDisplay ();
			}
			OnRemoved (view);
			if (focused == view) {
				focused = null;
			}
		}

		void PerformActionForSubview (View subview, Action<View> action)
		{
			if (subviews.Contains (subview)) {
				action (subview);
			}

			SetNeedsDisplay ();
			subview.SetNeedsDisplay ();
		}

		/// <summary>
		/// Brings the specified subview to the front so it is drawn on top of any other views.
		/// </summary>
		/// <param name="subview">The subview to send to the front</param>
		/// <remarks>
		///   <seealso cref="SendSubviewToBack"/>.
		/// </remarks>
		public void BringSubviewToFront (View subview)
		{
			PerformActionForSubview (subview, x => {
				subviews.Remove (x);
				subviews.Add (x);
			});
		}

		/// <summary>
		/// Sends the specified subview to the front so it is the first view drawn
		/// </summary>
		/// <param name="subview">The subview to send to the front</param>
		/// <remarks>
		///   <seealso cref="BringSubviewToFront(View)"/>.
		/// </remarks>
		public void SendSubviewToBack (View subview)
		{
			PerformActionForSubview (subview, x => {
				subviews.Remove (x);
				subviews.Insert (0, subview);
			});
		}

		/// <summary>
		/// Moves the subview backwards in the hierarchy, only one step
		/// </summary>
		/// <param name="subview">The subview to send backwards</param>
		/// <remarks>
		/// If you want to send the view all the way to the back use SendSubviewToBack.
		/// </remarks>
		public void SendSubviewBackwards (View subview)
		{
			PerformActionForSubview (subview, x => {
				var idx = subviews.IndexOf (x);
				if (idx > 0) {
					subviews.Remove (x);
					subviews.Insert (idx - 1, x);
				}
			});
		}

		/// <summary>
		/// Moves the subview backwards in the hierarchy, only one step
		/// </summary>
		/// <param name="subview">The subview to send backwards</param>
		/// <remarks>
		/// If you want to send the view all the way to the back use SendSubviewToBack.
		/// </remarks>
		public void BringSubviewForward (View subview)
		{
			PerformActionForSubview (subview, x => {
				var idx = subviews.IndexOf (x);
				if (idx + 1 < subviews.Count) {
					subviews.Remove (x);
					subviews.Insert (idx + 1, x);
				}
			});
		}

		/// <summary>
		///   Clears the view region with the current color.
		/// </summary>
		/// <remarks>
		///   <para>
		///     This clears the entire region used by this view.
		///   </para>
		/// </remarks>
		public void Clear ()
		{
			var h = Frame.Height;
			var w = Frame.Width;
			for (var line = 0; line < h; line++) {
				Move (0, line);
				for (var col = 0; col < w; col++)
					Driver.AddRune (' ');
			}
		}

		/// <summary>
		///   Clears the specified region with the current color. 
		/// </summary>
		/// <remarks>
		/// </remarks>
		/// <param name="regionScreen">The screen-relative region to clear.</param>
		public void Clear (Rect regionScreen)
		{
			var h = regionScreen.Height;
			var w = regionScreen.Width;
			for (var line = regionScreen.Y; line < regionScreen.Y + h; line++) {
				Driver.Move (regionScreen.X, line);
				for (var col = 0; col < w; col++)
					Driver.AddRune (' ');
			}
		}

		/// <summary>
		/// Converts a view-relative (col,row) position to a screen-relative position (col,row). The values are optionally clamped to the screen dimensions.
		/// </summary>
		/// <param name="col">View-relative column.</param>
		/// <param name="row">View-relative row.</param>
		/// <param name="rcol">Absolute column; screen-relative.</param>
		/// <param name="rrow">Absolute row; screen-relative.</param>
		/// <param name="clipped">Whether to clip the result of the ViewToScreen method, if set to <see langword="true"/>, the rcol, rrow values are clamped to the screen (terminal) dimensions (0..TerminalDim-1).</param>
		public void ViewToScreen (int col, int row, out int rcol, out int rrow, bool clipped = true)
		{
			// Computes the real row, col relative to the screen.
			rrow = row + frame.Y;
			rcol = col + frame.X;

			var curContainer = container;
			while (curContainer != null) {
				rrow += curContainer.frame.Y;
				rcol += curContainer.frame.X;
				curContainer = curContainer.container;
			}

			// The following ensures that the cursor is always in the screen boundaries.
			if (clipped) {
				rrow = Math.Min (rrow, Driver.Rows - 1);
				rcol = Math.Min (rcol, Driver.Cols - 1);
			}
		}

		/// <summary>
		/// Converts a point from screen-relative coordinates to view-relative coordinates.
		/// </summary>
		/// <returns>The mapped point.</returns>
		/// <param name="x">X screen-coordinate point.</param>
		/// <param name="y">Y screen-coordinate point.</param>
		public Point ScreenToView (int x, int y)
		{
			if (SuperView == null) {
				return new Point (x - Frame.X, y - frame.Y);
			} else {
				var parent = SuperView.ScreenToView (x, y);
				return new Point (parent.X - frame.X, parent.Y - frame.Y);
			}
		}

		/// <summary>
		/// Converts a region in view-relative coordinates to screen-relative coordinates.
		/// </summary>
		internal Rect ViewToScreen (Rect region)
		{
			ViewToScreen (region.X, region.Y, out var x, out var y, clipped: false);
			return new Rect (x, y, region.Width, region.Height);
		}

		// Clips a rectangle in screen coordinates to the dimensions currently available on the screen
		internal Rect ScreenClip (Rect regionScreen)
		{
			var x = regionScreen.X < 0 ? 0 : regionScreen.X;
			var y = regionScreen.Y < 0 ? 0 : regionScreen.Y;
			var w = regionScreen.X + regionScreen.Width >= Driver.Cols ? Driver.Cols - regionScreen.X : regionScreen.Width;
			var h = regionScreen.Y + regionScreen.Height >= Driver.Rows ? Driver.Rows - regionScreen.Y : regionScreen.Height;

			return new Rect (x, y, w, h);
		}

		/// <summary>
		/// Sets the <see cref="ConsoleDriver"/>'s clip region to the current View's <see cref="Bounds"/>.
		/// </summary>
		/// <returns>The existing driver's clip region, which can be then re-applied by setting <c><see cref="Driver"/>.Clip</c> (<see cref="ConsoleDriver.Clip"/>).</returns>
		/// <remarks>
		/// <see cref="Bounds"/> is View-relative.
		/// </remarks>
		public Rect ClipToBounds ()
		{
			return SetClip (Bounds);
		}

		/// <summary>
		/// Sets the clip region to the specified view-relative region.
		/// </summary>
		/// <returns>The previous screen-relative clip region.</returns>
		/// <param name="region">View-relative clip region.</param>
		public Rect SetClip (Rect region)
		{
			var previous = Driver.Clip;
			Driver.Clip = Rect.Intersect (previous, ViewToScreen (region));
			return previous;
		}

		/// <summary>
		/// Draws a frame in the current view, clipped by the boundary of this view
		/// </summary>
		/// <param name="region">View-relative region for the frame to be drawn.</param>
		/// <param name="padding">The padding to add around the outside of the drawn frame.</param>
		/// <param name="fill">If set to <see langword="true"/> it fill will the contents.</param>
		public void DrawFrame (Rect region, int padding = 0, bool fill = false)
		{
			var scrRect = ViewToScreen (region);
			var savedClip = ClipToBounds ();
			Driver.DrawWindowFrame (scrRect, padding + 1, padding + 1, padding + 1, padding + 1, border: true, fill: fill);
			Driver.Clip = savedClip;
		}

		/// <summary>
		/// Utility function to draw strings that contain a hotkey.
		/// </summary>
		/// <param name="text">String to display, the hotkey specifier before a letter flags the next letter as the hotkey.</param>
		/// <param name="hotColor">Hot color.</param>
		/// <param name="normalColor">Normal color.</param>
		/// <remarks>
		/// <para>The hotkey is any character following the hotkey specifier, which is the underscore ('_') character by default.</para>
		/// <para>The hotkey specifier can be changed via <see cref="HotKeySpecifier"/></para>
		/// </remarks>
		public void DrawHotString (ustring text, Attribute hotColor, Attribute normalColor)
		{
			var hotkeySpec = HotKeySpecifier == (Rune)0xffff ? (Rune)'_' : HotKeySpecifier;
			Application.Driver.SetAttribute (normalColor);
			foreach (var rune in text) {
				if (rune == hotkeySpec) {
					Application.Driver.SetAttribute (hotColor);
					continue;
				}
				Application.Driver.AddRune (rune);
				Application.Driver.SetAttribute (normalColor);
			}
		}

		/// <summary>
		/// Utility function to draw strings that contains a hotkey using a <see cref="ColorScheme"/> and the "focused" state.
		/// </summary>
		/// <param name="text">String to display, the underscore before a letter flags the next letter as the hotkey.</param>
		/// <param name="focused">If set to <see langword="true"/> this uses the focused colors from the color scheme, otherwise the regular ones.</param>
		/// <param name="scheme">The color scheme to use.</param>
		public void DrawHotString (ustring text, bool focused, ColorScheme scheme)
		{
			if (focused)
				DrawHotString (text, scheme.HotFocus, scheme.Focus);
			else
				DrawHotString (text, Enabled ? scheme.HotNormal : scheme.Disabled, Enabled ? scheme.Normal : scheme.Disabled);
		}

		/// <summary>
		/// This moves the cursor to the specified column and row in the view.
		/// </summary>
		/// <returns>The move.</returns>
		/// <param name="col">Col.</param>
		/// <param name="row">Row.</param>
		/// <param name="clipped">Whether to clip the result of the ViewToScreen method,
		///  if set to <see langword="true"/>, the col, row values are clamped to the screen (terminal) dimensions (0..TerminalDim-1).</param>
		public void Move (int col, int row, bool clipped = true)
		{
			if (Driver.Rows == 0) {
				return;
			}

			ViewToScreen (col, row, out var rCol, out var rRow, clipped);
			Driver.Move (rCol, rRow);
		}

		/// <summary>
		///   Positions the cursor in the right position based on the currently focused view in the chain.
		/// </summary>
		///    Views that are focusable should override <see cref="PositionCursor"/> to ensure
		///    the cursor is placed in a location that makes sense. Unix terminals do not have
		///    a way of hiding the cursor, so it can be distracting to have the cursor left at
		///    the last focused view. Views should make sure that they place the cursor
		///    in a visually sensible place.
		public virtual void PositionCursor ()
		{
			if (!CanBeVisible (this) || !Enabled) {
				return;
			}

			if (focused?.Visible == true && focused?.Enabled == true && focused?.Frame.Width > 0 && focused.Frame.Height > 0) {
				focused.PositionCursor ();
			} else {
				if (CanFocus && HasFocus && Visible && Frame.Width > 0 && Frame.Height > 0) {
					Move (TextFormatter.HotKeyPos == -1 ? 0 : TextFormatter.CursorPosition, 0);
				} else {
					Move (frame.X, frame.Y);
				}
			}
		}

		bool hasFocus;

		/// <inheritdoc/>
		public override bool HasFocus => hasFocus;

		void SetHasFocus (bool value, View view, bool force = false)
		{
			if (hasFocus != value || force) {
				hasFocus = value;
				if (value) {
					OnEnter (view);
				} else {
					OnLeave (view);
				}
				SetNeedsDisplay ();
			}

			// Remove focus down the chain of subviews if focus is removed
			if (!value && focused != null) {
				var f = focused;
				f.OnLeave (view);
				f.SetHasFocus (false, view);
				focused = null;
			}
		}

		/// <summary>
		/// Defines the event arguments for <see cref="SetFocus(View)"/>
		/// </summary>
		public class FocusEventArgs : EventArgs {
			/// <summary>
			/// Constructs.
			/// </summary>
			/// <param name="view">The view that gets or loses focus.</param>
			public FocusEventArgs (View view) { View = view; }
			/// <summary>
			/// Indicates if the current focus event has already been processed and the driver should stop notifying any other event subscriber.
			/// Its important to set this value to true specially when updating any View's layout from inside the subscriber method.
			/// </summary>
			public bool Handled { get; set; }
			/// <summary>
			/// Indicates the current view that gets or loses focus.
			/// </summary>
			public View View { get; set; }
		}

		/// <summary>
		/// Method invoked when a subview is being added to this view.
		/// </summary>
		/// <param name="view">The subview being added.</param>
		public virtual void OnAdded (View view)
		{
			view.IsAdded = true;
			view.x = view.x ?? view.frame.X;
			view.y = view.y ?? view.frame.Y;
			view.width = view.width ?? view.frame.Width;
			view.height = view.height ?? view.frame.Height;

			view.Added?.Invoke (this);
		}

		/// <summary>
		/// Method invoked when a subview is being removed from this view.
		/// </summary>
		/// <param name="view">The subview being removed.</param>
		public virtual void OnRemoved (View view)
		{
			view.IsAdded = false;
			view.Removed?.Invoke (this);
		}

		/// <inheritdoc/>
		public override bool OnEnter (View view)
		{
			var args = new FocusEventArgs (view);
			Enter?.Invoke (args);
			if (args.Handled)
				return true;
			if (base.OnEnter (view))
				return true;

			return false;
		}

		/// <inheritdoc/>
		public override bool OnLeave (View view)
		{
			var args = new FocusEventArgs (view);
			Leave?.Invoke (args);
			if (args.Handled)
				return true;
			if (base.OnLeave (view))
				return true;

			return false;
		}

		/// <summary>
		/// Returns the currently focused view inside this view, or null if nothing is focused.
		/// </summary>
		/// <value>The focused.</value>
		public View Focused => focused;

		/// <summary>
		/// Returns the most focused view in the chain of subviews (the leaf view that has the focus).
		/// </summary>
		/// <value>The most focused View.</value>
		public View MostFocused {
			get {
				if (Focused == null)
					return null;
				var most = Focused.MostFocused;
				if (most != null)
					return most;
				return Focused;
			}
		}

		ColorScheme colorScheme;

		/// <summary>
		/// The color scheme for this view, if it is not defined, it returns the <see cref="SuperView"/>'s
		/// color scheme.
		/// </summary>
		public virtual ColorScheme ColorScheme {
			get {
				if (colorScheme == null) {
					return SuperView?.ColorScheme;
				}
				return colorScheme;
			}
			set {
				if (colorScheme != value) {
					colorScheme = value;
					SetNeedsDisplay ();
				}
			}
		}

		/// <summary>
		/// Displays the specified character in the specified column and row of the View.
		/// </summary>
		/// <param name="col">Column (view-relative).</param>
		/// <param name="row">Row (view-relative).</param>
		/// <param name="ch">Ch.</param>
		public void AddRune (int col, int row, Rune ch)
		{
			if (row < 0 || col < 0)
				return;
			if (row > frame.Height - 1 || col > frame.Width - 1)
				return;
			Move (col, row);
			Driver.AddRune (ch);
		}

		/// <summary>
		/// Removes the <see cref="SetNeedsDisplay()"/> and the <see cref="ChildNeedsDisplay"/> setting on this view.
		/// </summary>
		protected void ClearNeedsDisplay ()
		{
			NeedDisplay = Rect.Empty;
			ChildNeedsDisplay = false;
		}

		/// <summary>
		/// Redraws this view and its subviews; only redraws the views that have been flagged for a re-display.
		/// </summary>
		/// <param name="bounds">The bounds (view-relative region) to redraw.</param>
		/// <remarks>
		/// <para>
		///    Always use <see cref="Bounds"/> (view-relative) when calling <see cref="Redraw(Rect)"/>, NOT <see cref="Frame"/> (superview-relative).
		/// </para>
		/// <para>
		///    Views should set the color that they want to use on entry, as otherwise this will inherit
		///    the last color that was set globally on the driver.
		/// </para>
		/// <para>
		///    Overrides of <see cref="Redraw"/> must ensure they do not set <c>Driver.Clip</c> to a clip region
		///    larger than the <ref name="bounds"/> parameter, as this will cause the driver to clip the entire region.
		/// </para>
		/// </remarks>
		public virtual void Redraw (Rect bounds)
		{
			if (!CanBeVisible (this)) {
				return;
			}

			var clipRect = new Rect (Point.Empty, frame.Size);

			if (ColorScheme != null) {
				Driver.SetAttribute (HasFocus ? ColorScheme.Focus : ColorScheme.Normal);
			}

			var boundsAdjustedForBorder = Bounds;
			if (!IgnoreBorderPropertyOnRedraw && Border != null) {
				Border.DrawContent (this);
				boundsAdjustedForBorder = new Rect (bounds.X + 1, bounds.Y + 1, Math.Max (0, bounds.Width - 2), Math.Max(0, bounds.Height - 2));
			} else if (ustring.IsNullOrEmpty (TextFormatter.Text) &&
				(GetType ().IsNestedPublic) && !IsOverridden (this, "Redraw") &&
				(!NeedDisplay.IsEmpty || ChildNeedsDisplay || LayoutNeeded)) {

				Clear ();
				SetChildNeedsDisplay ();
			}

			if (!ustring.IsNullOrEmpty (TextFormatter.Text)) {
				Rect containerBounds = GetContainerBounds ();
				Clear (ViewToScreen (GetNeedDisplay (containerBounds)));
				SetChildNeedsDisplay ();
				// Draw any Text
				if (TextFormatter != null) {
					TextFormatter.NeedsFormat = true;
				}
<<<<<<< HEAD
				TextFormatter?.Draw (ViewToScreen (Bounds), HasFocus ? ColorScheme.Focus : GetNormalColor (),
=======
				TextFormatter?.Draw (ViewToScreen (boundsAdjustedForBorder), HasFocus ? ColorScheme.Focus : GetNormalColor (),
>>>>>>> cacfe0d7
				    HasFocus ? ColorScheme.HotFocus : Enabled ? ColorScheme.HotNormal : ColorScheme.Disabled,
				    containerBounds);
			}

			// Invoke DrawContentEvent
			OnDrawContent (boundsAdjustedForBorder);

			if (subviews != null) {
				foreach (var view in subviews) {
					if (!view.NeedDisplay.IsEmpty || view.ChildNeedsDisplay || view.LayoutNeeded) {
						if (view.Frame.IntersectsWith (clipRect) && (view.Frame.IntersectsWith (boundsAdjustedForBorder) || boundsAdjustedForBorder.X < 0 || bounds.Y < 0)) {
							if (view.LayoutNeeded)
								view.LayoutSubviews ();

							// Draw the subview
							// Use the view's bounds (view-relative; Location will always be (0,0)
							if (view.Visible && view.Frame.Width > 0 && view.Frame.Height > 0) {
								var rect = view.Bounds;
								view.OnDrawContent (rect);
								view.Redraw (rect);
								view.OnDrawContentComplete (rect);
							}
						}
						view.NeedDisplay = Rect.Empty;
						view.ChildNeedsDisplay = false;
					}
				}
			}

			// Invoke DrawContentCompleteEvent
			OnDrawContentComplete (boundsAdjustedForBorder);

			ClearLayoutNeeded ();
			ClearNeedsDisplay ();
		}

		Rect GetNeedDisplay (Rect containerBounds)
		{
			Rect rect = NeedDisplay;
			if (!containerBounds.IsEmpty) {
				rect.Width = Math.Min (NeedDisplay.Width, containerBounds.Width);
				rect.Height = Math.Min (NeedDisplay.Height, containerBounds.Height);
			}

			return rect;
		}

		Rect GetContainerBounds ()
		{
			var containerBounds = SuperView == null ? default : SuperView.ViewToScreen (SuperView.Bounds);
			var driverClip = Driver == null ? Rect.Empty : Driver.Clip;
			containerBounds.X = Math.Max (containerBounds.X, driverClip.X);
			containerBounds.Y = Math.Max (containerBounds.Y, driverClip.Y);
			var lenOffset = (driverClip.X + driverClip.Width) - (containerBounds.X + containerBounds.Width);
			if (containerBounds.X + containerBounds.Width > driverClip.X + driverClip.Width) {
				containerBounds.Width = Math.Max (containerBounds.Width + lenOffset, 0);
			} else {
				containerBounds.Width = Math.Min (containerBounds.Width, driverClip.Width);
			}
			lenOffset = (driverClip.Y + driverClip.Height) - (containerBounds.Y + containerBounds.Height);
			if (containerBounds.Y + containerBounds.Height > driverClip.Y + driverClip.Height) {
				containerBounds.Height = Math.Max (containerBounds.Height + lenOffset, 0);
			} else {
				containerBounds.Height = Math.Min (containerBounds.Height, driverClip.Height);
			}
			return containerBounds;
		}

		/// <summary>
		/// Event invoked when the content area of the View is to be drawn.
		/// </summary>
		/// <remarks>
		/// <para>
		/// Will be invoked before any subviews added with <see cref="Add(View)"/> have been drawn.
		/// </para>
		/// <para>
		/// Rect provides the view-relative rectangle describing the currently visible viewport into the <see cref="View"/>.
		/// </para>
		/// </remarks>
		public event Action<Rect> DrawContent;

		/// <summary>
		/// Enables overrides to draw infinitely scrolled content and/or a background behind added controls. 
		/// </summary>
		/// <param name="viewport">The view-relative rectangle describing the currently visible viewport into the <see cref="View"/></param>
		/// <remarks>
		/// This method will be called before any subviews added with <see cref="Add(View)"/> have been drawn. 
		/// </remarks>
		public virtual void OnDrawContent (Rect viewport)
		{
			DrawContent?.Invoke (viewport);
		}

		/// <summary>
		/// Event invoked when the content area of the View is completed drawing.
		/// </summary>
		/// <remarks>
		/// <para>
		/// Will be invoked after any subviews removed with <see cref="Remove(View)"/> have been completed drawing.
		/// </para>
		/// <para>
		/// Rect provides the view-relative rectangle describing the currently visible viewport into the <see cref="View"/>.
		/// </para>
		/// </remarks>
		public event Action<Rect> DrawContentComplete;

		/// <summary>
		/// Enables overrides after completed drawing infinitely scrolled content and/or a background behind removed controls.
		/// </summary>
		/// <param name="viewport">The view-relative rectangle describing the currently visible viewport into the <see cref="View"/></param>
		/// <remarks>
		/// This method will be called after any subviews removed with <see cref="Remove(View)"/> have been completed drawing.
		/// </remarks>
		public virtual void OnDrawContentComplete (Rect viewport)
		{
			DrawContentComplete?.Invoke (viewport);
		}

		/// <summary>
		/// Causes the specified subview to have focus.
		/// </summary>
		/// <param name="view">View.</param>
		void SetFocus (View view)
		{
			if (view == null)
				return;
			//Console.WriteLine ($"Request to focus {view}");
			if (!view.CanFocus || !view.Visible || !view.Enabled)
				return;
			if (focused?.hasFocus == true && focused == view)
				return;

			// Make sure that this view is a subview
			View c;
			for (c = view.container; c != null; c = c.container)
				if (c == this)
					break;
			if (c == null)
				throw new ArgumentException ("the specified view is not part of the hierarchy of this view");

			if (focused != null)
				focused.SetHasFocus (false, view);

			var f = focused;
			focused = view;
			focused.SetHasFocus (true, f);
			focused.EnsureFocus ();

			// Send focus upwards
			SuperView?.SetFocus (this);
		}

		/// <summary>
		/// Causes the specified view and the entire parent hierarchy to have the focused order updated.
		/// </summary>
		public void SetFocus ()
		{
			if (!CanBeVisible (this) || !Enabled) {
				if (HasFocus) {
					SetHasFocus (false, this);
				}
				return;
			}

			SuperView?.SetFocus (this);
		}

		/// <summary>
		/// Defines the event arguments for <see cref="KeyEvent"/>
		/// </summary>
		public class KeyEventEventArgs : EventArgs {
			/// <summary>
			/// Constructs.
			/// </summary>
			/// <param name="ke"></param>
			public KeyEventEventArgs (KeyEvent ke) => KeyEvent = ke;
			/// <summary>
			/// The <see cref="KeyEvent"/> for the event.
			/// </summary>
			public KeyEvent KeyEvent { get; set; }
			/// <summary>
			/// Indicates if the current Key event has already been processed and the driver should stop notifying any other event subscriber.
			/// Its important to set this value to true specially when updating any View's layout from inside the subscriber method.
			/// </summary>
			public bool Handled { get; set; } = false;
		}

		/// <summary>
		/// Invoked when a character key is pressed and occurs after the key up event.
		/// </summary>
		public event Action<KeyEventEventArgs> KeyPress;

		/// <inheritdoc/>
		public override bool ProcessKey (KeyEvent keyEvent)
		{
			if (!Enabled) {
				return false;
			}

			var args = new KeyEventEventArgs (keyEvent);
			KeyPress?.Invoke (args);
			if (args.Handled)
				return true;
			if (Focused?.Enabled == true) {
				Focused?.KeyPress?.Invoke (args);
				if (args.Handled)
					return true;
			}

			return Focused?.Enabled == true && Focused?.ProcessKey (keyEvent) == true;
		}

		/// <summary>
		/// Invokes any binding that is registered on this <see cref="View"/>
		/// and matches the <paramref name="keyEvent"/>
		/// </summary>
		/// <param name="keyEvent">The key event passed.</param>
		protected bool? InvokeKeybindings (KeyEvent keyEvent)
		{
			bool? toReturn = null;

			if (KeyBindings.ContainsKey (keyEvent.Key)) {

				foreach (var command in KeyBindings [keyEvent.Key]) {

					if (!CommandImplementations.ContainsKey (command)) {
						throw new NotSupportedException ($"A KeyBinding was set up for the command {command} ({keyEvent.Key}) but that command is not supported by this View ({GetType ().Name})");
					}

					// each command has its own return value
					var thisReturn = CommandImplementations [command] ();

					// if we haven't got anything yet, the current command result should be used
					if (toReturn == null) {
						toReturn = thisReturn;
					}

					// if ever see a true then that's what we will return
					if (thisReturn ?? false) {
						toReturn = true;
					}
				}
			}

			return toReturn;
		}


		/// <summary>
		/// <para>Adds a new key combination that will trigger the given <paramref name="command"/>
		/// (if supported by the View - see <see cref="GetSupportedCommands"/>)
		/// </para>
		/// <para>If the key is already bound to a different <see cref="Command"/> it will be
		/// rebound to this one</para>
		/// <remarks>Commands are only ever applied to the current <see cref="View"/>(i.e. this feature
		/// cannot be used to switch focus to another view and perform multiple commands there) </remarks>
		/// </summary>
		/// <param name="key"></param>
		/// <param name="command">The command(s) to run on the <see cref="View"/> when <paramref name="key"/> is pressed.
		/// When specifying multiple commands, all commands will be applied in sequence. The bound <paramref name="key"/> strike
		/// will be consumed if any took effect.</param>
		public void AddKeyBinding (Key key, params Command [] command)
		{
			if (command.Length == 0) {
				throw new ArgumentException ("At least one command must be specified", nameof (command));
			}

			if (KeyBindings.ContainsKey (key)) {
				KeyBindings [key] = command;
			} else {
				KeyBindings.Add (key, command);
			}
		}

		/// <summary>
		/// Replaces a key combination already bound to <see cref="Command"/>.
		/// </summary>
		/// <param name="fromKey">The key to be replaced.</param>
		/// <param name="toKey">The new key to be used.</param>
		protected void ReplaceKeyBinding (Key fromKey, Key toKey)
		{
			if (KeyBindings.ContainsKey (fromKey)) {
				var value = KeyBindings [fromKey];
				KeyBindings.Remove (fromKey);
				KeyBindings [toKey] = value;
			}
		}

		/// <summary>
		/// Checks if the key binding already exists.
		/// </summary>
		/// <param name="key">The key to check.</param>
		/// <returns><see langword="true"/> If the key already exist, <see langword="false"/> otherwise.</returns>
		public bool ContainsKeyBinding (Key key)
		{
			return KeyBindings.ContainsKey (key);
		}

		/// <summary>
		/// Removes all bound keys from the View and resets the default bindings.
		/// </summary>
		public void ClearKeybindings ()
		{
			KeyBindings.Clear ();
		}

		/// <summary>
		/// Clears the existing keybinding (if any) for the given <paramref name="key"/>.
		/// </summary>
		/// <param name="key"></param>
		public void ClearKeybinding (Key key)
		{
			KeyBindings.Remove (key);
		}

		/// <summary>
		/// Removes all key bindings that trigger the given command. Views can have multiple different
		/// keys bound to the same command and this method will clear all of them.
		/// </summary>
		/// <param name="command"></param>
		public void ClearKeybinding (params Command [] command)
		{
			foreach (var kvp in KeyBindings.Where (kvp => kvp.Value.SequenceEqual (command)).ToArray ()) {
				KeyBindings.Remove (kvp.Key);
			}
		}

		/// <summary>
		/// <para>States that the given <see cref="View"/> supports a given <paramref name="command"/>
		/// and what <paramref name="f"/> to perform to make that command happen
		/// </para>
		/// <para>If the <paramref name="command"/> already has an implementation the <paramref name="f"/>
		/// will replace the old one</para>
		/// </summary>
		/// <param name="command">The command.</param>
		/// <param name="f">The function.</param>
		protected void AddCommand (Command command, Func<bool?> f)
		{
			// if there is already an implementation of this command
			if (CommandImplementations.ContainsKey (command)) {
				// replace that implementation
				CommandImplementations [command] = f;
			} else {
				// else record how to perform the action (this should be the normal case)
				CommandImplementations.Add (command, f);
			}
		}

		/// <summary>
		/// Returns all commands that are supported by this <see cref="View"/>.
		/// </summary>
		/// <returns></returns>
		public IEnumerable<Command> GetSupportedCommands ()
		{
			return CommandImplementations.Keys;
		}

		/// <summary>
		/// Gets the key used by a command.
		/// </summary>
		/// <param name="command">The command to search.</param>
		/// <returns>The <see cref="Key"/> used by a <see cref="Command"/></returns>
		public Key GetKeyFromCommand (params Command [] command)
		{
			return KeyBindings.First (kb => kb.Value.SequenceEqual (command)).Key;
		}

		/// <inheritdoc/>
		public override bool ProcessHotKey (KeyEvent keyEvent)
		{
			if (!Enabled) {
				return false;
			}

			var args = new KeyEventEventArgs (keyEvent);
			if (MostFocused?.Enabled == true) {
				MostFocused?.KeyPress?.Invoke (args);
				if (args.Handled)
					return true;
			}
			if (MostFocused?.Enabled == true && MostFocused?.ProcessKey (keyEvent) == true)
				return true;
			if (subviews == null || subviews.Count == 0)
				return false;

			foreach (var view in subviews)
				if (view.Enabled && view.ProcessHotKey (keyEvent))
					return true;
			return false;
		}

		/// <inheritdoc/>
		public override bool ProcessColdKey (KeyEvent keyEvent)
		{
			if (!Enabled) {
				return false;
			}

			var args = new KeyEventEventArgs (keyEvent);
			KeyPress?.Invoke (args);
			if (args.Handled)
				return true;
			if (MostFocused?.Enabled == true) {
				MostFocused?.KeyPress?.Invoke (args);
				if (args.Handled)
					return true;
			}
			if (MostFocused?.Enabled == true && MostFocused?.ProcessKey (keyEvent) == true)
				return true;
			if (subviews == null || subviews.Count == 0)
				return false;

			foreach (var view in subviews)
				if (view.Enabled && view.ProcessColdKey (keyEvent))
					return true;
			return false;
		}

		/// <summary>
		/// Invoked when a key is pressed.
		/// </summary>
		public event Action<KeyEventEventArgs> KeyDown;

		/// <inheritdoc/>
		public override bool OnKeyDown (KeyEvent keyEvent)
		{
			if (!Enabled) {
				return false;
			}

			var args = new KeyEventEventArgs (keyEvent);
			KeyDown?.Invoke (args);
			if (args.Handled) {
				return true;
			}
			if (Focused?.Enabled == true) {
				Focused.KeyDown?.Invoke (args);
				if (args.Handled) {
					return true;
				}
				if (Focused?.OnKeyDown (keyEvent) == true) {
					return true;
				}
			}

			return false;
		}

		/// <summary>
		/// Invoked when a key is released.
		/// </summary>
		public event Action<KeyEventEventArgs> KeyUp;

		/// <inheritdoc/>
		public override bool OnKeyUp (KeyEvent keyEvent)
		{
			if (!Enabled) {
				return false;
			}

			var args = new KeyEventEventArgs (keyEvent);
			KeyUp?.Invoke (args);
			if (args.Handled) {
				return true;
			}
			if (Focused?.Enabled == true) {
				Focused.KeyUp?.Invoke (args);
				if (args.Handled) {
					return true;
				}
				if (Focused?.OnKeyUp (keyEvent) == true) {
					return true;
				}
			}

			return false;
		}

		/// <summary>
		/// Finds the first view in the hierarchy that wants to get the focus if nothing is currently focused, otherwise, does nothing.
		/// </summary>
		public void EnsureFocus ()
		{
			if (focused == null && subviews?.Count > 0) {
				if (FocusDirection == Direction.Forward) {
					FocusFirst ();
				} else {
					FocusLast ();
				}
			}
		}

		/// <summary>
		/// Focuses the first focusable subview if one exists.
		/// </summary>
		public void FocusFirst ()
		{
			if (!CanBeVisible (this)) {
				return;
			}

			if (tabIndexes == null) {
				SuperView?.SetFocus (this);
				return;
			}

			foreach (var view in tabIndexes) {
				if (view.CanFocus && view.tabStop && view.Visible && view.Enabled) {
					SetFocus (view);
					return;
				}
			}
		}

		/// <summary>
		/// Focuses the last focusable subview if one exists.
		/// </summary>
		public void FocusLast ()
		{
			if (!CanBeVisible (this)) {
				return;
			}

			if (tabIndexes == null) {
				SuperView?.SetFocus (this);
				return;
			}

			for (var i = tabIndexes.Count; i > 0;) {
				i--;

				var v = tabIndexes [i];
				if (v.CanFocus && v.tabStop && v.Visible && v.Enabled) {
					SetFocus (v);
					return;
				}
			}
		}

		/// <summary>
		/// Focuses the previous view.
		/// </summary>
		/// <returns><see langword="true"/> if previous was focused, <see langword="false"/> otherwise.</returns>
		public bool FocusPrev ()
		{
			if (!CanBeVisible (this)) {
				return false;
			}

			FocusDirection = Direction.Backward;
			if (tabIndexes == null || tabIndexes.Count == 0)
				return false;

			if (focused == null) {
				FocusLast ();
				return focused != null;
			}

			var focusedIdx = -1;
			for (var i = tabIndexes.Count; i > 0;) {
				i--;
				var w = tabIndexes [i];

				if (w.HasFocus) {
					if (w.FocusPrev ())
						return true;
					focusedIdx = i;
					continue;
				}
				if (w.CanFocus && focusedIdx != -1 && w.tabStop && w.Visible && w.Enabled) {
					focused.SetHasFocus (false, w);

					if (w.CanFocus && w.tabStop && w.Visible && w.Enabled)
						w.FocusLast ();

					SetFocus (w);
					return true;
				}
			}
			if (focused != null) {
				focused.SetHasFocus (false, this);
				focused = null;
			}
			return false;
		}

		/// <summary>
		/// Focuses the next view.
		/// </summary>
		/// <returns><see langword="true"/> if next was focused, <see langword="false"/> otherwise.</returns>
		public bool FocusNext ()
		{
			if (!CanBeVisible (this)) {
				return false;
			}

			FocusDirection = Direction.Forward;
			if (tabIndexes == null || tabIndexes.Count == 0)
				return false;

			if (focused == null) {
				FocusFirst ();
				return focused != null;
			}
			var n = tabIndexes.Count;
			var focusedIdx = -1;
			for (var i = 0; i < n; i++) {
				var w = tabIndexes [i];

				if (w.HasFocus) {
					if (w.FocusNext ())
						return true;
					focusedIdx = i;
					continue;
				}
				if (w.CanFocus && focusedIdx != -1 && w.tabStop && w.Visible && w.Enabled) {
					focused.SetHasFocus (false, w);

					if (w.CanFocus && w.tabStop && w.Visible && w.Enabled)
						w.FocusFirst ();

					SetFocus (w);
					return true;
				}
			}
			if (focused != null) {
				focused.SetHasFocus (false, this);
				focused = null;
			}
			return false;
		}

		View GetMostFocused (View view)
		{
			if (view == null) {
				return null;
			}

			return view.focused != null ? GetMostFocused (view.focused) : view;
		}

		/// <summary>
		/// Sets the View's <see cref="Frame"/> to the relative coordinates if its container, given the <see cref="Frame"/> for its container.
		/// </summary>
		/// <param name="hostFrame">The screen-relative frame for the host.</param>
		/// <remarks>
		/// Reminder: <see cref="Frame"/> is superview-relative; <see cref="Bounds"/> is view-relative.
		/// </remarks>
		internal void SetRelativeLayout (Rect hostFrame)
		{
			int actW, actH, actX, actY;
			var s = Size.Empty;

			if (AutoSize) {
				s = GetAutoSize ();
			}

			if (x is Pos.PosCenter) {
				if (width == null) {
					actW = AutoSize ? s.Width : hostFrame.Width;
				} else {
					actW = width.Anchor (hostFrame.Width);
					actW = AutoSize && s.Width > actW ? s.Width : actW;
				}
				actX = x.Anchor (hostFrame.Width - actW);
			} else {
				actX = x?.Anchor (hostFrame.Width) ?? 0;

				actW = Math.Max (CalculateActualWidth (width, hostFrame, actX, s), 0);
			}

			if (y is Pos.PosCenter) {
				if (height == null) {
					actH = AutoSize ? s.Height : hostFrame.Height;
				} else {
					actH = height.Anchor (hostFrame.Height);
					actH = AutoSize && s.Height > actH ? s.Height : actH;
				}
				actY = y.Anchor (hostFrame.Height - actH);
			} else {
				actY = y?.Anchor (hostFrame.Height) ?? 0;

				actH = Math.Max (CalculateActualHight (height, hostFrame, actY, s), 0);
			}

			var r = new Rect (actX, actY, actW, actH);
			if (Frame != r) {
				Frame = r;
				if (!SetMinWidthHeight ())
					TextFormatter.Size = GetBoundsTextFormatterSize ();
			}
		}

		private int CalculateActualWidth (Dim width, Rect hostFrame, int actX, Size s)
		{
			int actW;
			switch (width) {
			case null:
				actW = AutoSize ? s.Width : hostFrame.Width;
				break;
			case Dim.DimCombine combine:
				int leftActW = CalculateActualWidth (combine.left, hostFrame, actX, s);
				int rightActW = CalculateActualWidth (combine.right, hostFrame, actX, s);
				if (combine.add) {
					actW = leftActW + rightActW;
				} else {
					actW = leftActW - rightActW;
				}
				actW = AutoSize && s.Width > actW ? s.Width : actW;
				break;
			case Dim.DimFactor factor when !factor.IsFromRemaining ():
				actW = width.Anchor (hostFrame.Width);
				actW = AutoSize && s.Width > actW ? s.Width : actW;
				break;
			default:
				actW = Math.Max (width.Anchor (hostFrame.Width - actX), 0);
				actW = AutoSize && s.Width > actW ? s.Width : actW;
				break;
			}

			return actW;
		}

		private int CalculateActualHight (Dim height, Rect hostFrame, int actY, Size s)
		{
			int actH;
			switch (height) {
			case null:
				actH = AutoSize ? s.Height : hostFrame.Height;
				break;
			case Dim.DimCombine combine:
				int leftActH = CalculateActualHight (combine.left, hostFrame, actY, s);
				int rightActH = CalculateActualHight (combine.right, hostFrame, actY, s);
				if (combine.add) {
					actH = leftActH + rightActH;
				} else {
					actH = leftActH - rightActH;
				}
				actH = AutoSize && s.Height > actH ? s.Height : actH;
				break;
			case Dim.DimFactor factor when !factor.IsFromRemaining ():
				actH = height.Anchor (hostFrame.Height);
				actH = AutoSize && s.Height > actH ? s.Height : actH;
				break;
			default:
				actH = Math.Max (height.Anchor (hostFrame.Height - actY), 0);
				actH = AutoSize && s.Height > actH ? s.Height : actH;
				break;
			}

			return actH;
		}

		// https://en.wikipedia.org/wiki/Topological_sorting
		List<View> TopologicalSort (IEnumerable<View> nodes, ICollection<(View From, View To)> edges)
		{
			var result = new List<View> ();

			// Set of all nodes with no incoming edges
			var noEdgeNodes = new HashSet<View> (nodes.Where (n => edges.All (e => !e.To.Equals (n))));

			while (noEdgeNodes.Any ()) {
				//  remove a node n from S
				var n = noEdgeNodes.First ();
				noEdgeNodes.Remove (n);

				// add n to tail of L
				if (n != this?.SuperView)
					result.Add (n);

				// for each node m with an edge e from n to m do
				foreach (var e in edges.Where (e => e.From.Equals (n)).ToArray ()) {
					var m = e.To;

					// remove edge e from the graph
					edges.Remove (e);

					// if m has no other incoming edges then
					if (edges.All (me => !me.To.Equals (m)) && m != this?.SuperView) {
						// insert m into S
						noEdgeNodes.Add (m);
					}
				}
			}

			if (edges.Any ()) {
				(var from, var to) = edges.First ();
				if (from != Application.Top) {
					if (!ReferenceEquals (from, to)) {
						throw new InvalidOperationException ($"TopologicalSort (for Pos/Dim) cannot find {from} linked with {to}. Did you forget to add it to {this}?");
					} else {
						throw new InvalidOperationException ("TopologicalSort encountered a recursive cycle in the relative Pos/Dim in the views of " + this);
					}
				}
			}

			// return L (a topologically sorted order)
			return result;
		}

		/// <summary>
		/// Event arguments for the <see cref="LayoutComplete"/> event.
		/// </summary>
		public class LayoutEventArgs : EventArgs {
			/// <summary>
			/// The view-relative bounds of the <see cref="View"/> before it was laid out.
			/// </summary>
			public Rect OldBounds { get; set; }
		}

		/// <summary>
		/// Fired after the View's <see cref="LayoutSubviews"/> method has completed. 
		/// </summary>
		/// <remarks>
		/// Subscribe to this event to perform tasks when the <see cref="View"/> has been resized or the layout has otherwise changed.
		/// </remarks>
		public event Action<LayoutEventArgs> LayoutStarted;

		/// <summary>
		/// Raises the <see cref="LayoutStarted"/> event. Called from  <see cref="LayoutSubviews"/> before any subviews have been laid out.
		/// </summary>
		internal virtual void OnLayoutStarted (LayoutEventArgs args)
		{
			LayoutStarted?.Invoke (args);
		}

		/// <summary>
		/// Fired after the View's <see cref="LayoutSubviews"/> method has completed. 
		/// </summary>
		/// <remarks>
		/// Subscribe to this event to perform tasks when the <see cref="View"/> has been resized or the layout has otherwise changed.
		/// </remarks>
		public event Action<LayoutEventArgs> LayoutComplete;

		/// <summary>
		/// Event called only once when the <see cref="View"/> is being initialized for the first time.
		/// Allows configurations and assignments to be performed before the <see cref="View"/> being shown.
		/// This derived from <see cref="ISupportInitializeNotification"/> to allow notify all the views that are being initialized.
		/// </summary>
		public event EventHandler Initialized;

		/// <summary>
		/// Raises the <see cref="LayoutComplete"/> event. Called from  <see cref="LayoutSubviews"/> before all sub-views have been laid out.
		/// </summary>
		internal virtual void OnLayoutComplete (LayoutEventArgs args)
		{
			LayoutComplete?.Invoke (args);
		}

		/// <summary>
		/// Invoked when a view starts executing or when the dimensions of the view have changed, for example in
		/// response to the container view or terminal resizing.
		/// </summary>
		/// <remarks>
		/// Calls <see cref="OnLayoutComplete"/> (which raises the <see cref="LayoutComplete"/> event) before it returns.
		/// </remarks>
		public virtual void LayoutSubviews ()
		{
			if (!LayoutNeeded) {
				return;
			}

			var oldBounds = Bounds;
			OnLayoutStarted (new LayoutEventArgs () { OldBounds = oldBounds });

			TextFormatter.Size = GetBoundsTextFormatterSize ();


			// Sort out the dependencies of the X, Y, Width, Height properties
			var nodes = new HashSet<View> ();
			var edges = new HashSet<(View, View)> ();

			void CollectPos (Pos pos, View from, ref HashSet<View> nNodes, ref HashSet<(View, View)> nEdges)
			{
				switch (pos) {
				case Pos.PosView pv:
					if (pv.Target != this) {
						nEdges.Add ((pv.Target, from));
					}
					foreach (var v in from.InternalSubviews) {
						CollectAll (v, ref nNodes, ref nEdges);
					}
					return;
				case Pos.PosCombine pc:
					foreach (var v in from.InternalSubviews) {
						CollectPos (pc.left, from, ref nNodes, ref nEdges);
						CollectPos (pc.right, from, ref nNodes, ref nEdges);
					}
					break;
				}
			}

			void CollectDim (Dim dim, View from, ref HashSet<View> nNodes, ref HashSet<(View, View)> nEdges)
			{
				switch (dim) {
				case Dim.DimView dv:
					if (dv.Target != this) {
						nEdges.Add ((dv.Target, from));
					}
					foreach (var v in from.InternalSubviews) {
						CollectAll (v, ref nNodes, ref nEdges);
					}
					return;
				case Dim.DimCombine dc:
					foreach (var v in from.InternalSubviews) {
						CollectDim (dc.left, from, ref nNodes, ref nEdges);
						CollectDim (dc.right, from, ref nNodes, ref nEdges);
					}
					break;
				}
			}

			void CollectAll (View from, ref HashSet<View> nNodes, ref HashSet<(View, View)> nEdges)
			{
				foreach (var v in from.InternalSubviews) {
					nNodes.Add (v);
					if (v.layoutStyle != LayoutStyle.Computed) {
						continue;
					}
					CollectPos (v.X, v, ref nNodes, ref nEdges);
					CollectPos (v.Y, v, ref nNodes, ref nEdges);
					CollectDim (v.Width, v, ref nNodes, ref nEdges);
					CollectDim (v.Height, v, ref nNodes, ref nEdges);
				}
			}

			CollectAll (this, ref nodes, ref edges);

			var ordered = TopologicalSort (nodes, edges);

			foreach (var v in ordered) {
				if (v.LayoutStyle == LayoutStyle.Computed) {
					v.SetRelativeLayout (Frame);
				}

				v.LayoutSubviews ();
				v.LayoutNeeded = false;
			}

			if (SuperView != null && SuperView == Application.Top && LayoutNeeded
			    && ordered.Count == 0 && LayoutStyle == LayoutStyle.Computed) {
				SetRelativeLayout (SuperView.Frame);
			}

			LayoutNeeded = false;

			OnLayoutComplete (new LayoutEventArgs () { OldBounds = oldBounds });
		}

		ustring text;

		/// <summary>
		///   The text displayed by the <see cref="View"/>.
		/// </summary>
		/// <remarks>
		/// <para>
		///  If provided, the text will be drawn before any subviews are drawn.
		/// </para>
		/// <para>
		///  The text will be drawn starting at the view origin (0, 0) and will be formatted according
		///  to the <see cref="TextAlignment"/> property. If the view's height is greater than 1, the
		///  text will word-wrap to additional lines if it does not fit horizontally. If the view's height
		///  is 1, the text will be clipped.
		/// </para>
		/// <para>
		///  Set the <see cref="HotKeySpecifier"/> to enable hotkey support. To disable hotkey support set <see cref="HotKeySpecifier"/> to
		///  <c>(Rune)0xffff</c>.
		/// </para>
		/// </remarks>
		public virtual ustring Text {
			get => text;
			set {
				text = value;
				SetHotKey ();
				UpdateTextFormatterText ();
				ProcessResizeView ();
			}
		}

		/// <summary>
		/// Gets or sets a flag that determines whether the View will be automatically resized to fit the <see cref="Text"/>.
		/// The default is <see langword="false"/>. Set to <see langword="true"/> to turn on AutoSize. If <see cref="AutoSize"/> is <see langword="true"/> the <see cref="Width"/>
		/// and <see cref="Height"/> will always be used if the text size is lower. If the text size is higher the bounds will
		/// be resized to fit it.
		/// In addition, if <see cref="ForceValidatePosDim"/> is <see langword="true"/> the new values of <see cref="Width"/> and
		/// <see cref="Height"/> must be of the same types of the existing one to avoid breaking the <see cref="Dim"/> settings.
		/// </summary>
		public virtual bool AutoSize {
			get => autoSize;
			set {
				var v = ResizeView (value);
				TextFormatter.AutoSize = v;
				if (autoSize != v) {
					autoSize = v;
					TextFormatter.NeedsFormat = true;
					UpdateTextFormatterText ();
					ProcessResizeView ();
				}
			}
		}

		/// <summary>
		/// Gets or sets a flag that determines whether <see cref="Terminal.Gui.TextFormatter.Text"/> will have trailing spaces preserved
		/// or not when <see cref="Terminal.Gui.TextFormatter.WordWrap"/> is enabled. If <see langword="true"/> 
		/// any trailing spaces will be trimmed when either the <see cref="Text"/> property is changed or 
		/// when <see cref="Terminal.Gui.TextFormatter.WordWrap"/> is set to <see langword="true"/>.
		/// The default is <see langword="false"/>.
		/// </summary>
		public virtual bool PreserveTrailingSpaces {
			get => TextFormatter.PreserveTrailingSpaces;
			set {
				if (TextFormatter.PreserveTrailingSpaces != value) {
					TextFormatter.PreserveTrailingSpaces = value;
					TextFormatter.NeedsFormat = true;
				}
			}
		}

		/// <summary>
		/// Gets or sets how the View's <see cref="Text"/> is aligned horizontally when drawn. Changing this property will redisplay the <see cref="View"/>.
		/// </summary>
		/// <value>The text alignment.</value>
		public virtual TextAlignment TextAlignment {
			get => TextFormatter.Alignment;
			set {
				TextFormatter.Alignment = value;
				UpdateTextFormatterText ();
				ProcessResizeView ();
			}
		}

		/// <summary>
		/// Gets or sets how the View's <see cref="Text"/> is aligned vertically when drawn. Changing this property will redisplay the <see cref="View"/>.
		/// </summary>
		/// <value>The text alignment.</value>
		public virtual VerticalTextAlignment VerticalTextAlignment {
			get => TextFormatter.VerticalAlignment;
			set {
				TextFormatter.VerticalAlignment = value;
				SetNeedsDisplay ();
			}
		}

		/// <summary>
		/// Gets or sets the direction of the View's <see cref="Text"/>. Changing this property will redisplay the <see cref="View"/>.
		/// </summary>
		/// <value>The text alignment.</value>
		public virtual TextDirection TextDirection {
			get => TextFormatter.Direction;
			set {
				if (TextFormatter.Direction != value) {
					var isValidOldAutSize = autoSize && IsValidAutoSize (out var _);
					var directionChanged = TextFormatter.IsHorizontalDirection (TextFormatter.Direction)
					    != TextFormatter.IsHorizontalDirection (value);

					TextFormatter.Direction = value;
					UpdateTextFormatterText ();

					if ((!ForceValidatePosDim && directionChanged && AutoSize)
					    || (ForceValidatePosDim && directionChanged && AutoSize && isValidOldAutSize)) {
						ProcessResizeView ();
					} else if (directionChanged && IsAdded) {
						SetWidthHeight (Bounds.Size);
						SetMinWidthHeight ();
					} else {
						SetMinWidthHeight ();
					}
					TextFormatter.Size = GetBoundsTextFormatterSize ();
					SetNeedsDisplay ();
				}
			}
		}

		/// <summary>
		/// Get or sets if  the <see cref="View"/> was already initialized.
		/// This derived from <see cref="ISupportInitializeNotification"/> to allow notify all the views that are being initialized.
		/// </summary>
		public virtual bool IsInitialized { get; set; }

		/// <summary>
		/// Gets information if the view was already added to the <see cref="SuperView"/>.
		/// </summary>
		public bool IsAdded { get; private set; }

		bool oldEnabled;

		/// <inheritdoc/>
		public override bool Enabled {
			get => base.Enabled;
			set {
				if (base.Enabled != value) {
					base.Enabled = value;
					if (!value && HasFocus) {
						SetHasFocus (false, this);
					}
					OnEnabledChanged ();
					SetNeedsDisplay ();

					if (subviews != null) {
						foreach (var view in subviews) {
							if (!value) {
								view.oldEnabled = view.Enabled;
								view.Enabled = false;
							} else {
								view.Enabled = view.oldEnabled;
								view.addingView = false;
							}
						}
					}
				}
			}
		}

		/// <summary>
		/// Gets or sets whether a view is cleared if the <see cref="Visible"/> property is <see langword="false"/>.
		/// </summary>
		public bool ClearOnVisibleFalse { get; set; } = true;

		/// <inheritdoc/>>
		public override bool Visible {
			get => base.Visible;
			set {
				if (base.Visible != value) {
					base.Visible = value;
					if (!value) {
						if (HasFocus) {
							SetHasFocus (false, this);
						}
						if (ClearOnVisibleFalse) {
							Clear ();
						}
					}
					OnVisibleChanged ();
					SetNeedsDisplay ();
				}
			}
		}

		Border border;

		/// <inheritdoc/>
		public virtual Border Border {
			get => border;
			set {
				if (border != value) {
					border = value;
					SetNeedsDisplay ();
				}
			}
		}

		/// <summary>
		/// Get or sets whether the view will use <see cref="Terminal.Gui.Border"/> (if <see cref="Border"/> is set) to draw 
		/// a border. If <see langword="false"/> (the default),
		/// <see cref="View.Redraw(Rect)"/> will call <see cref="Border.DrawContent(View, bool)"/>
		/// to draw the view's border. If <see langword="true"/> no border is drawn (and the view is expected to draw the border
		/// itself).
		/// </summary>
		public virtual bool IgnoreBorderPropertyOnRedraw { get; set; } = false;

		/// <summary>
		/// Pretty prints the View
		/// </summary>
		/// <returns></returns>
		public override string ToString ()
		{
			return $"{GetType ().Name}({Id})({Frame})";
		}

		void SetHotKey ()
		{
			TextFormatter.FindHotKey (text, HotKeySpecifier, true, out _, out var hk);
			if (hotKey != hk) {
				HotKey = hk;
			}
		}

		bool ResizeView (bool autoSize)
		{
			if (!autoSize) {
				return false;
			}

			var aSize = true;
			var nBoundsSize = GetAutoSize ();
			if (nBoundsSize != Bounds.Size) {
				if (ForceValidatePosDim) {
					aSize = SetWidthHeight (nBoundsSize);
				} else {
					Bounds = new Rect (Bounds.X, Bounds.Y, nBoundsSize.Width, nBoundsSize.Height);
				}
			}
			TextFormatter.Size = GetBoundsTextFormatterSize ();
			return aSize;
		}

		bool SetWidthHeight (Size nBounds)
		{
			var aSize = false;
			var canSizeW = SetWidth (nBounds.Width - GetHotKeySpecifierLength (), out var rW);
			var canSizeH = SetHeight (nBounds.Height - GetHotKeySpecifierLength (false), out var rH);
			if (canSizeW) {
				aSize = true;
				width = rW;
			}
			if (canSizeH) {
				aSize = true;
				height = rH;
			}
			if (aSize) {
				Bounds = new Rect (Bounds.X, Bounds.Y, canSizeW ? rW : Bounds.Width, canSizeH ? rH : Bounds.Height);
				TextFormatter.Size = GetBoundsTextFormatterSize ();
			}

			return aSize;
		}

		/// <summary>
		/// Gets the size to fit all text if <see cref="AutoSize"/> is true.
		/// </summary>
		/// <returns>The <see cref="Size"/></returns>
		public Size GetAutoSize ()
		{
			var rect = TextFormatter.CalcRect (Bounds.X, Bounds.Y, TextFormatter.Text, TextFormatter.Direction);
			return new Size (rect.Size.Width - GetHotKeySpecifierLength (),
			    rect.Size.Height - GetHotKeySpecifierLength (false));
		}

		bool IsValidAutoSize (out Size autoSize)
		{
			var rect = TextFormatter.CalcRect (frame.X, frame.Y, TextFormatter.Text, TextDirection);
			autoSize = new Size (rect.Size.Width - GetHotKeySpecifierLength (),
			    rect.Size.Height - GetHotKeySpecifierLength (false));
			return !(ForceValidatePosDim && (!(Width is Dim.DimAbsolute) || !(Height is Dim.DimAbsolute))
			    || frame.Size.Width != rect.Size.Width - GetHotKeySpecifierLength ()
			    || frame.Size.Height != rect.Size.Height - GetHotKeySpecifierLength (false));
		}

		bool IsValidAutoSizeWidth (Dim width)
		{
			var rect = TextFormatter.CalcRect (frame.X, frame.Y, TextFormatter.Text, TextDirection);
			var dimValue = width.Anchor (0);
			return !(ForceValidatePosDim && (!(width is Dim.DimAbsolute)) || dimValue != rect.Size.Width
			    - GetHotKeySpecifierLength ());
		}

		bool IsValidAutoSizeHeight (Dim height)
		{
			var rect = TextFormatter.CalcRect (frame.X, frame.Y, TextFormatter.Text, TextDirection);
			var dimValue = height.Anchor (0);
			return !(ForceValidatePosDim && (!(height is Dim.DimAbsolute)) || dimValue != rect.Size.Height
			    - GetHotKeySpecifierLength (false));
		}

		/// <summary>
		/// Get the width or height of the <see cref="Terminal.Gui.TextFormatter.HotKeySpecifier"/> length.
		/// </summary>
		/// <param name="isWidth"><see langword="true"/> if is the width (default) <see langword="false"/> if is the height.</param>
		/// <returns>The length of the <see cref="Terminal.Gui.TextFormatter.HotKeySpecifier"/>.</returns>
		public int GetHotKeySpecifierLength (bool isWidth = true)
		{
			if (isWidth) {
				return TextFormatter.IsHorizontalDirection (TextDirection) &&
				    TextFormatter.Text?.Contains (HotKeySpecifier) == true
				    ? Math.Max (Rune.ColumnWidth (HotKeySpecifier), 0) : 0;
			} else {
				return TextFormatter.IsVerticalDirection (TextDirection) &&
				    TextFormatter.Text?.Contains (HotKeySpecifier) == true
				    ? Math.Max (Rune.ColumnWidth (HotKeySpecifier), 0) : 0;
			}
		}

		/// <summary>
		/// Gets the bounds size from a <see cref="Terminal.Gui.TextFormatter.Size"/>.
		/// </summary>
		/// <returns>The bounds size minus the <see cref="Terminal.Gui.TextFormatter.HotKeySpecifier"/> length.</returns>
		public Size GetTextFormatterBoundsSize ()
		{
			return new Size (TextFormatter.Size.Width - GetHotKeySpecifierLength (),
			    TextFormatter.Size.Height - GetHotKeySpecifierLength (false));
		}

		/// <summary>
		/// Gets the text formatter size from a <see cref="Bounds"/> size.
		/// </summary>
		/// <returns>The text formatter size more the <see cref="Terminal.Gui.TextFormatter.HotKeySpecifier"/> length.</returns>
		public Size GetBoundsTextFormatterSize ()
		{
			if (ustring.IsNullOrEmpty (TextFormatter.Text))
				return Bounds.Size;

			return new Size (frame.Size.Width + GetHotKeySpecifierLength (),
			    frame.Size.Height + GetHotKeySpecifierLength (false));
		}

		/// <summary>
		/// Specifies the event arguments for <see cref="MouseEvent"/>. This is a higher-level construct
		/// than the wrapped <see cref="MouseEvent"/> class and is used for the events defined on <see cref="View"/>
		/// and subclasses of View (e.g. <see cref="View.MouseEnter"/> and <see cref="View.MouseClick"/>).
		/// </summary>
		public class MouseEventArgs : EventArgs {
			/// <summary>
			/// Constructs.
			/// </summary>
			/// <param name="me"></param>
			public MouseEventArgs (MouseEvent me) => MouseEvent = me;
			/// <summary>
			/// The <see cref="MouseEvent"/> for the event.
			/// </summary>
			public MouseEvent MouseEvent { get; set; }

			/// <summary>
			/// Indicates if the current mouse event has already been processed and the driver should stop notifying any other event subscriber.
			/// Its important to set this value to true specially when updating any View's layout from inside the subscriber method.
			/// </summary>
			/// <remarks>This property forwards to the <see cref="MouseEvent.Handled"/> property and is provided as a convenience and for
			/// backwards compatibility</remarks>
			public bool Handled {
				get => MouseEvent.Handled;
				set => MouseEvent.Handled = value;
			}
		}

		/// <inheritdoc/>
		public override bool OnMouseEnter (MouseEvent mouseEvent)
		{
			if (!Enabled) {
				return true;
			}

			if (!CanBeVisible (this)) {
				return false;
			}

			var args = new MouseEventArgs (mouseEvent);
			MouseEnter?.Invoke (args);

			return args.Handled || base.OnMouseEnter (mouseEvent);
		}

		/// <inheritdoc/>
		public override bool OnMouseLeave (MouseEvent mouseEvent)
		{
			if (!Enabled) {
				return true;
			}

			if (!CanBeVisible (this)) {
				return false;
			}

			var args = new MouseEventArgs (mouseEvent);
			MouseLeave?.Invoke (args);

			return args.Handled || base.OnMouseLeave (mouseEvent);
		}

		/// <summary>
		/// Method invoked when a mouse event is generated
		/// </summary>
		/// <param name="mouseEvent"></param>
		/// <returns><see langword="true"/>, if the event was handled, <see langword="false"/> otherwise.</returns>
		public virtual bool OnMouseEvent (MouseEvent mouseEvent)
		{
			if (!Enabled) {
				return true;
			}

			if (!CanBeVisible (this)) {
				return false;
			}

			var args = new MouseEventArgs (mouseEvent);
			if (OnMouseClick (args))
				return true;
			if (MouseEvent (mouseEvent))
				return true;

			if (mouseEvent.Flags == MouseFlags.Button1Clicked) {
				if (CanFocus && !HasFocus && SuperView != null) {
					SuperView.SetFocus (this);
					SetNeedsDisplay ();
				}

				return true;
			}
			return false;
		}

		/// <summary>
		/// Invokes the MouseClick event.
		/// </summary>
		protected bool OnMouseClick (MouseEventArgs args)
		{
			if (!Enabled) {
				return true;
			}

			MouseClick?.Invoke (args);
			return args.Handled;
		}

		/// <inheritdoc/>
		public override void OnCanFocusChanged () => CanFocusChanged?.Invoke ();

		/// <inheritdoc/>
		public override void OnEnabledChanged () => EnabledChanged?.Invoke ();

		/// <inheritdoc/>
		public override void OnVisibleChanged () => VisibleChanged?.Invoke ();

		/// <inheritdoc/>
		protected override void Dispose (bool disposing)
		{
			for (var i = InternalSubviews.Count - 1; i >= 0; i--) {
				var subview = InternalSubviews [i];
				Remove (subview);
				subview.Dispose ();
			}
			base.Dispose (disposing);
		}

		/// <summary>
		/// This derived from <see cref="ISupportInitializeNotification"/> to allow notify all the views that are beginning initialized.
		/// </summary>
		public void BeginInit ()
		{
			if (!IsInitialized) {
				oldCanFocus = CanFocus;
				oldTabIndex = tabIndex;
			}
			if (subviews?.Count > 0) {
				foreach (var view in subviews) {
					if (!view.IsInitialized) {
						view.BeginInit ();
					}
				}
			}
		}

		/// <summary>
		/// This derived from <see cref="ISupportInitializeNotification"/> to allow notify all the views that are ending initialized.
		/// </summary>
		public void EndInit ()
		{
			IsInitialized = true;
			if (subviews?.Count > 0) {
				foreach (var view in subviews) {
					if (!view.IsInitialized) {
						view.EndInit ();
					}
				}
			}
			Initialized?.Invoke (this, EventArgs.Empty);
		}

		bool CanBeVisible (View view)
		{
			if (!view.Visible) {
				return false;
			}
			for (var c = view.SuperView; c != null; c = c.SuperView) {
				if (!c.Visible) {
					return false;
				}
			}

			return true;
		}

		bool CanSetWidth (int desiredWidth, out int resultWidth)
		{
			var w = desiredWidth;
			bool canSetWidth;
			if (Width is Dim.DimCombine || Width is Dim.DimView || Width is Dim.DimFill) {
				// It's a Dim.DimCombine and so can't be assigned. Let it have it's width anchored.
				w = Width.Anchor (w);
				canSetWidth = !ForceValidatePosDim;
			} else if (Width is Dim.DimFactor factor) {
				// Tries to get the SuperView width otherwise the view width.
				var sw = SuperView != null ? SuperView.Frame.Width : w;
				if (factor.IsFromRemaining ()) {
					sw -= Frame.X;
				}
				w = Width.Anchor (sw);
				canSetWidth = !ForceValidatePosDim;
			} else {
				canSetWidth = true;
			}
			resultWidth = w;

			return canSetWidth;
		}

		bool CanSetHeight (int desiredHeight, out int resultHeight)
		{
			var h = desiredHeight;
			bool canSetHeight;
			switch (Height) {
			case Dim.DimCombine _:
			case Dim.DimView _:
			case Dim.DimFill _:
				// It's a Dim.DimCombine and so can't be assigned. Let it have it's height anchored.
				h = Height.Anchor (h);
				canSetHeight = !ForceValidatePosDim;
				break;
			case Dim.DimFactor factor:
				// Tries to get the SuperView height otherwise the view height.
				var sh = SuperView != null ? SuperView.Frame.Height : h;
				if (factor.IsFromRemaining ()) {
					sh -= Frame.Y;
				}
				h = Height.Anchor (sh);
				canSetHeight = !ForceValidatePosDim;
				break;
			default:
				canSetHeight = true;
				break;
			}
			resultHeight = h;

			return canSetHeight;
		}

		/// <summary>
		/// Calculate the width based on the <see cref="Width"/> settings.
		/// </summary>
		/// <param name="desiredWidth">The desired width.</param>
		/// <param name="resultWidth">The real result width.</param>
		/// <returns><see langword="true"/> if the width can be directly assigned, <see langword="false"/> otherwise.</returns>
		public bool SetWidth (int desiredWidth, out int resultWidth)
		{
			return CanSetWidth (desiredWidth, out resultWidth);
		}

		/// <summary>
		/// Calculate the height based on the <see cref="Height"/> settings.
		/// </summary>
		/// <param name="desiredHeight">The desired height.</param>
		/// <param name="resultHeight">The real result height.</param>
		/// <returns><see langword="true"/> if the height can be directly assigned, <see langword="false"/> otherwise.</returns>
		public bool SetHeight (int desiredHeight, out int resultHeight)
		{
			return CanSetHeight (desiredHeight, out resultHeight);
		}

		/// <summary>
		/// Gets the current width based on the <see cref="Width"/> settings.
		/// </summary>
		/// <param name="currentWidth">The real current width.</param>
		/// <returns><see langword="true"/> if the width can be directly assigned, <see langword="false"/> otherwise.</returns>
		public bool GetCurrentWidth (out int currentWidth)
		{
			SetRelativeLayout (SuperView?.frame ?? frame);
			currentWidth = frame.Width;

			return CanSetWidth (0, out _);
		}

		/// <summary>
		/// Calculate the height based on the <see cref="Height"/> settings.
		/// </summary>
		/// <param name="currentHeight">The real current height.</param>
		/// <returns><see langword="true"/> if the height can be directly assigned, <see langword="false"/> otherwise.</returns>
		public bool GetCurrentHeight (out int currentHeight)
		{
			SetRelativeLayout (SuperView?.frame ?? frame);
			currentHeight = frame.Height;

			return CanSetHeight (0, out _);
		}

		/// <summary>
		/// Determines the current <see cref="ColorScheme"/> based on the <see cref="Enabled"/> value.
		/// </summary>
		/// <returns><see cref="Terminal.Gui.ColorScheme.Normal"/> if <see cref="Enabled"/> is <see langword="true"/>
		/// or <see cref="Terminal.Gui.ColorScheme.Disabled"/> if <see cref="Enabled"/> is <see langword="false"/>.
		/// If it's overridden can return other values.</returns>
		public virtual Attribute GetNormalColor ()
		{
			return Enabled ? ColorScheme.Normal : ColorScheme.Disabled;
		}

		/// <summary>
		/// Determines the current <see cref="ColorScheme"/> based on the <see cref="Enabled"/> value.
		/// </summary>
		/// <returns><see cref="Terminal.Gui.ColorScheme.HotNormal"/> if <see cref="Enabled"/> is <see langword="true"/>
		/// or <see cref="Terminal.Gui.ColorScheme.Disabled"/> if <see cref="Enabled"/> is <see langword="false"/>.
		/// If it's overridden can return other values.</returns>
		public virtual Attribute GetHotNormalColor ()
		{
			return Enabled ? ColorScheme.HotNormal : ColorScheme.Disabled;
		}

		/// <summary>
		/// Get the top superview of a given <see cref="View"/>.
		/// </summary>
		/// <returns>The superview view.</returns>
		public View GetTopSuperView ()
		{
			View top = Application.Top;
			for (var v = this?.SuperView; v != null; v = v.SuperView) {
				top = v;
			}

			return top;
		}
	}
}<|MERGE_RESOLUTION|>--- conflicted
+++ resolved
@@ -1527,11 +1527,7 @@
 				if (TextFormatter != null) {
 					TextFormatter.NeedsFormat = true;
 				}
-<<<<<<< HEAD
-				TextFormatter?.Draw (ViewToScreen (Bounds), HasFocus ? ColorScheme.Focus : GetNormalColor (),
-=======
 				TextFormatter?.Draw (ViewToScreen (boundsAdjustedForBorder), HasFocus ? ColorScheme.Focus : GetNormalColor (),
->>>>>>> cacfe0d7
 				    HasFocus ? ColorScheme.HotFocus : Enabled ? ColorScheme.HotNormal : ColorScheme.Disabled,
 				    containerBounds);
 			}
