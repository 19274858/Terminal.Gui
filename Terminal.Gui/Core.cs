//
// Core.cs: The core engine for gui.cs
//
// Authors:
//   Miguel de Icaza (miguel@gnome.org)
//
// Pending:
//   - Check for NeedDisplay on the hierarchy and repaint
//   - Layout support
//   - "Colors" type or "Attributes" type?
//   - What to surface as "BackgroundCOlor" when clearing a window, an attribute or colors?
//
// Optimziations
//   - Add rendering limitation to the exposed area
using System;
using System.Collections;
using System.Collections.Generic;
using System.Threading;
using System.Linq;
using NStack;
using System.ComponentModel;

namespace Terminal.Gui {

	/// <summary>
	/// Responder base class implemented by objects that want to participate on keyboard and mouse input.
	/// </summary>
	public class Responder {
		/// <summary>
		/// Gets or sets a value indicating whether this <see cref="T:Terminal.Gui.Responder"/> can focus.
		/// </summary>
		/// <value><c>true</c> if can focus; otherwise, <c>false</c>.</value>
		public virtual bool CanFocus { get; set; }

		/// <summary>
		/// Gets or sets a value indicating whether this <see cref="T:Terminal.Gui.Responder"/> has focus.
		/// </summary>
		/// <value><c>true</c> if has focus; otherwise, <c>false</c>.</value>
		public virtual bool HasFocus { get; internal set; }

		// Key handling
		/// <summary>
		///   This method can be overwritten by view that
		///     want to provide accelerator functionality
		///     (Alt-key for example).
		/// </summary>
		/// <remarks>
		///   <para>
		///     Before keys are sent to the subview on the
		///     current view, all the views are
		///     processed and the key is passed to the widgets
		///     to allow some of them to process the keystroke
		///     as a hot-key. </para>
		///  <para>
		///     For example, if you implement a button that
		///     has a hotkey ok "o", you would catch the
		///     combination Alt-o here.  If the event is
		///     caught, you must return true to stop the
		///     keystroke from being dispatched to other
		///     views.
		///  </para>
		/// </remarks>

		public virtual bool ProcessHotKey (KeyEvent kb)
		{
			return false;
		}

		/// <summary>
		///   If the view is focused, gives the view a
		///   chance to process the keystroke.
		/// </summary>
		/// <remarks>
		///   <para>
		///     Views can override this method if they are
		///     interested in processing the given keystroke.
		///     If they consume the keystroke, they must
		///     return true to stop the keystroke from being
		///     processed by other widgets or consumed by the
		///     widget engine.    If they return false, the
		///     keystroke will be passed using the ProcessColdKey
		///     method to other views to process.
		///   </para>
		///   <para>
		///     The View implementation does nothing but return false,
		///     so it is not necessary to call base.ProcessKey if you
		///     derive directly from View, but you should if you derive
		///     other View subclasses.
		///   </para>
		/// </remarks>
		/// <param name="keyEvent">Contains the details about the key that produced the event.</param>
		public virtual bool ProcessKey (KeyEvent keyEvent)
		{
			return false;
		}

		/// <summary>
		///   This method can be overwritten by views that
		///     want to provide accelerator functionality
		///     (Alt-key for example), but without
		///     interefering with normal ProcessKey behavior.
		/// </summary>
		/// <remarks>
		///   <para>
		///     After keys are sent to the subviews on the
		///     current view, all the view are
		///     processed and the key is passed to the views
		///     to allow some of them to process the keystroke
		///     as a cold-key. </para>
		///  <para>
		///    This functionality is used, for example, by
		///    default buttons to act on the enter key.
		///    Processing this as a hot-key would prevent
		///    non-default buttons from consuming the enter
		///    keypress when they have the focus.
		///  </para>
		/// </remarks>
		/// <param name="keyEvent">Contains the details about the key that produced the event.</param>
		public virtual bool ProcessColdKey (KeyEvent keyEvent)
		{
			return false;
		}

		/// <summary>
		/// Method invoked when a key is pressed.
		/// </summary>
		/// <param name="keyEvent">Contains the details about the key that produced the event.</param>
		/// <returns>true if the event was handled</returns>
		public virtual bool OnKeyDown (KeyEvent keyEvent)
		{
			return false;
		}

		/// <summary>
		/// Method invoked when a key is released.
		/// </summary>
		/// <param name="keyEvent">Contains the details about the key that produced the event.</param>
		/// <returns>true if the event was handled</returns>
		public virtual bool OnKeyUp (KeyEvent keyEvent)
		{
			return false;
		}


		/// <summary>
		/// Method invoked when a mouse event is generated
		/// </summary>
		/// <returns><c>true</c>, if the event was handled, <c>false</c> otherwise.</returns>
		/// <param name="mouseEvent">Contains the details about the mouse event.</param>
		public virtual bool MouseEvent (MouseEvent mouseEvent)
		{
			return false;
		}

		/// <summary>
		/// Method invoked when a mouse event is generated for the first time.
		/// </summary>
		/// <param name="mouseEvent"></param>
		/// <returns><c>true</c>, if the event was handled, <c>false</c> otherwise.</returns>
		public virtual bool OnMouseEnter (MouseEvent mouseEvent)
		{
			return false;
		}

		/// <summary>
		/// Method invoked when a mouse event is generated for the last time.
		/// </summary>
		/// <param name="mouseEvent"></param>
		/// <returns><c>true</c>, if the event was handled, <c>false</c> otherwise.</returns>
		public virtual bool OnMouseLeave (MouseEvent mouseEvent)
		{
			return false;
		}

		/// <summary>
		/// Method invoked when a view gets focus.
		/// </summary>
		/// <returns><c>true</c>, if the event was handled, <c>false</c> otherwise.</returns>
		public virtual bool OnEnter ()
		{
			return false;
		}

		/// <summary>
		/// Method invoked when a view loses focus.
		/// </summary>
		/// <returns><c>true</c>, if the event was handled, <c>false</c> otherwise.</returns>
		public virtual bool OnLeave ()
		{
			return false;
		}
	}

	/// <summary>
	/// Determines the LayoutStyle for a view, if Absolute, during LayoutSubviews, the
	/// value from the Frame will be used, if the value is Computer, then the Frame
	/// will be updated from the X, Y Pos objects and the Width and Height Dim objects.
	/// </summary>
	public enum LayoutStyle {
		/// <summary>
		/// The position and size of the view are based on the Frame value.
		/// </summary>
		Absolute,

		/// <summary>
		/// The position and size of the view will be computed based on the
		/// X, Y, Width and Height properties and set on the Frame.
		/// </summary>
		Computed
	}

	/// <summary>
	/// View is the base class for all views on the screen and represents a visible element that can render itself and contains zero or more nested views.
	/// </summary>
	/// <remarks>
	/// <para>
	///    The View defines the base functionality for user interface elements in Terminal/gui.cs.  Views
	///    can contain one or more subviews, can respond to user input and render themselves on the screen.
	/// </para>
	/// <para>
	///    Views can either be created with an absolute position, by calling the constructor that takes a
	///    Rect parameter to specify the absolute position and size (the Frame of the View) or by setting the
	///    X, Y, Width and Height properties on the view.    Both approaches use coordinates that are relative
	///    to the container they are being added to.
	/// </para>
	/// <para>
	///    When you do not specify a Rect frame you can use the more flexible
	///    Dim and Pos objects that can dynamically update the position of a view.
	///    The X and Y properties are of type <see cref="T:Terminal.Gui.Pos"/>
	///    and you can use either absolute positions, percentages or anchor
	///    points.   The Width and Height properties are of type
	///    <see cref="T:Terminal.Gui.Dim"/> and can use absolute position,
	///    percentages and anchors.  These are useful as they will take
	///    care of repositioning your views if your view's frames are resized
	///    or if the terminal size changes.
	/// </para>
	/// <para>
	///    When you specify the Rect parameter to a view, you are setting the LayoutStyle to Absolute, and the
	///    view will always stay in the position that you placed it.   To change the position change the
	///    Frame property to the new position.
	/// </para>
	/// <para>
	///    Subviews can be added to a View by calling the Add method.   The container of a view is the
	///    Superview.
	/// </para>
	/// <para>
	///    Developers can call the SetNeedsDisplay method on the view to flag a region or the entire view
	///    as requiring to be redrawn.
	/// </para>
	/// <para>
	///    Views have a ColorScheme property that defines the default colors that subviews
	///    should use for rendering.   This ensures that the views fit in the context where
	///    they are being used, and allows for themes to be plugged in.   For example, the
	///    default colors for windows and toplevels uses a blue background, while it uses
	///    a white background for dialog boxes and a red background for errors.
	/// </para>
	/// <para>
	///    If a ColorScheme is not set on a view, the result of the ColorScheme is the
	///    value of the SuperView and the value might only be valid once a view has been
	///    added to a SuperView, so your subclasses should not rely on ColorScheme being
	///    set at construction time.
	/// </para>
	/// <para>
	///    Using ColorSchemes has the advantage that your application will work both
	///    in color as well as black and white displays.
	/// </para>
	/// <para>
	///    Views that are focusable should implement the PositionCursor to make sure that
	///    the cursor is placed in a location that makes sense.   Unix terminals do not have
	///    a way of hiding the cursor, so it can be distracting to have the cursor left at
	///    the last focused view.   So views should make sure that they place the cursor
	///    in a visually sensible place.
	/// </para>
	/// <para>
	///    The metnod LayoutSubviews is invoked when the size or layout of a view has
	///    changed.   The default processing system will keep the size and dimensions
	///    for views that use the LayoutKind.Absolute, and will recompute the
	///    frames for the vies that use LayoutKind.Computed.
	/// </para>
	/// </remarks>
	public class View : Responder, IEnumerable {
		internal enum Direction {
			Forward,
			Backward
		}

		View container = null;
		View focused = null;
		Direction focusDirection;

		/// <summary>
		/// Event fired when the view get focus.
		/// </summary>
		public event EventHandler Enter;

		/// <summary>
		/// Event fired when the view lost focus.
		/// </summary>
		public event EventHandler Leave;

		/// <summary>
		/// Event fired when the view receives the mouse event for the first time.
		/// </summary>
		public event EventHandler<MouseEvent> MouseEnter;

		/// <summary>
		/// Event fired when the view loses mouse event for the last time.
		/// </summary>
		public event EventHandler<MouseEvent> MouseLeave;

		internal Direction FocusDirection {
			get => SuperView?.FocusDirection ?? focusDirection;
			set {
				if (SuperView != null)
					SuperView.FocusDirection = value;
				else
					focusDirection = value;
			}
		}

		/// <summary>
		/// Points to the current driver in use by the view, it is a convenience property
		/// for simplifying the development of new views.
		/// </summary>
		public static ConsoleDriver Driver { get { return Application.Driver; } }

		static IList<View> empty = new List<View> (0).AsReadOnly ();

		// This is null, and allocated on demand.
		List<View> subviews;

		/// <summary>
		/// This returns a list of the subviews contained by this view.
		/// </summary>
		/// <value>The subviews.</value>
		public IList<View> Subviews => subviews == null ? empty : subviews.AsReadOnly ();

		// Internally, we use InternalSubviews rather than subviews, as we do not expect us
		// to make the same mistakes our users make when they poke at the Subviews.
		internal IList<View> InternalSubviews => subviews ?? empty;

		internal Rect NeedDisplay { get; private set; } = Rect.Empty;

		// The frame for the object
		Rect frame;

		/// <summary>
		/// Gets or sets an identifier for the view;
		/// </summary>
		/// <value>The identifier.</value>
		public ustring Id { get; set; } = "";

		/// <summary>
		/// Gets or sets a value indicating whether this <see cref="T:Terminal.Gui.View"/> want mouse position reports.
		/// </summary>
		/// <value><c>true</c> if want mouse position reports; otherwise, <c>false</c>.</value>
		public virtual bool WantMousePositionReports { get; set; } = false;

		/// <summary>
		/// Gets or sets a value indicating whether this <see cref="T:Terminal.Gui.View"/> want continuous button pressed event.
		/// </summary>
		public virtual bool WantContinuousButtonPressed { get; set; } = false;
		/// <summary>
		/// Gets or sets the frame for the view.
		/// </summary>
		/// <value>The frame.</value>
		/// <remarks>
		///    Altering the Frame of a view will trigger the redrawing of the
		///    view as well as the redrawing of the affected regions in the superview.
		/// </remarks>
		public virtual Rect Frame {
			get => frame;
			set {
				if (SuperView != null) {
					SuperView.SetNeedsDisplay (frame);
					SuperView.SetNeedsDisplay (value);
				}
				frame = value;

				SetNeedsLayout ();
				SetNeedsDisplay (frame);
			}
		}

		/// <summary>
		/// Gets an enumerator that enumerates the subviews in this view.
		/// </summary>
		/// <returns>The enumerator.</returns>
		public IEnumerator GetEnumerator ()
		{
			foreach (var v in InternalSubviews)
				yield return v;
		}

		LayoutStyle layoutStyle;

		/// <summary>
		/// Controls how the view's Frame is computed during the LayoutSubviews method, if Absolute, then
		/// LayoutSubviews does not change the Frame properties, otherwise the Frame is updated from the
		/// values in X, Y, Width and Height properties.
		/// </summary>
		/// <value>The layout style.</value>
		public LayoutStyle LayoutStyle {
			get => layoutStyle;
			set {
				layoutStyle = value;
				SetNeedsLayout ();
			}
		}

		/// <summary>
		/// The bounds represent the View-relative rectangle used for this view.   Updates to the Bounds update the Frame, and has the same side effects as updating the frame.
		/// </summary>
		/// <value>The bounds.</value>
		public Rect Bounds {
			get => new Rect (Point.Empty, Frame.Size);
			set {
				Frame = new Rect (frame.Location, value.Size);
			}
		}

		Pos x, y;
		/// <summary>
		/// Gets or sets the X position for the view (the column).  This is only used when the LayoutStyle is Computed, if the
		/// LayoutStyle is set to Absolute, this value is ignored.
		/// </summary>
		/// <value>The X Position.</value>
		public Pos X {
			get => x;
			set {
				x = value;
				SetNeedsLayout ();
			}
		}

		/// <summary>
		/// Gets or sets the Y position for the view (line).  This is only used when the LayoutStyle is Computed, if the
		/// LayoutStyle is set to Absolute, this value is ignored.
		/// </summary>
		/// <value>The y position (line).</value>
		public Pos Y {
			get => y;
			set {
				y = value;
				SetNeedsLayout ();
			}
		}

		Dim width, height;

		/// <summary>
		/// Gets or sets the width for the view. This is only used when the LayoutStyle is Computed, if the
		/// LayoutStyle is set to Absolute, this value is ignored.
		/// </summary>
		/// <value>The width.</value>
		public Dim Width {
			get => width;
			set {
				width = value;
				SetNeedsLayout ();
			}
		}

		/// <summary>
		/// Gets or sets the height for the view. This is only used when the LayoutStyle is Computed, if the
		/// LayoutStyle is set to Absolute, this value is ignored.
		/// </summary>
		/// <value>The height.</value>
		public Dim Height {
			get => height;
			set {
				height = value;
				SetNeedsLayout ();
			}
		}

		/// <summary>
		/// Returns the container for this view, or null if this view has not been added to a container.
		/// </summary>
		/// <value>The super view.</value>
		public View SuperView => container;

		/// <summary>
		/// Initializes a new instance of the <see cref="T:Terminal.Gui.View"/> class with the absolute
		/// dimensions specified in the frame.   If you want to have Views that can be positioned with
		/// Pos and Dim properties on X, Y, Width and Height, use the empty constructor.
		/// </summary>
		/// <param name="frame">The region covered by this view.</param>
		public View (Rect frame)
		{
			this.Frame = frame;
			CanFocus = false;
			LayoutStyle = LayoutStyle.Absolute;
		}

		/// <summary>
		/// Initializes a new instance of the <see cref="T:Terminal.Gui.View"/> class and sets the
		/// view up for Computed layout, which will use the values in X, Y, Width and Height to
		/// compute the View's Frame.
		/// </summary>
		public View ()
		{
			CanFocus = false;
			LayoutStyle = LayoutStyle.Computed;
		}

		/// <summary>
		/// Invoke to flag that this view needs to be redisplayed, by any code
		/// that alters the state of the view.
		/// </summary>
		public void SetNeedsDisplay ()
		{
			SetNeedsDisplay (Bounds);
		}

		internal bool layoutNeeded = true;

		internal void SetNeedsLayout ()
		{
			if (layoutNeeded)
				return;
			layoutNeeded = true;
			if (SuperView == null)
				return;
			SuperView.SetNeedsLayout ();
		}

		/// <summary>
		/// Flags the specified rectangle region on this view as needing to be repainted.
		/// </summary>
		/// <param name="region">The region that must be flagged for repaint.</param>
		public void SetNeedsDisplay (Rect region)
		{
			if (NeedDisplay.IsEmpty)
				NeedDisplay = region;
			else {
				var x = Math.Min (NeedDisplay.X, region.X);
				var y = Math.Min (NeedDisplay.Y, region.Y);
				var w = Math.Max (NeedDisplay.Width, region.Width);
				var h = Math.Max (NeedDisplay.Height, region.Height);
				NeedDisplay = new Rect (x, y, w, h);
			}
			if (container != null)
				container.ChildNeedsDisplay ();
			if (subviews == null)
				return;
			foreach (var view in subviews)
				if (view.Frame.IntersectsWith (region)) {
					var childRegion = Rect.Intersect (view.Frame, region);
					childRegion.X -= view.Frame.X;
					childRegion.Y -= view.Frame.Y;
					view.SetNeedsDisplay (childRegion);
				}
		}

		internal bool childNeedsDisplay;

		/// <summary>
		/// Flags this view for requiring the children views to be repainted.
		/// </summary>
		public void ChildNeedsDisplay ()
		{
			childNeedsDisplay = true;
			if (container != null)
				container.ChildNeedsDisplay ();
		}

		/// <summary>
		///   Adds a subview to this view.
		/// </summary>
		/// <remarks>
		/// </remarks>
		public virtual void Add (View view)
		{
			if (view == null)
				return;
			if (subviews == null)
				subviews = new List<View> ();
			subviews.Add (view);
			view.container = this;
			if (view.CanFocus)
				CanFocus = true;
			SetNeedsLayout ();
			SetNeedsDisplay ();
		}

		/// <summary>
		/// Adds the specified views to the view.
		/// </summary>
		/// <param name="views">Array of one or more views (can be optional parameter).</param>
		public void Add (params View [] views)
		{
			if (views == null)
				return;
			foreach (var view in views)
				Add (view);
		}

		/// <summary>
		///   Removes all the widgets from this container.
		/// </summary>
		/// <remarks>
		/// </remarks>
		public virtual void RemoveAll ()
		{
			if (subviews == null)
				return;

			while (subviews.Count > 0) {
				Remove (subviews [0]);
			}
		}

		/// <summary>
		///   Removes a widget from this container.
		/// </summary>
		/// <remarks>
		/// </remarks>
		public virtual void Remove (View view)
		{
			if (view == null || subviews == null)
				return;

			SetNeedsLayout ();
			SetNeedsDisplay ();
			var touched = view.Frame;
			subviews.Remove (view);
			view.container = null;

			if (subviews.Count < 1)
				this.CanFocus = false;

			foreach (var v in subviews) {
				if (v.Frame.IntersectsWith (touched))
					view.SetNeedsDisplay ();
			}
		}

		void PerformActionForSubview (View subview, Action<View> action)
		{
			if (subviews.Contains (subview)) {
				action (subview);
			}

			SetNeedsDisplay ();
			subview.SetNeedsDisplay ();
		}

		/// <summary>
		/// Brings the specified subview to the front so it is drawn on top of any other views.
		/// </summary>
		/// <param name="subview">The subview to send to the front</param>
		/// <remarks>
		///   <seealso cref="SendSubviewToBack"/>.
		/// </remarks>
		public void BringSubviewToFront (View subview)
		{
			PerformActionForSubview (subview, x => {
				subviews.Remove (x);
				subviews.Add (x);
			});
		}

		/// <summary>
		/// Sends the specified subview to the front so it is the first view drawn
		/// </summary>
		/// <param name="subview">The subview to send to the front</param>
		/// <remarks>
		///   <seealso cref="BringSubviewToFront(View)"/>.
		/// </remarks>
		public void SendSubviewToBack (View subview)
		{
			PerformActionForSubview (subview, x => {
				subviews.Remove (x);
				subviews.Insert (0, subview);
			});
		}

		/// <summary>
		/// Moves the subview backwards in the hierarchy, only one step
		/// </summary>
		/// <param name="subview">The subview to send backwards</param>
		/// <remarks>
		/// If you want to send the view all the way to the back use SendSubviewToBack.
		/// </remarks>
		public void SendSubviewBackwards (View subview)
		{
			PerformActionForSubview (subview, x => {
				var idx = subviews.IndexOf (x);
				if (idx > 0) {
					subviews.Remove (x);
					subviews.Insert (idx - 1, x);
				}
			});
		}

		/// <summary>
		/// Moves the subview backwards in the hierarchy, only one step
		/// </summary>
		/// <param name="subview">The subview to send backwards</param>
		/// <remarks>
		/// If you want to send the view all the way to the back use SendSubviewToBack.
		/// </remarks>
		public void BringSubviewForward (View subview)
		{
			PerformActionForSubview (subview, x => {
				var idx = subviews.IndexOf (x);
				if (idx + 1 < subviews.Count) {
					subviews.Remove (x);
					subviews.Insert (idx + 1, x);
				}
			});
		}

		/// <summary>
		///   Clears the view region with the current color.
		/// </summary>
		/// <remarks>
		///   <para>
		///     This clears the entire region used by this view.
		///   </para>
		/// </remarks>
		public void Clear ()
		{
			var h = Frame.Height;
			var w = Frame.Width;
			for (int line = 0; line < h; line++) {
				Move (0, line);
				for (int col = 0; col < w; col++)
					Driver.AddRune (' ');
			}
		}

		/// <summary>
		///   Clears the specified rectangular region with the current color
		/// </summary>
		public void Clear (Rect r)
		{
			var h = r.Height;
			var w = r.Width;
			for (int line = r.Y; line < r.Y + h; line++) {
				Driver.Move (r.X, line);
				for (int col = 0; col < w; col++)
					Driver.AddRune (' ');
			}
		}

		/// <summary>
		/// Converts the (col,row) position from the view into a screen (col,row).  The values are clamped to (0..ScreenDim-1)
		/// </summary>
		/// <param name="col">View-based column.</param>
		/// <param name="row">View-based row.</param>
		/// <param name="rcol">Absolute column, display relative.</param>
		/// <param name="rrow">Absolute row, display relative.</param>
		/// <param name="clipped">Whether to clip the result of the ViewToScreen method, if set to true, the rcol, rrow values are clamped to the screen dimensions.</param>
		internal void ViewToScreen (int col, int row, out int rcol, out int rrow, bool clipped = true)
		{
			// Computes the real row, col relative to the screen.
			rrow = row + frame.Y;
			rcol = col + frame.X;
			var ccontainer = container;
			while (ccontainer != null) {
				rrow += ccontainer.frame.Y;
				rcol += ccontainer.frame.X;
				ccontainer = ccontainer.container;
			}

			// The following ensures that the cursor is always in the screen boundaries.
			if (clipped) {
				rrow = Math.Max (0, Math.Min (rrow, Driver.Rows - 1));
				rcol = Math.Max (0, Math.Min (rcol, Driver.Cols - 1));
			}
		}

		/// <summary>
		/// Converts a point from screen coordinates into the view coordinate space.
		/// </summary>
		/// <returns>The mapped point.</returns>
		/// <param name="x">X screen-coordinate point.</param>
		/// <param name="y">Y screen-coordinate point.</param>
		public Point ScreenToView (int x, int y)
		{
			if (SuperView == null) {
				return new Point (x - Frame.X, y - frame.Y);
			} else {
				var parent = SuperView.ScreenToView (x, y);
				return new Point (parent.X - frame.X, parent.Y - frame.Y);
			}
		}

		// Converts a rectangle in view coordinates to screen coordinates.
		Rect RectToScreen (Rect rect)
		{
			ViewToScreen (rect.X, rect.Y, out var x, out var y, clipped: false);
			return new Rect (x, y, rect.Width, rect.Height);
		}

		// Clips a rectangle in screen coordinates to the dimensions currently available on the screen
		Rect ScreenClip (Rect rect)
		{
			var x = rect.X < 0 ? 0 : rect.X;
			var y = rect.Y < 0 ? 0 : rect.Y;
			var w = rect.X + rect.Width >= Driver.Cols ? Driver.Cols - rect.X : rect.Width;
			var h = rect.Y + rect.Height >= Driver.Rows ? Driver.Rows - rect.Y : rect.Height;

			return new Rect (x, y, w, h);
		}

		/// <summary>
		/// Sets the Console driver's clip region to the current View's Bounds.
		/// </summary>
		/// <returns>The existing driver's Clip region, which can be then set by setting the Driver.Clip property.</returns>
		public Rect ClipToBounds ()
		{
			return SetClip (Bounds);
		}

		/// <summary>
		/// Sets the clipping region to the specified region, the region is view-relative
		/// </summary>
		/// <returns>The previous clip region.</returns>
		/// <param name="rect">Rectangle region to clip into, the region is view-relative.</param>
		public Rect SetClip (Rect rect)
		{
			var bscreen = RectToScreen (rect);
			var previous = Driver.Clip;
			Driver.Clip = ScreenClip (RectToScreen (Bounds));
			return previous;
		}

		/// <summary>
		/// Draws a frame in the current view, clipped by the boundary of this view
		/// </summary>
		/// <param name="rect">Rectangular region for the frame to be drawn.</param>
		/// <param name="padding">The padding to add to the drawn frame.</param>
		/// <param name="fill">If set to <c>true</c> it fill will the contents.</param>
		public void DrawFrame (Rect rect, int padding = 0, bool fill = false)
		{
			var scrRect = RectToScreen (rect);
			var savedClip = Driver.Clip;
			Driver.Clip = ScreenClip (RectToScreen (Bounds));
			Driver.DrawFrame (scrRect, padding, fill);
			Driver.Clip = savedClip;
		}

		/// <summary>
		/// Utility function to draw strings that contain a hotkey
		/// </summary>
		/// <param name="text">String to display, the underscoore before a letter flags the next letter as the hotkey.</param>
		/// <param name="hotColor">Hot color.</param>
		/// <param name="normalColor">Normal color.</param>
		public void DrawHotString (ustring text, Attribute hotColor, Attribute normalColor)
		{
			Driver.SetAttribute (normalColor);
			foreach (var rune in text) {
				if (rune == '_') {
					Driver.SetAttribute (hotColor);
					continue;
				}
				Driver.AddRune (rune);
				Driver.SetAttribute (normalColor);
			}
		}

		/// <summary>
		/// Utility function to draw strings that contains a hotkey using a colorscheme and the "focused" state.
		/// </summary>
		/// <param name="text">String to display, the underscoore before a letter flags the next letter as the hotkey.</param>
		/// <param name="focused">If set to <c>true</c> this uses the focused colors from the color scheme, otherwise the regular ones.</param>
		/// <param name="scheme">The color scheme to use.</param>
		public void DrawHotString (ustring text, bool focused, ColorScheme scheme)
		{
			if (focused)
				DrawHotString (text, scheme.HotFocus, scheme.Focus);
			else
				DrawHotString (text, scheme.HotNormal, scheme.Normal);
		}

		/// <summary>
		/// This moves the cursor to the specified column and row in the view.
		/// </summary>
		/// <returns>The move.</returns>
		/// <param name="col">Col.</param>
		/// <param name="row">Row.</param>
		public void Move (int col, int row)
		{
			ViewToScreen (col, row, out var rcol, out var rrow);
			Driver.Move (rcol, rrow);
		}

		/// <summary>
		///   Positions the cursor in the right position based on the currently focused view in the chain.
		/// </summary>
		public virtual void PositionCursor ()
		{
			if (focused != null)
				focused.PositionCursor ();
			else
				Move (frame.X, frame.Y);
		}

		/// <inheritdoc cref="HasFocus"/>
		public override bool HasFocus {
			get {
				return base.HasFocus;
			}
			internal set {
				if (base.HasFocus != value)
					if (value)
						OnEnter ();
					else
						OnLeave ();
				SetNeedsDisplay ();
				base.HasFocus = value;

				// Remove focus down the chain of subviews if focus is removed
				if (!value && focused != null) {
					focused.OnLeave ();
					focused.HasFocus = false;
					focused = null;
				}
			}
		}

		/// <inheritdoc cref="OnEnter"/>
		public override bool OnEnter ()
		{
			Enter?.Invoke (this, new EventArgs ());
			return base.OnEnter ();
		}

		/// <inheritdoc cref="OnLeave"/>
		public override bool OnLeave ()
		{
			Leave?.Invoke (this, new EventArgs ());
			return base.OnLeave ();
		}

		/// <summary>
		/// Returns the currently focused view inside this view, or null if nothing is focused.
		/// </summary>
		/// <value>The focused.</value>
		public View Focused => focused;

		/// <summary>
		/// Returns the most focused view in the chain of subviews (the leaf view that has the focus).
		/// </summary>
		/// <value>The most focused.</value>
		public View MostFocused {
			get {
				if (Focused == null)
					return null;
				var most = Focused.MostFocused;
				if (most != null)
					return most;
				return Focused;
			}
		}

		/// <summary>
		/// The color scheme for this view, if it is not defined, it returns the parent's
		/// color scheme.
		/// </summary>
		public ColorScheme ColorScheme {
			get {
				if (colorScheme == null)
					return SuperView?.ColorScheme;
				return colorScheme;
			}
			set {
				colorScheme = value;
			}
		}

		ColorScheme colorScheme;

		/// <summary>
		/// Displays the specified character in the specified column and row.
		/// </summary>
		/// <param name="col">Col.</param>
		/// <param name="row">Row.</param>
		/// <param name="ch">Ch.</param>
		public void AddRune (int col, int row, Rune ch)
		{
			if (row < 0 || col < 0)
				return;
			if (row > frame.Height - 1 || col > frame.Width - 1)
				return;
			Move (col, row);
			Driver.AddRune (ch);
		}

		/// <summary>
		/// Removes the SetNeedsDisplay and the ChildNeedsDisplay setting on this view.
		/// </summary>
		protected void ClearNeedsDisplay ()
		{
			NeedDisplay = Rect.Empty;
			childNeedsDisplay = false;
		}

		/// <summary>
		/// Performs a redraw of this view and its subviews, only redraws the views that have been flagged for a re-display.
		/// </summary>
		/// <param name="region">The region to redraw, this is relative to the view itself.</param>
		/// <remarks>
		/// <para>
		///    Views should set the color that they want to use on entry, as otherwise this will inherit
		///    the last color that was set globaly on the driver.
		/// </para>
		/// </remarks>
		public virtual void Redraw (Rect region)
		{
			var clipRect = new Rect (Point.Empty, frame.Size);

			if (subviews != null) {
				foreach (var view in subviews) {
					if (!view.NeedDisplay.IsEmpty || view.childNeedsDisplay) {
						if (view.Frame.IntersectsWith (clipRect) && view.Frame.IntersectsWith (region)) {

							// FIXED: optimize this by computing the intersection of region and view.Bounds
							if (view.layoutNeeded)
								view.LayoutSubviews ();
							Application.CurrentView = view;
							view.Redraw (view.Bounds);
						}
						view.NeedDisplay = Rect.Empty;
						view.childNeedsDisplay = false;
					}
				}
			}
			ClearNeedsDisplay ();
		}

		/// <summary>
		/// Focuses the specified sub-view.
		/// </summary>
		/// <param name="view">View.</param>
		public void SetFocus (View view)
		{
			if (view == null)
				return;
			//Console.WriteLine ($"Request to focus {view}");
			if (!view.CanFocus)
				return;
			if (focused == view)
				return;

			// Make sure that this view is a subview
			View c;
			for (c = view.container; c != null; c = c.container)
				if (c == this)
					break;
			if (c == null)
				throw new ArgumentException ("the specified view is not part of the hierarchy of this view");

			if (focused != null)
				focused.HasFocus = false;

			focused = view;
			focused.HasFocus = true;
			focused.EnsureFocus ();

			// Send focus upwards
			SuperView?.SetFocus (this);
		}

		public class KeyEventEventArgs : EventArgs {
			public KeyEventEventArgs(KeyEvent ke) => KeyEvent = ke;
			public KeyEvent KeyEvent { get; set; }
		}

		/// <summary>
		/// Invoked when a character key is pressed and occurs after the key up event.
		/// </summary>
		public event EventHandler<KeyEventEventArgs> KeyPress;

		/// <inheritdoc cref="ProcessKey"/>
		public override bool ProcessKey (KeyEvent keyEvent)
		{
			KeyPress?.Invoke (this, new KeyEventEventArgs(keyEvent));
			if (Focused?.ProcessKey (keyEvent) == true)
				return true;

			return false;
		}

		/// <inheritdoc cref="ProcessHotKey"/>
		public override bool ProcessHotKey (KeyEvent keyEvent)
		{
			KeyPress?.Invoke (this, new KeyEventEventArgs (keyEvent));
			if (subviews == null || subviews.Count == 0)
				return false;
			foreach (var view in subviews)
				if (view.ProcessHotKey (keyEvent))
					return true;
			return false;
		}

		/// <inheritdoc cref="ProcessColdKey"/>
		public override bool ProcessColdKey (KeyEvent keyEvent)
		{
			KeyPress?.Invoke (this, new KeyEventEventArgs(keyEvent));
			if (subviews == null || subviews.Count == 0)
				return false;
			foreach (var view in subviews)
				if (view.ProcessColdKey (keyEvent))
					return true;
			return false;
		}

		/// <summary>
		/// Invoked when a key is pressed
		/// </summary>
		public event EventHandler<KeyEventEventArgs> KeyDown;

		/// <param name="keyEvent">Contains the details about the key that produced the event.</param>
		public override bool OnKeyDown (KeyEvent keyEvent)
		{
			KeyDown?.Invoke (this, new KeyEventEventArgs (keyEvent));
			if (subviews == null || subviews.Count == 0)
				return false;
			foreach (var view in subviews)
				if (view.OnKeyDown (keyEvent))
					return true;

			return false;
		}

		/// <summary>
		/// Invoked when a key is released
		/// </summary>
		public event EventHandler<KeyEventEventArgs> KeyUp;

		/// <param name="keyEvent">Contains the details about the key that produced the event.</param>
		public override bool OnKeyUp (KeyEvent keyEvent)
		{
			KeyUp?.Invoke (this, new KeyEventEventArgs (keyEvent));
			if (subviews == null || subviews.Count == 0)
				return false;
			foreach (var view in subviews)
				if (view.OnKeyUp (keyEvent))
					return true;

			return false;
		}

		/// <summary>
		/// Finds the first view in the hierarchy that wants to get the focus if nothing is currently focused, otherwise, it does nothing.
		/// </summary>
		public void EnsureFocus ()
		{
			if (focused == null)
				if (FocusDirection == Direction.Forward)
					FocusFirst ();
				else
					FocusLast ();
		}

		/// <summary>
		/// Focuses the first focusable subview if one exists.
		/// </summary>
		public void FocusFirst ()
		{
			if (subviews == null) {
				SuperView?.SetFocus (this);
				return;
			}

			foreach (var view in subviews) {
				if (view.CanFocus) {
					SetFocus (view);
					return;
				}
			}
		}

		/// <summary>
		/// Focuses the last focusable subview if one exists.
		/// </summary>
		public void FocusLast ()
		{
			if (subviews == null) {
				SuperView?.SetFocus (this);
				return;
			}

			for (int i = subviews.Count; i > 0;) {
				i--;

				View v = subviews [i];
				if (v.CanFocus) {
					SetFocus (v);
					return;
				}
			}
		}

		/// <summary>
		/// Focuses the previous view.
		/// </summary>
		/// <returns><c>true</c>, if previous was focused, <c>false</c> otherwise.</returns>
		public bool FocusPrev ()
		{
			FocusDirection = Direction.Backward;
			if (subviews == null || subviews.Count == 0)
				return false;

			if (focused == null) {
				FocusLast ();
				return focused != null;
			}
			int focused_idx = -1;
			for (int i = subviews.Count; i > 0;) {
				i--;
				View w = subviews [i];

				if (w.HasFocus) {
					if (w.FocusPrev ())
						return true;
					focused_idx = i;
					continue;
				}
				if (w.CanFocus && focused_idx != -1) {
					focused.HasFocus = false;

					if (w != null && w.CanFocus)
						w.FocusLast ();

					SetFocus (w);
					return true;
				}
			}
			if (focused != null) {
				focused.HasFocus = false;
				focused = null;
			}
			return false;
		}

		/// <summary>
		/// Focuses the next view.
		/// </summary>
		/// <returns><c>true</c>, if next was focused, <c>false</c> otherwise.</returns>
		public bool FocusNext ()
		{
			FocusDirection = Direction.Forward;
			if (subviews == null || subviews.Count == 0)
				return false;

			if (focused == null) {
				FocusFirst ();
				return focused != null;
			}
			int n = subviews.Count;
			int focused_idx = -1;
			for (int i = 0; i < n; i++) {
				View w = subviews [i];

				if (w.HasFocus) {
					if (w.FocusNext ())
						return true;
					focused_idx = i;
					continue;
				}
				if (w.CanFocus && focused_idx != -1) {
					focused.HasFocus = false;

					if (w != null && w.CanFocus)
						w.FocusFirst ();

					SetFocus (w);
					return true;
				}
			}
			if (focused != null) {
				focused.HasFocus = false;
				focused = null;
			}
			return false;
		}

		/// <summary>
		/// Computes the RelativeLayout for the view, given the frame for its container.
		/// </summary>
		/// <param name="hostFrame">The Frame for the host.</param>
		internal void RelativeLayout (Rect hostFrame)
		{
			int w, h, _x, _y;

			if (x is Pos.PosCenter) {
				if (width == null)
					w = hostFrame.Width;
				else
					w = width.Anchor (hostFrame.Width);
				_x = x.Anchor (hostFrame.Width - w);
			} else {
				if (x == null)
					_x = 0;
				else
					_x = x.Anchor (hostFrame.Width);
				if (width == null)
					w = hostFrame.Width;
				else
					w = width.Anchor (hostFrame.Width - _x);
			}

			if (y is Pos.PosCenter) {
				if (height == null)
					h = hostFrame.Height;
				else
					h = height.Anchor (hostFrame.Height);
				_y = y.Anchor (hostFrame.Height - h);
			} else {
				if (y == null)
					_y = 0;
				else
					_y = y.Anchor (hostFrame.Height);
				if (height == null)
					h = hostFrame.Height;
				else
					h = height.Anchor (hostFrame.Height - _y);
			}
			Frame = new Rect (_x, _y, w, h);
			// layoutNeeded = false;
		}

		// https://en.wikipedia.org/wiki/Topological_sorting
		List<View> TopologicalSort (HashSet<View> nodes, HashSet<(View From, View To)> edges)
		{
			var result = new List<View> ();

			// Set of all nodes with no incoming edges
			var S = new HashSet<View> (nodes.Where (n => edges.All (e => e.To.Equals (n) == false)));

			while (S.Any ()) {
				//  remove a node n from S
				var n = S.First ();
				S.Remove (n);

				// add n to tail of L
				if (n != this?.SuperView)
					result.Add (n);

				// for each node m with an edge e from n to m do
				foreach (var e in edges.Where (e => e.From.Equals (n)).ToArray ()) {
					var m = e.To;

					// remove edge e from the graph
					edges.Remove (e);

					// if m has no other incoming edges then
					if (edges.All (me => me.To.Equals (m) == false) && m != this?.SuperView) {
						// insert m into S
						S.Add (m);
					}
				}
			}

			// if graph has edges then
			if (edges.Any ()) {
				// return error (graph has at least one cycle)
				return null;
			} else {
				// return L (a topologically sorted order)
				return result;
			}
		}

		/// <summary>
		/// This virtual method is invoked when a view starts executing or
		/// when the dimensions of the view have changed, for example in
		/// response to the container view or terminal resizing.
		/// </summary>
		public virtual void LayoutSubviews ()
		{
			if (!layoutNeeded)
				return;

			// Sort out the dependencies of the X, Y, Width, Height properties
			var nodes = new HashSet<View> ();
			var edges = new HashSet<(View, View)> ();

			foreach (var v in InternalSubviews) {
				nodes.Add (v);
				if (v.LayoutStyle == LayoutStyle.Computed) {
					if (v.X is Pos.PosView vX)
						edges.Add ((vX.Target, v));
					if (v.Y is Pos.PosView vY)
						edges.Add ((vY.Target, v));
					if (v.Width is Dim.DimView vWidth)
						edges.Add ((vWidth.Target, v));
					if (v.Height is Dim.DimView vHeight)
						edges.Add ((vHeight.Target, v));
				}
			}

			var ordered = TopologicalSort (nodes, edges);
			if (ordered == null)
				throw new Exception ("There is a recursive cycle in the relative Pos/Dim in the views of " + this);

			foreach (var v in ordered) {
				if (v.LayoutStyle == LayoutStyle.Computed)
					v.RelativeLayout (Frame);

				v.LayoutSubviews ();
				v.layoutNeeded = false;

			}

			if (SuperView == Application.Top && layoutNeeded && ordered.Count == 0 && LayoutStyle == LayoutStyle.Computed) {
				RelativeLayout (Frame);
			}

			layoutNeeded = false;
		}

		/// <inheritdoc cref="ToString"/>
		public override string ToString ()
		{
			return $"{GetType ().Name}({Id})({Frame})";
		}

		/// <inheritdoc cref="OnMouseEnter(Gui.MouseEvent)"/>
		public override bool OnMouseEnter (MouseEvent mouseEvent)
		{
			if (!base.OnMouseEnter (mouseEvent)) {
				MouseEnter?.Invoke (this, mouseEvent);
				return false;
			}
			return true;
		}

		/// <inheritdoc cref="OnMouseLeave(Gui.MouseEvent)"/>
		public override bool OnMouseLeave (MouseEvent mouseEvent)
		{
			if (!base.OnMouseLeave (mouseEvent)) {
				MouseLeave?.Invoke (this, mouseEvent);
				return false;
			}
			return true;
		}
	}

	/// <summary>
	/// Toplevel views can be modally executed.
	/// </summary>
	/// <remarks>
	///   <para>
	///     Toplevels can be modally executing views, and they return control
	///     to the caller when the "Running" property is set to false, or
	///     by calling <see cref="M:Terminal.Gui.Application.RequestStop()"/>
	///   </para>
	///   <para>
	///     There will be a toplevel created for you on the first time use
	///     and can be accessed from the property <see cref="P:Terminal.Gui.Application.Top"/>,
	///     but new toplevels can be created and ran on top of it.   To run, create the
	///     toplevel and then invoke <see cref="M:Terminal.Gui.Application.Run"/> with the
	///     new toplevel.
	///   </para>
	///   <para>
	///     TopLevels can also opt-in to more sophisticated initialization
	///     by implementing <see cref="ISupportInitialize"/>. When they do
	///     so, the <see cref="ISupportInitialize.BeginInit"/> and
	///     <see cref="ISupportInitialize.EndInit"/> methods will be called
	///     before running the view.
	///     If first-run-only initialization is preferred, the <see cref="ISupportInitializeNotification"/>
	///     can be implemented too, in which case the <see cref="ISupportInitialize"/>
	///     methods will only be called if <see cref="ISupportInitializeNotification.IsInitialized"/>
	///     is <see langword="false"/>. This allows proper View inheritance hierarchies
	///     to override base class layout code optimally by doing so only on first run,
	///     instead of on every run.
	///   </para>
	/// </remarks>
	public class Toplevel : View {
		/// <summary>
		/// Gets or sets whether the <see cref="T:Terminal.Gui.MainLoop"/> for this <see cref="T:Terminal.Gui.Toplevel"/> is running or not. Setting
		/// this property to false will cause the MainLoop to exit. 
		/// </summary>
		public bool Running { get; set; }

		/// <summary>
		/// Fired once the Toplevel's <see cref="T:Terminal.Gui.MainLoop"/> has started it's first iteration. 
		/// Subscribe to this event to perform tasks when the <see cref="T:Terminal.Gui.Toplevel"/> has been laid out and focus has been set.
		/// changes. A Ready event handler is a good place to finalize initialization after calling `<see cref="T:Terminal.Gui.Application.Run"/>(topLevel)`. 
		/// </summary>
		public event EventHandler Ready;

		/// <summary>
		/// Called from Application.RunLoop after the <see cref="T:Terminal.Gui.Toplevel"/> has entered it's first iteration of the loop. 
		/// </summary>
		internal virtual void OnReady ()
		{
			Ready?.Invoke (this, EventArgs.Empty);
		}

		/// <summary>
		/// Initializes a new instance of the <see cref="T:Terminal.Gui.Toplevel"/> class with the specified absolute layout.
		/// </summary>
		/// <param name="frame">Frame.</param>
		public Toplevel (Rect frame) : base (frame)
		{
			Initialize ();
		}

		/// <summary>
		/// Initializes a new instance of the <see cref="T:Terminal.Gui.Toplevel"/> class with Computed layout, defaulting to <see langword="async"/> full screen.
		/// </summary>
		public Toplevel () : base ()
		{
			Initialize ();
			Width = Dim.Fill ();
			Height = Dim.Fill ();
		}

		void Initialize ()
		{
			ColorScheme = Colors.Base;
		}

		/// <summary>
		/// Convenience factory method that creates a new toplevel with the current terminal dimensions.
		/// </summary>
		/// <returns>The create.</returns>
		public static Toplevel Create ()
		{
			return new Toplevel (new Rect (0, 0, Driver.Cols, Driver.Rows));
		}

		/// <summary>
		/// Gets or sets a value indicating whether this <see cref="T:Terminal.Gui.Toplevel"/> can focus.
		/// </summary>
		/// <value><c>true</c> if can focus; otherwise, <c>false</c>.</value>
		public override bool CanFocus {
			get => true;
		}

		/// <summary>
		/// Determines whether the <see cref="Toplevel"/> is modal or not.
		/// Causes <see cref="ProcessKey(KeyEvent)"/> to propagate keys upwards
		/// by default unless set to <see langword="true"/>.
		/// </summary>
		public bool Modal { get; set; }

		/// <summary>
		/// Check id current toplevel has menu bar
		/// </summary>
		public MenuBar MenuBar { get; set; }

		/// <summary>
		/// Check id current toplevel has status bar
		/// </summary>
		public StatusBar StatusBar { get; set; }

		///<inheritdoc cref="ProcessKey"/>
		public override bool ProcessKey (KeyEvent keyEvent)
		{
			if (base.ProcessKey (keyEvent))
				return true;

			switch (keyEvent.Key) {
			case Key.ControlQ:
				// FIXED: stop current execution of this container
				Application.RequestStop ();
				break;
			case Key.ControlZ:
				Driver.Suspend ();
				return true;

#if false
			case Key.F5:
				Application.DebugDrawBounds = !Application.DebugDrawBounds;
				SetNeedsDisplay ();
				return true;
#endif
			case Key.Tab:
			case Key.CursorRight:
			case Key.CursorDown:
			case Key.ControlI: // Unix
				var old = Focused;
				if (!FocusNext ())
					FocusNext ();
				if (old != Focused) {
					old?.SetNeedsDisplay ();
					Focused?.SetNeedsDisplay ();
				}
				return true;
			case Key.CursorLeft:
			case Key.CursorUp:
			case Key.BackTab:
				old = Focused;
				if (!FocusPrev ())
					FocusPrev ();
				if (old != Focused) {
					old?.SetNeedsDisplay ();
					Focused?.SetNeedsDisplay ();
				}
				return true;

			case Key.ControlL:
				Application.Refresh ();
				return true;
			}
			return false;
		}

		///<inheritdoc cref="Add"/>
		public override void Add (View view)
		{
			if (this == Application.Top) {
				if (view is MenuBar)
					MenuBar = view as MenuBar;
				if (view is StatusBar)
					StatusBar = view as StatusBar;
			}
			base.Add (view);
		}

		///<inheritdoc cref="Remove"/>
		public override void Remove (View view)
		{
			if (this == Application.Top) {
				if (view is MenuBar)
					MenuBar = null;
				if (view is StatusBar)
					StatusBar = null;
			}
			base.Remove (view);
		}

		///<inheritdoc cref="RemoveAll"/>
		public override void RemoveAll ()
		{
			if (this == Application.Top) {
				MenuBar = null;
				StatusBar = null;
			}
			base.RemoveAll ();
		}

		internal void EnsureVisibleBounds (Toplevel top, int x, int y, out int nx, out int ny)
		{
			nx = Math.Max (x, 0);
			nx = nx + top.Frame.Width > Driver.Cols ? Math.Max (Driver.Cols - top.Frame.Width, 0) : nx;
			bool m, s;
			if (SuperView == null)
				m = Application.Top.MenuBar != null;
			else
				m = ((Toplevel)SuperView).MenuBar != null;
			int l = m ? 1 : 0;
			ny = Math.Max (y, l);
<<<<<<< HEAD
			if (SuperView == null || SuperView.GetType() != typeof(Toplevel))
				s = Application.Top.HasStatusBar;
=======
			if (SuperView == null)
				s = Application.Top.StatusBar != null;
>>>>>>> c9fd4563
			else
				s = ((Toplevel)SuperView).StatusBar != null;
			l = s ? Driver.Rows - 1 : Driver.Rows;
			ny = Math.Min (ny, l);
			ny = ny + top.Frame.Height > l ? Math.Max (l - top.Frame.Height, m ? 1 : 0) : ny;
		}

		internal void PositionToplevels ()
		{
			if (this != Application.Top) {
				EnsureVisibleBounds (this, Frame.X, Frame.Y, out int nx, out int ny);
				if ((nx != Frame.X || ny != Frame.Y) && LayoutStyle != LayoutStyle.Computed) {
					X = nx;
					Y = ny;
				}
			} else {
				foreach (var top in Subviews) {
					if (top is Toplevel) {
						EnsureVisibleBounds ((Toplevel)top, top.Frame.X, top.Frame.Y, out int nx, out int ny);
						if ((nx != top.Frame.X || ny != top.Frame.Y) && top.LayoutStyle != LayoutStyle.Computed) {
							top.X = nx;
							top.Y = ny;
						}
						if (StatusBar != null) {
							if (ny + top.Frame.Height > Driver.Rows - 1) {
								if (top.Height is Dim.DimFill)
									top.Height = Dim.Fill () - 1;
							}
							if (StatusBar.Frame.Y != Driver.Rows - 1) {
								StatusBar.Y = Driver.Rows - 1;
								SetNeedsDisplay ();
							}
						}
					}
				}
			}
		}

		///<inheritdoc cref="Redraw"/>
		public override void Redraw (Rect region)
		{
			Application.CurrentView = this;

			if (this == Application.Top || this == Application.Current) {
				if (!NeedDisplay.IsEmpty) {
					Driver.SetAttribute (Colors.TopLevel.Normal);
					Clear (region);
					Driver.SetAttribute (Colors.Base.Normal);
				}
				foreach (var view in Subviews) {
					if (view.Frame.IntersectsWith (region)) {
						view.SetNeedsLayout ();
						view.SetNeedsDisplay (view.Bounds);
					}
				}

				ClearNeedsDisplay ();
			}

			base.Redraw (base.Bounds);
		}

		/// <summary>
		/// This method is invoked by Application.Begin as part of the Application.Run after
		/// the views have been laid out, and before the views are drawn for the first time.
		/// </summary>
		public virtual void WillPresent ()
		{
			FocusFirst ();
		}
	}

	/// <summary>
	/// A toplevel view that draws a frame around its region and has a "ContentView" subview where the contents are added.
	/// </summary>
	public class Window : Toplevel, IEnumerable {
		View contentView;
		ustring title;

		/// <summary>
		/// The title to be displayed for this window.
		/// </summary>
		/// <value>The title.</value>
		public ustring Title {
			get => title;
			set {
				title = value;
				SetNeedsDisplay ();
			}
		}

		class ContentView : View {
			public ContentView (Rect frame) : base (frame) { }
			public ContentView () : base () { }
#if false
			public override void Redraw (Rect region)
			{
				Driver.SetAttribute (ColorScheme.Focus);

				for (int y = 0; y < Frame.Height; y++) {
					Move (0, y);
					for (int x = 0; x < Frame.Width; x++) {

						Driver.AddRune ('x');
					}
				}
			}
#endif
		}

		/// <summary>
		/// Initializes a new instance of the <see cref="T:Terminal.Gui.Gui.Window"/> class with an optional title and a set frame.
		/// </summary>
		/// <param name="frame">Frame.</param>
		/// <param name="title">Title.</param>
		public Window (Rect frame, ustring title = null) : this (frame, title, padding: 0)
		{
		}

		/// <summary>
		/// Initializes a new instance of the <see cref="T:Terminal.Gui.Window"/> class with an optional title.
		/// </summary>
		/// <param name="title">Title.</param>
		public Window (ustring title = null) : this (title, padding: 0)
		{
		}

		int padding;
		/// <summary>
		/// Initializes a new instance of the <see cref="T:Terminal.Gui.Window"/> with
		/// the specified frame for its location, with the specified border
		/// an optional title.
		/// </summary>
		/// <param name="frame">Frame.</param>
		/// <param name="padding">Number of characters to use for padding of the drawn frame.</param>
		/// <param name="title">Title.</param>
		public Window (Rect frame, ustring title = null, int padding = 0) : base (frame)
		{
			this.Title = title;
			int wb = 2 * (1 + padding);
			this.padding = padding;
			var cFrame = new Rect (1 + padding, 1 + padding, frame.Width - wb, frame.Height - wb);
			contentView = new ContentView (cFrame);
			base.Add (contentView);
		}

		/// <summary>
		/// Initializes a new instance of the <see cref="T:Terminal.Gui.Window"/> with
		/// the specified frame for its location, with the specified border
		/// an optional title.
		/// </summary>
		/// <param name="padding">Number of characters to use for padding of the drawn frame.</param>
		/// <param name="title">Title.</param>
		public Window (ustring title = null, int padding = 0) : base ()
		{
			this.Title = title;
			int wb = 1 + padding;
			this.padding = padding;
			contentView = new ContentView () {
				X = wb,
				Y = wb,
				Width = Dim.Fill (wb),
				Height = Dim.Fill (wb)
			};
			base.Add (contentView);
		}

		/// <summary>
		/// Enumerates the various views in the ContentView.
		/// </summary>
		/// <returns>The enumerator.</returns>
		public new IEnumerator GetEnumerator ()
		{
			return contentView.GetEnumerator ();
		}

		void DrawFrame (bool fill = true)
		{
			DrawFrame (new Rect (0, 0, Frame.Width, Frame.Height), padding, fill: fill);
		}

		/// <summary>
		/// Add the specified view to the ContentView.
		/// </summary>
		/// <param name="view">View to add to the window.</param>
		public override void Add (View view)
		{
			contentView.Add (view);
			if (view.CanFocus)
				CanFocus = true;
		}


		/// <summary>
		///   Removes a widget from this container.
		/// </summary>
		/// <remarks>
		/// </remarks>
		public override void Remove (View view)
		{
			if (view == null)
				return;

			SetNeedsDisplay ();
			var touched = view.Frame;
			contentView.Remove (view);

			if (contentView.InternalSubviews.Count < 1)
				this.CanFocus = false;
		}

		/// <summary>
		///   Removes all widgets from this container.
		/// </summary>
		/// <remarks>
		/// </remarks>
		public override void RemoveAll ()
		{
			contentView.RemoveAll ();
		}

		///<inheritdoc cref="Redraw"/>
		public override void Redraw (Rect bounds)
		{
			Application.CurrentView = this;

			if (!NeedDisplay.IsEmpty) {
				DrawFrameWindow ();
			}
			contentView.Redraw (contentView.Bounds);
			ClearNeedsDisplay ();
			DrawFrameWindow (false);

			void DrawFrameWindow (bool fill = true)
			{
				Driver.SetAttribute (ColorScheme.Normal);
				DrawFrame (fill);
				if (HasFocus)
					Driver.SetAttribute (ColorScheme.HotNormal);
				var width = Frame.Width - (padding + 2) * 2;
				if (Title != null && width > 4) {
					Move (1 + padding, padding);
					Driver.AddRune (' ');
					var str = Title.Length >= width ? Title [0, width - 2] : Title;
					Driver.AddStr (str);
					Driver.AddRune (' ');
				}
				Driver.SetAttribute (ColorScheme.Normal);
			}
		}

		//
		// FIXED:It does not look like the event is raised on clicked-drag
		// need to figure that out.
		//
		internal static Point? dragPosition;
		Point start;
		///<inheritdoc cref="MouseEvent(Gui.MouseEvent)"/>
		public override bool MouseEvent (MouseEvent mouseEvent)
		{
			// FIXED:The code is currently disabled, because the
			// Driver.UncookMouse does not seem to have an effect if there is
			// a pending mouse event activated.

			int nx, ny;
			if ((mouseEvent.Flags == (MouseFlags.Button1Pressed | MouseFlags.ReportMousePosition) ||
				mouseEvent.Flags == MouseFlags.Button3Pressed)) {
				if (dragPosition.HasValue) {
					if (SuperView == null) {
						Application.Top.SetNeedsDisplay (Frame);
						Application.Top.Redraw (Frame);
					} else {
						SuperView.SetNeedsDisplay (Frame);
					}
					EnsureVisibleBounds (this, mouseEvent.X + mouseEvent.OfX - start.X,
						mouseEvent.Y + mouseEvent.OfY, out nx, out ny);

					dragPosition = new Point (nx, ny);
					Frame = new Rect (nx, ny, Frame.Width, Frame.Height);
					X = nx;
					Y = ny;
					//Demo.ml2.Text = $"{dx},{dy}";

					// FIXED: optimize, only SetNeedsDisplay on the before/after regions.
					SetNeedsDisplay ();
					return true;
				} else {
					// Only start grabbing if the user clicks on the title bar.
					if (mouseEvent.Y == 0) {
						start = new Point (mouseEvent.X, mouseEvent.Y);
						dragPosition = new Point ();
						nx = mouseEvent.X - mouseEvent.OfX;
						ny = mouseEvent.Y - mouseEvent.OfY;
						dragPosition = new Point (nx, ny);
						Application.GrabMouse (this);
					}

					//Demo.ml2.Text = $"Starting at {dragPosition}";
					return true;
				}
			}

			if (mouseEvent.Flags == MouseFlags.Button1Released && dragPosition.HasValue) {
				Application.UngrabMouse ();
				Driver.UncookMouse ();
				dragPosition = null;
			}

			//Demo.ml.Text = me.ToString ();
			return false;
		}

	}

	/// <summary>
	/// The application driver for gui.cs
	/// </summary>
	/// <remarks>
	///   <para>
	///     You can hook up to the Iteration event to have your method
	///     invoked on each iteration of the mainloop.
	///   </para>
	///   <para>
	///     Creates a mainloop to process input events, handle timers and
	///     other sources of data.   It is accessible via the MainLoop property.
	///   </para>
	///   <para>
	///     When invoked sets the SynchronizationContext to one that is tied
	///     to the mainloop, allowing user code to use async/await.
	///   </para>
	/// </remarks>
	public static class Application {
		/// <summary>
		/// The current Console Driver in use.
		/// </summary>
		public static ConsoleDriver Driver;

		/// <summary>
		/// The Toplevel object used for the application on startup.
		/// </summary>
		/// <value>The top.</value>
		public static Toplevel Top { get; private set; }

		/// <summary>
		/// The current toplevel object. This is updated when Application.Run enters and leaves and points to the current toplevel.
		/// </summary>
		/// <value>The current.</value>
		public static Toplevel Current { get; private set; }

		/// <summary>
		/// TThe current view object being redrawn.
		/// </summary>
		/// /// <value>The current.</value>
		public static View CurrentView { get; set; }

		/// <summary>
		/// The mainloop driver for the applicaiton
		/// </summary>
		/// <value>The main loop.</value>
		public static Mono.Terminal.MainLoop MainLoop { get; private set; }

		static Stack<Toplevel> toplevels = new Stack<Toplevel> ();

		/// <summary>
		///   This event is raised on each iteration of the
		///   main loop.
		/// </summary>
		/// <remarks>
		///   See also <see cref="Timeout"/>
		/// </remarks>
		public static event EventHandler Iteration;

		/// <summary>
		/// Returns a rectangle that is centered in the screen for the provided size.
		/// </summary>
		/// <returns>The centered rect.</returns>
		/// <param name="size">Size for the rectangle.</param>
		public static Rect MakeCenteredRect (Size size)
		{
			return new Rect (new Point ((Driver.Cols - size.Width) / 2, (Driver.Rows - size.Height) / 2), size);
		}

		//
		// provides the sync context set while executing code in gui.cs, to let
		// users use async/await on their code
		//
		class MainLoopSyncContext : SynchronizationContext {
			Mono.Terminal.MainLoop mainLoop;

			public MainLoopSyncContext (Mono.Terminal.MainLoop mainLoop)
			{
				this.mainLoop = mainLoop;
			}

			public override SynchronizationContext CreateCopy ()
			{
				return new MainLoopSyncContext (MainLoop);
			}

			public override void Post (SendOrPostCallback d, object state)
			{
				mainLoop.AddIdle (() => {
					d (state);
					return false;
				});
				mainLoop.Driver.Wakeup ();
			}

			public override void Send (SendOrPostCallback d, object state)
			{
				mainLoop.Invoke (() => {
					d (state);
				});
			}
		}

		/// <summary>
		/// If set, it forces the use of the System.Console-based driver.
		/// </summary>
		public static bool UseSystemConsole;

		/// <summary>
		/// Initializes the Application
		/// </summary>
		public static void Init () => Init (() => Toplevel.Create ());

		internal static bool _initialized = false;

		/// <summary>
		/// Initializes the Application
		/// </summary>
		static void Init (Func<Toplevel> topLevelFactory)
		{
			if (_initialized) return;

			var p = Environment.OSVersion.Platform;
			Mono.Terminal.IMainLoopDriver mainLoopDriver;

			if (UseSystemConsole) {
				mainLoopDriver = new Mono.Terminal.NetMainLoop ();
				Driver = new NetDriver ();
			} else if (p == PlatformID.Win32NT || p == PlatformID.Win32S || p == PlatformID.Win32Windows) {
				var windowsDriver = new WindowsDriver ();
				mainLoopDriver = windowsDriver;
				Driver = windowsDriver;
			} else {
				mainLoopDriver = new Mono.Terminal.UnixMainLoop ();
				Driver = new CursesDriver ();
			}
			Driver.Init (TerminalResized);
			MainLoop = new Mono.Terminal.MainLoop (mainLoopDriver);
			SynchronizationContext.SetSynchronizationContext (new MainLoopSyncContext (MainLoop));
			Top = topLevelFactory ();
			Current = Top;
			CurrentView = Top;
			_initialized = true;
		}

		/// <summary>
		/// Captures the execution state for the provided TopLevel view.
		/// </summary>
		public class RunState : IDisposable {
			internal RunState (Toplevel view)
			{
				Toplevel = view;
			}
			internal Toplevel Toplevel;

			/// <summary>
			/// Releases alTop = l resource used by the <see cref="T:Terminal.Gui.Application.RunState"/> object.
			/// </summary>
			/// <remarks>Call <see cref="Dispose()"/> when you are finished using the <see cref="T:Terminal.Gui.Application.RunState"/>. The
			/// <see cref="Dispose()"/> method leaves the <see cref="T:Terminal.Gui.Application.RunState"/> in an unusable state. After
			/// calling <see cref="Dispose()"/>, you must release all references to the
			/// <see cref="T:Terminal.Gui.Application.RunState"/> so the garbage collector can reclaim the memory that the
			/// <see cref="T:Terminal.Gui.Application.RunState"/> was occupying.</remarks>
			public void Dispose ()
			{
				Dispose (true);
				GC.SuppressFinalize (this);
			}

			/// <summary>
			/// Dispose the specified disposing.
			/// </summary>
			/// <returns>The dispose.</returns>
			/// <param name="disposing">If set to <c>true</c> disposing.</param>
			protected virtual void Dispose (bool disposing)
			{
				if (Toplevel != null) {
					End (Toplevel);
					Toplevel = null;
				}
			}
		}

		static void ProcessKeyEvent (KeyEvent ke)
		{

			var chain = toplevels.ToList ();
			foreach (var topLevel in chain) {
				if (topLevel.ProcessHotKey (ke))
					return;
				if (topLevel.Modal)
					break;
			}

			foreach (var topLevel in chain) {
				if (topLevel.ProcessKey (ke))
					return;
				if (topLevel.Modal)
					break;
			}

			foreach (var topLevel in chain) {
				// Process the key normally
				if (topLevel.ProcessColdKey (ke))
					return;
				if (topLevel.Modal)
					break;
			}
		}

		static void ProcessKeyDownEvent (KeyEvent ke)
		{
			var chain = toplevels.ToList ();
			foreach (var topLevel in chain) {
				if (topLevel.OnKeyDown (ke))
					return;
				if (topLevel.Modal)
					break;
			}
		}


		static void ProcessKeyUpEvent (KeyEvent ke)
		{
			var chain = toplevels.ToList ();
			foreach (var topLevel in chain) {
				if (topLevel.OnKeyUp (ke))
					return;
				if (topLevel.Modal)
					break;
			}
		}

		static View FindDeepestView (View start, int x, int y, out int resx, out int resy)
		{
			var startFrame = start.Frame;

			if (!startFrame.Contains (x, y)) {
				resx = 0;
				resy = 0;
				return null;
			}

			if (start.InternalSubviews != null) {
				int count = start.InternalSubviews.Count;
				if (count > 0) {
					var rx = x - startFrame.X;
					var ry = y - startFrame.Y;
					for (int i = count - 1; i >= 0; i--) {
						View v = start.InternalSubviews [i];
						if (v.Frame.Contains (rx, ry)) {
							var deep = FindDeepestView (v, rx, ry, out resx, out resy);
							if (deep == null)
								return v;
							return deep;
						}
					}
				}
			}
			resx = x - startFrame.X;
			resy = y - startFrame.Y;
			return start;
		}

		internal static View mouseGrabView;

		/// <summary>
		/// Grabs the mouse, forcing all mouse events to be routed to the specified view until UngrabMouse is called.
		/// </summary>
		/// <returns>The grab.</returns>
		/// <param name="view">View that will receive all mouse events until UngrabMouse is invoked.</param>
		public static void GrabMouse (View view)
		{
			if (view == null)
				return;
			mouseGrabView = view;
			Driver.UncookMouse ();
		}

		/// <summary>
		/// Releases the mouse grab, so mouse events will be routed to the view on which the mouse is.
		/// </summary>
		public static void UngrabMouse ()
		{
			mouseGrabView = null;
			Driver.CookMouse ();
		}

		/// <summary>
		/// Merely a debugging aid to see the raw mouse events
		/// </summary>
		public static Action<MouseEvent> RootMouseEvent;

		internal static View wantContinuousButtonPressedView;
		static View lastMouseOwnerView;

		static void ProcessMouseEvent (MouseEvent me)
		{
			var view = FindDeepestView (Current, me.X, me.Y, out int rx, out int ry);

			if (view != null && view.WantContinuousButtonPressed)
				wantContinuousButtonPressedView = view;
			else
				wantContinuousButtonPressedView = null;

			RootMouseEvent?.Invoke (me);
			if (mouseGrabView != null) {
				var newxy = mouseGrabView.ScreenToView (me.X, me.Y);
				var nme = new MouseEvent () {
					X = newxy.X,
					Y = newxy.Y,
					Flags = me.Flags,
					OfX = me.X - newxy.X,
					OfY = me.Y - newxy.Y,
					View = view
				};
				if (OutsideFrame (new Point (nme.X, nme.Y), mouseGrabView.Frame))
					lastMouseOwnerView.OnMouseLeave (me);
				if (mouseGrabView != null) {
					mouseGrabView.MouseEvent (nme);
					return;
				}
			}

			if (view != null) {
				var nme = new MouseEvent () {
					X = rx,
					Y = ry,
					Flags = me.Flags,
					OfX = rx,
					OfY = ry,
					View = view
				};

				if (lastMouseOwnerView == null) {
					lastMouseOwnerView = view;
					view.OnMouseEnter (nme);
				} else if (lastMouseOwnerView != view) {
					lastMouseOwnerView.OnMouseLeave (nme);
					view.OnMouseEnter (nme);
					lastMouseOwnerView = view;
				}

				if (!view.WantMousePositionReports && me.Flags == MouseFlags.ReportMousePosition)
					return;

				if (view.WantContinuousButtonPressed)
					wantContinuousButtonPressedView = view;
				else
					wantContinuousButtonPressedView = null;

				// Should we bubbled up the event, if it is not handled?
				view.MouseEvent (nme);
			}
		}

		static bool OutsideFrame (Point p, Rect r)
		{
			return p.X < 0 || p.X > r.Width - 1 || p.Y < 0 || p.Y > r.Height - 1;
		}

		/// <summary>
		/// This event is fired once when the application is first loaded. The dimensions of the
		/// terminal are provided.
		/// </summary>
		public static event EventHandler<ResizedEventArgs> Loaded;

		/// <summary>
		/// Building block API: Prepares the provided toplevel for execution.
		/// </summary>
		/// <returns>The runstate handle that needs to be passed to the End() method upon completion.</returns>
		/// <param name="toplevel">Toplevel to prepare execution for.</param>
		/// <remarks>
		///  This method prepares the provided toplevel for running with the focus,
		///  it adds this to the list of toplevels, sets up the mainloop to process the
		///  event, lays out the subviews, focuses the first element, and draws the
		///  toplevel in the screen.   This is usually followed by executing
		///  the <see cref="RunLoop"/> method, and then the <see cref="End(RunState)"/> method upon termination which will
		///   undo these changes.
		/// </remarks>
		public static RunState Begin (Toplevel toplevel)
		{
			if (toplevel == null)
				throw new ArgumentNullException (nameof (toplevel));
			var rs = new RunState (toplevel);

			Init ();
			if (toplevel is ISupportInitializeNotification initializableNotification &&
			    !initializableNotification.IsInitialized) {
				initializableNotification.BeginInit ();
				initializableNotification.EndInit ();
			} else if (toplevel is ISupportInitialize initializable) {
				initializable.BeginInit ();
				initializable.EndInit ();
			}
			toplevels.Push (toplevel);
			Current = toplevel;
			Driver.PrepareToRun (MainLoop, ProcessKeyEvent, ProcessKeyDownEvent, ProcessKeyUpEvent, ProcessMouseEvent);
			if (toplevel.LayoutStyle == LayoutStyle.Computed)
				toplevel.RelativeLayout (new Rect (0, 0, Driver.Cols, Driver.Rows));
			toplevel.LayoutSubviews ();
			Loaded?.Invoke (null, new ResizedEventArgs () { Rows = Driver.Rows, Cols = Driver.Cols } );
			toplevel.WillPresent ();
			Redraw (toplevel);
			toplevel.PositionCursor ();
			Driver.Refresh ();

			return rs;
		}

		/// <summary>
		/// Building block API: completes the execution of a Toplevel that was started with Begin.
		/// </summary>
		/// <param name="runState">The runstate returned by the <see cref="Begin(Toplevel)"/> method.</param>
		public static void End (RunState runState)
		{
			if (runState == null)
				throw new ArgumentNullException (nameof (runState));

			runState.Dispose ();
		}

		/// <summary>
		/// Finalize the driver.
		/// </summary>
		public static void Shutdown ()
		{
			Driver.End ();
			_initialized = false;
		}

		static void Redraw (View view)
		{
			Application.CurrentView = view;

			view.Redraw (view.Bounds);
			Driver.Refresh ();
		}

		static void Refresh (View view)
		{
			view.Redraw (view.Bounds);
			Driver.Refresh ();
		}

		/// <summary>
		/// Triggers a refresh of the entire display.
		/// </summary>
		public static void Refresh ()
		{
			Driver.UpdateScreen ();
			View last = null;
			foreach (var v in toplevels.Reverse ()) {
				v.SetNeedsDisplay ();
				v.Redraw (v.Bounds);
				last = v;
			}
			last?.PositionCursor ();
			Driver.Refresh ();
		}

		internal static void End (View view)
		{
			if (toplevels.Peek () != view)
				throw new ArgumentException ("The view that you end with must be balanced");
			toplevels.Pop ();
			if (toplevels.Count == 0)
				Shutdown ();
			else {
				Current = toplevels.Peek ();
				Refresh ();
			}
		}

		/// <summary>
		///   Building block API: Runs the main loop for the created dialog
		/// </summary>
		/// <remarks>
		///   Use the wait parameter to control whether this is a
		///   blocking or non-blocking call.
		/// </remarks>
		/// <param name="state">The state returned by the Begin method.</param>
		/// <param name="wait">By default this is true which will execute the runloop waiting for events, if you pass false, you can use this method to run a single iteration of the events.</param>
		public static void RunLoop (RunState state, bool wait = true)
		{
			if (state == null)
				throw new ArgumentNullException (nameof (state));
			if (state.Toplevel == null)
				throw new ObjectDisposedException ("state");

			bool firstIteration = true;
			for (state.Toplevel.Running = true; state.Toplevel.Running;) {
				if (MainLoop.EventsPending (wait)) {
					// Notify Toplevel it's ready
					if (firstIteration) {
						state.Toplevel.OnReady ();
					}
					firstIteration = false;

					MainLoop.MainIteration ();
					Iteration?.Invoke (null, EventArgs.Empty);
				} else if (wait == false)
					return;
				if (!state.Toplevel.NeedDisplay.IsEmpty || state.Toplevel.childNeedsDisplay) {
					state.Toplevel.Redraw (state.Toplevel.Bounds);
					if (DebugDrawBounds)
						DrawBounds (state.Toplevel);
					state.Toplevel.PositionCursor ();
					Driver.Refresh ();
				} else
					Driver.UpdateCursor ();
			}
		}

		internal static bool DebugDrawBounds = false;

		// Need to look into why this does not work properly.
		static void DrawBounds (View v)
		{
			v.DrawFrame (v.Frame, padding: 0, fill: false);
			if (v.InternalSubviews != null && v.InternalSubviews.Count > 0)
				foreach (var sub in v.InternalSubviews)
					DrawBounds (sub);
		}

		/// <summary>
		/// Runs the application with the built-in toplevel view
		/// </summary>
		public static void Run ()
		{
			Run (Top);
		}

		/// <summary>
		/// Runs the application with a new instance of the specified toplevel view
		/// </summary>
		public static void Run<T> () where T : Toplevel, new()
		{
			Init (() => new T ());
			Run (Top);
		}

		/// <summary>
		///   Runs the main loop on the given container.
		/// </summary>
		/// <remarks>
		///   <para>
		///     This method is used to start processing events
		///     for the main application, but it is also used to
		///     run modal dialog boxes.
		///   </para>
		///   <para>
		///     To make a toplevel stop execution, set the "Running"
		///     property to false.
		///   </para>
		///   <para>
		///     This is equivalent to calling Begin on the toplevel view, followed by RunLoop with the
		///     returned value, and then calling end on the return value.
		///   </para>
		///   <para>
		///     Alternatively, if your program needs to control the main loop and needs to
		///     process events manually, you can invoke Begin to set things up manually and then
		///     repeatedly call RunLoop with the wait parameter set to false.   By doing this
		///     the RunLoop method will only process any pending events, timers, idle handlers and
		///     then return control immediately.
		///   </para>
		/// </remarks>
		public static void Run (Toplevel view)
		{
			var runToken = Begin (view);
			RunLoop (runToken);
			End (runToken);
		}

		/// <summary>
		/// Stops running the most recent toplevel
		/// </summary>
		public static void RequestStop ()
		{
			Current.Running = false;
		}

		/// <summary>
		/// Event arguments for the <see cref="T:Terminal.Gui.Application.Resized"/> event.
		/// </summary>
		public class ResizedEventArgs : EventArgs {
			/// <summary>
			/// The number of rows in the resized terminal.
			/// </summary>
			public int Rows { get; set; }
			/// <summary>
			/// The number of columns in the resized terminal.
			/// </summary>
			public int Cols { get; set; }
		}

		/// <summary>
		/// Invoked when the terminal was resized. The new size of the terminal is provided.
		/// </summary>
		public static event EventHandler<ResizedEventArgs> Resized;

		static void TerminalResized ()
		{
			var full = new Rect (0, 0, Driver.Cols, Driver.Rows);
			Resized?.Invoke (null, new ResizedEventArgs () { Cols = full.Width, Rows = full.Height });
			Driver.Clip = full;
			foreach (var t in toplevels) {
				t.PositionToplevels ();
				t.RelativeLayout (full);
				t.LayoutSubviews ();
			}
			Refresh ();
		}
	}
}<|MERGE_RESOLUTION|>--- conflicted
+++ resolved
@@ -1643,19 +1643,14 @@
 			nx = Math.Max (x, 0);
 			nx = nx + top.Frame.Width > Driver.Cols ? Math.Max (Driver.Cols - top.Frame.Width, 0) : nx;
 			bool m, s;
-			if (SuperView == null)
+			if (SuperView == null || SuperView.GetType() != typeof(Toplevel))
 				m = Application.Top.MenuBar != null;
 			else
 				m = ((Toplevel)SuperView).MenuBar != null;
 			int l = m ? 1 : 0;
 			ny = Math.Max (y, l);
-<<<<<<< HEAD
 			if (SuperView == null || SuperView.GetType() != typeof(Toplevel))
 				s = Application.Top.HasStatusBar;
-=======
-			if (SuperView == null)
-				s = Application.Top.StatusBar != null;
->>>>>>> c9fd4563
 			else
 				s = ((Toplevel)SuperView).StatusBar != null;
 			l = s ? Driver.Rows - 1 : Driver.Rows;
