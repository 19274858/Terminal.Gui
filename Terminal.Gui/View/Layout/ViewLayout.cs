--- conflicted
+++ resolved
@@ -105,7 +105,7 @@
             }
 
             Point boundsOffset = super.GetBoundsOffset ();
-            boundsOffset.Offset(super.Frame.X, super.Frame.Y);
+            boundsOffset.Offset (super.Frame.X, super.Frame.Y);
             ret.X += boundsOffset.X;
             ret.Y += boundsOffset.Y;
             super = super.SuperView;
@@ -443,6 +443,7 @@
         }
     }
 
+
     /// <summary>If <paramref name="autoSize"/> is true, resizes the view.</summary>
     /// <param name="autoSize"></param>
     /// <returns></returns>
@@ -454,7 +455,7 @@
         }
 
         var boundsChanged = true;
-        Size newFrameSize = GetAutoSize ();
+        Size newFrameSize = GetTextAutoSize ();
 
         if (IsInitialized && newFrameSize != Frame.Size)
         {
@@ -472,141 +473,6 @@
 
         return boundsChanged;
     }
-
-    /// <summary>Determines if the View's <see cref="Height"/> can be set to a new value.</summary>
-    /// <remarks>TrySetHeight can only be called when AutoSize is true (or being set to true).</remarks>
-    /// <param name="desiredHeight"></param>
-    /// <param name="resultHeight">
-    ///     Contains the width that would result if <see cref="Height"/> were set to
-    ///     <paramref name="desiredHeight"/>"/>
-    /// </param>
-    /// <returns>
-    ///     <see langword="true"/> if the View's <see cref="Height"/> can be changed to the specified value. False
-    ///     otherwise.
-    /// </returns>
-    internal bool TrySetHeight (int desiredHeight, out int resultHeight)
-    {
-        int h = desiredHeight;
-        bool canSetHeight;
-
-        switch (Height)
-        {
-            case Dim.DimCombine _:
-            case Dim.DimView _:
-            case Dim.DimFill _:
-                // It's a Dim.DimCombine and so can't be assigned. Let it have it's height anchored.
-                h = Height.Anchor (h);
-                canSetHeight = !ValidatePosDim;
-
-                break;
-            case Dim.DimFactor factor:
-                // Tries to get the SuperView height otherwise the view height.
-                int sh = SuperView is { } ? SuperView.Frame.Height : h;
-
-                if (factor.IsFromRemaining ())
-                {
-                    sh -= Frame.Y;
-                }
-
-                h = Height.Anchor (sh);
-                canSetHeight = !ValidatePosDim;
-
-                break;
-            default:
-                canSetHeight = true;
-
-                break;
-        }
-
-        resultHeight = h;
-
-        return canSetHeight;
-    }
-
-    /// <summary>Determines if the View's <see cref="Width"/> can be set to a new value.</summary>
-    /// <remarks>TrySetWidth can only be called when AutoSize is true (or being set to true).</remarks>
-    /// <param name="desiredWidth"></param>
-    /// <param name="resultWidth">
-    ///     Contains the width that would result if <see cref="Width"/> were set to
-    ///     <paramref name="desiredWidth"/>"/>
-    /// </param>
-    /// <returns>
-    ///     <see langword="true"/> if the View's <see cref="Width"/> can be changed to the specified value. False
-    ///     otherwise.
-    /// </returns>
-    internal bool TrySetWidth (int desiredWidth, out int resultWidth)
-    {
-        int w = desiredWidth;
-        bool canSetWidth;
-
-        switch (Width)
-        {
-            case Dim.DimCombine _:
-            case Dim.DimView _:
-            case Dim.DimFill _:
-                // It's a Dim.DimCombine and so can't be assigned. Let it have it's Width anchored.
-                w = Width.Anchor (w);
-                canSetWidth = !ValidatePosDim;
-
-                break;
-            case Dim.DimFactor factor:
-                // Tries to get the SuperView Width otherwise the view Width.
-                int sw = SuperView is { } ? SuperView.Frame.Width : w;
-
-                if (factor.IsFromRemaining ())
-                {
-                    sw -= Frame.X;
-                }
-
-                w = Width.Anchor (sw);
-                canSetWidth = !ValidatePosDim;
-
-                break;
-            default:
-                canSetWidth = true;
-
-                break;
-        }
-
-        resultWidth = w;
-
-        return canSetWidth;
-    }
-
-    /// <summary>Resizes the View to fit the specified size. Factors in the HotKey.</summary>
-    /// <remarks>ResizeBoundsToFit can only be called when AutoSize is true (or being set to true).</remarks>
-    /// <param name="size"></param>
-    /// <returns>whether the Bounds was changed or not</returns>
-    private bool ResizeBoundsToFit (Size size)
-    {
-        //if (AutoSize == false) {
-        //	throw new InvalidOperationException ("ResizeBoundsToFit can only be called when AutoSize is true");
-        //}
-
-        var boundsChanged = false;
-        bool canSizeW = TrySetWidth (size.Width - GetHotKeySpecifierLength (), out int rW);
-        bool canSizeH = TrySetHeight (size.Height - GetHotKeySpecifierLength (false), out int rH);
-
-        if (canSizeW)
-        {
-            boundsChanged = true;
-            _width = rW;
-        }
-
-        if (canSizeH)
-        {
-            boundsChanged = true;
-            _height = rH;
-        }
-
-        if (boundsChanged)
-        {
-            Bounds = new (Bounds.X, Bounds.Y, canSizeW ? rW : Bounds.Width, canSizeH ? rH : Bounds.Height);
-        }
-
-        return boundsChanged;
-    }
-
     #endregion AutoSize
 
     #region Layout Engine
@@ -925,187 +791,27 @@
         HashSet<(View, View)> edges = new ();
         CollectAll (this, ref nodes, ref edges);
         List<View> ordered = TopologicalSort (SuperView, nodes, edges);
-<<<<<<< HEAD
-=======
 
         foreach (View v in ordered)
         {
             if (v.Width is Dim.DimAuto || v.Height is Dim.DimAuto)
             {
                 // If the view is auto-sized...
-                Rect f = v.Frame;
-                v._frame = new Rect (v.Frame.X, v.Frame.Y, 0, 0);
-                LayoutSubview (v, new Rect (GetBoundsOffset (), Bounds.Size));
+                Rectangle f = v.Frame;
+                v._frame = new (v.Frame.X, v.Frame.Y, 0, 0);
+                LayoutSubview (v, new (GetBoundsOffset (), Bounds.Size));
 
                 if (v.Frame != f)
                 {
                     // The subviews changed; do it again
                     v.LayoutNeeded = true;
-                    LayoutSubview (v, new Rect (GetBoundsOffset (), Bounds.Size));
+                    LayoutSubview (v, new (GetBoundsOffset (), Bounds.Size));
                 }
             }
             else
             {
-                LayoutSubview (v, new Rect (GetBoundsOffset (), Bounds.Size));
-            }
-        }
-
-        // If the 'to' is rooted to 'from' and the layoutstyle is Computed it's a special-case.
-        // Use LayoutSubview with the Frame of the 'from' 
-        if (SuperView != null && GetTopSuperView () != null && LayoutNeeded && edges.Count > 0)
-        {
-            foreach ((View from, View to) in edges)
-            {
-                LayoutSubview (to, from.Frame);
-            }
-        }
-
-        LayoutNeeded = false;
-
-        OnLayoutComplete (new LayoutEventArgs { OldBounds = oldBounds });
-    }
-
-    /// <summary>Converts a screen-relative coordinate to a bounds-relative coordinate.</summary>
-    /// <returns>The coordinate relative to this view's <see cref="Bounds"/>.</returns>
-    /// <param name="x">Screen-relative column.</param>
-    /// <param name="y">Screen-relative row.</param>
-    public Point ScreenToBounds (int x, int y)
-    {
-        Point screen = ScreenToFrame (x, y);
-        Point boundsOffset = GetBoundsOffset ();
-
-        return new Point (screen.X - boundsOffset.X, screen.Y - boundsOffset.Y);
-    }
-
-    /// <summary>
-    ///     Converts a screen-relative coordinate to a Frame-relative coordinate. Frame-relative means relative to the
-    ///     View's <see cref="SuperView"/>'s <see cref="Bounds"/>.
-    /// </summary>
-    /// <returns>The coordinate relative to the <see cref="SuperView"/>'s <see cref="Bounds"/>.</returns>
-    /// <param name="x">Screen-relative column.</param>
-    /// <param name="y">Screen-relative row.</param>
-    public Point ScreenToFrame (int x, int y)
-    {
-        Point superViewBoundsOffset = SuperView?.GetBoundsOffset () ?? Point.Empty;
-        var ret = new Point (x - Frame.X - superViewBoundsOffset.X, y - Frame.Y - superViewBoundsOffset.Y);
-
-        if (SuperView != null)
-        {
-            Point superFrame = SuperView.ScreenToFrame (x - superViewBoundsOffset.X, y - superViewBoundsOffset.Y);
-            ret = new Point (superFrame.X - Frame.X, superFrame.Y - Frame.Y);
-        }
-
-        return ret;
-    }
-
-    /// <summary>Indicates that the view does not need to be laid out.</summary>
-    protected void ClearLayoutNeeded () { LayoutNeeded = false; }
-
-    internal void CollectAll (View from, ref HashSet<View> nNodes, ref HashSet<(View, View)> nEdges)
-    {
-        // BUGBUG: This should really only work on initialized subviews
-        foreach (View v in from.InternalSubviews /*.Where(v => v.IsInitialized)*/)
-        {
-            nNodes.Add (v);
-
-            if (v.LayoutStyle != LayoutStyle.Computed)
-            {
-                continue;
-            }
-
-            CollectPos (v.X, v, ref nNodes, ref nEdges);
-            CollectPos (v.Y, v, ref nNodes, ref nEdges);
-            CollectDim (v.Width, v, ref nNodes, ref nEdges);
-            CollectDim (v.Height, v, ref nNodes, ref nEdges);
-        }
-    }
-
-    internal void CollectDim (Dim dim, View from, ref HashSet<View> nNodes, ref HashSet<(View, View)> nEdges)
-    {
-        switch (dim)
-        {
-            case Dim.DimView dv:
-                // See #2461
-                //if (!from.InternalSubviews.Contains (dv.Target)) {
-                //	throw new InvalidOperationException ($"View {dv.Target} is not a subview of {from}");
-                //}
-                if (dv.Target != this)
-                {
-                    nEdges.Add ((dv.Target, from));
-                }
-
-                return;
-            case Dim.DimCombine dc:
-                CollectDim (dc._left, from, ref nNodes, ref nEdges);
-                CollectDim (dc._right, from, ref nNodes, ref nEdges);
-
-                break;
-        }
-    }
-
-    internal void CollectPos (Pos pos, View from, ref HashSet<View> nNodes, ref HashSet<(View, View)> nEdges)
-    {
-        switch (pos)
-        {
-            case Pos.PosView pv:
-                // See #2461
-                //if (!from.InternalSubviews.Contains (pv.Target)) {
-                //	throw new InvalidOperationException ($"View {pv.Target} is not a subview of {from}");
-                //}
-                if (pv.Target != this)
-                {
-                    nEdges.Add ((pv.Target, from));
-                }
-
-                return;
-            case Pos.PosCombine pc:
-                CollectPos (pc._left, from, ref nNodes, ref nEdges);
-                CollectPos (pc._right, from, ref nNodes, ref nEdges);
-
-                break;
-        }
-    }
-
-    /// <summary>
-    ///     This internal method is overridden by Adornment to do nothing to prevent recursion during View construction.
-    ///     And, because Adornments don't have Adornments. It's internal to support unit tests.
-    /// </summary>
-    /// <param name="adornmentType"></param>
-    /// <exception cref="ArgumentNullException"></exception>
-    /// <exception cref="ArgumentException"></exception>
-    internal virtual Adornment CreateAdornment (Type adornmentType)
-    {
-        void ThicknessChangedHandler (object sender, EventArgs e)
-        {
-            if (IsInitialized)
-            {
-                LayoutAdornments ();
-            }
-
-            SetNeedsLayout ();
-            SetNeedsDisplay ();
-        }
-
-        Adornment adornment;
-
-        adornment = Activator.CreateInstance (adornmentType, this) as Adornment;
-        adornment.ThicknessChanged += ThicknessChangedHandler;
-
-        return adornment;
-    }
-
-    /// <summary>Overriden by <see cref="Adornment"/> to do nothing, as the <see cref="Adornment"/> does not have adornments.</summary>
-    internal virtual void LayoutAdornments ()
-    {
-        if (Margin == null)
-        {
-            return; // CreateAdornments () has not been called yet
-        }
->>>>>>> 293df540
-
-        foreach (View v in ordered)
-        {
-            LayoutSubview (v, new (GetBoundsOffset (), Bounds.Size));
+                LayoutSubview (v, new (GetBoundsOffset (), Bounds.Size));
+            }
         }
 
         // If the 'to' is rooted to 'from' and the layoutstyle is Computed it's a special-case.
@@ -1636,9 +1342,6 @@
         return result;
     } // TopologicalSort
 
-<<<<<<< HEAD
-    private void LayoutSubview (View v, Rectangle contentArea)
-=======
     /// <summary>Determines if the View's <see cref="Height"/> can be set to a new value.</summary>
     /// <remarks>TrySetHeight can only be called when AutoSize is true (or being set to true).</remarks>
     /// <param name="desiredHeight"></param>
@@ -1807,8 +1510,7 @@
         }
     }
 
-    private void LayoutSubview (View v, Rect contentArea)
->>>>>>> 293df540
+    private void LayoutSubview (View v, Rectangle contentArea)
     {
         //if (v.LayoutStyle == LayoutStyle.Computed) {
         v.SetRelativeLayout (contentArea);
@@ -1819,9 +1521,6 @@
         v.LayoutNeeded = false;
     }
 
-<<<<<<< HEAD
-    #region Diagnostics
-=======
     /// <summary>Resizes the View to fit the specified size. Factors in the HotKey.</summary>
     /// <remarks>ResizeBoundsToFit can only be called when AutoSize is true (or being set to true).</remarks>
     /// <param name="size"></param>
@@ -1850,42 +1549,11 @@
 
         if (boundsChanged)
         {
-            Bounds = new Rect (Bounds.X, Bounds.Y, canSizeW ? rW : Bounds.Width, canSizeH ? rH : Bounds.Height);
+            Bounds = new (Bounds.X, Bounds.Y, canSizeW ? rW : Bounds.Width, canSizeH ? rH : Bounds.Height);
         }
 
         return boundsChanged;
     }
-
-    /// <summary>If <paramref name="autoSize"/> is true, resizes the view.</summary>
-    /// <param name="autoSize"></param>
-    /// <returns></returns>
-    private bool ResizeView (bool autoSize)
-    {
-        if (!autoSize)
-        {
-            return false;
-        }
-
-        var boundsChanged = true;
-        Size newFrameSize = GetTextAutoSize ();
-
-        if (IsInitialized && newFrameSize != Frame.Size)
-        {
-            if (ValidatePosDim)
-            {
-                // BUGBUG: This ain't right, obviously.  We need to figure out how to handle this.
-                boundsChanged = ResizeBoundsToFit (newFrameSize);
-            }
-            else
-            {
-                Height = newFrameSize.Height;
-                Width = newFrameSize.Width;
-            }
-        }
-
-        return boundsChanged;
-    }
->>>>>>> 293df540
 
     // Diagnostics to highlight when X or Y is read before the view has been initialized
     private Pos VerifyIsInitialized (Pos pos, string member)
@@ -1907,7 +1575,7 @@
         {
             Debug.WriteLine ($"WARNING: \"{this}\" has not been initialized; {member} is indeterminate: ({dim}). This is potentially a bug.");
         }
-#endif // DEBUG		
+#endif // DEBUG
         return dim;
     }
 
@@ -1919,6 +1587,4 @@
     ///     thus should only be used for debugging.
     /// </remarks>
     public bool ValidatePosDim { get; set; }
-
-    #endregion
 }