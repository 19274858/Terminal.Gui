--- conflicted
+++ resolved
@@ -1,4 +1,5 @@
 ﻿using System;
+using System;
 using System.Collections.Generic;
 using System.ComponentModel;
 using System.Diagnostics;
@@ -24,76 +25,32 @@
 /// </summary>
 public enum LayoutStyle {
 	/// <summary>
-<<<<<<< HEAD
-	/// The position and size of the view are based <see cref="View.Frame"/>.
-=======
 	/// Indicates the <see cref="View.X"/>, <see cref="View.Y"/>, <see cref="View.Width"/>, and <see cref="View.Height"/>
 	/// objects are all absolute values and are not relative. The position and size of the view is described by
 	/// <see cref="View.Frame"/>.
->>>>>>> bf7dbcac
 	/// </summary>
 	Absolute,
 
 	/// <summary>
-<<<<<<< HEAD
-	/// The position and size of the view will be computed based on
-	/// <see cref="View.X"/>, <see cref="View.Y"/>, <see cref="View.Width"/>, and <see cref="View.Height"/>.
-	/// <see cref="View.Frame"/> will
-	/// provide the absolute computed values.
-=======
 	/// Indicates one or more of the <see cref="View.X"/>, <see cref="View.Y"/>, <see cref="View.Width"/>, or
 	/// <see cref="View.Height"/>
 	/// objects are relative to the <see cref="View.SuperView"/> and are computed at layout time.  The position and size of the
 	/// view
 	/// will be computed based on these objects at layout time. <see cref="View.Frame"/> will provide the absolute computed
 	/// values.
->>>>>>> bf7dbcac
 	/// </summary>
 	Computed
 }
 
 public partial class View {
 	bool _autoSize;
-<<<<<<< HEAD
-
-	// The frame for the object. Relative to the SuperView's Bounds.
-=======
->>>>>>> bf7dbcac
 	Rect _frame;
 	Dim _height = Dim.Sized (0);
 	Dim _width = Dim.Sized (0);
 	Pos _x = Pos.At (0);
 	Pos _y = Pos.At (0);
 
-	LayoutStyle _layoutStyle;
-
-	Dim _width, _height;
-
-	Pos _x, _y;
-
-	/// <summary>
-<<<<<<< HEAD
-	/// Gets or sets location and size of the view. The frame is relative to the <see cref="SuperView"/>'s
-	/// <see cref="Bounds"/>.
-	/// </summary>
-	/// <value>
-	/// The rectangle describing the location and size of the view, in coordinates relative to the
-	/// <see cref="SuperView"/>.
-	/// </value>
-	/// <remarks>
-	///         <para>
-	///         Change the Frame when using the <see cref="LayoutStyle.Absolute"/> layout style to move or resize views.
-	///         </para>
-	///         <para>
-	///         Altering the Frame will change <see cref="LayoutStyle"/> to <see cref="LayoutStyle.Absolute"/>.
-	///         Additionally, <see cref="X"/>, <see cref="Y"/>, <see cref="Width"/>, and <see cref="Height"/> will be set
-	///         to the values of the Frame (using <see cref="Pos.PosAbsolute"/> and <see cref="Dim.DimAbsolute"/>).
-	///         </para>
-	///         <para>
-	///         Altering the Frame will eventually (when the view is next drawn) cause the
-	///         <see cref="LayoutSubview(View, Rect)"/>
-	///         and <see cref="OnDrawContent(Rect)"/> methods to be called.
-=======
+	/// <summary>
 	/// Gets or sets the absolute location and dimension of the view.
 	/// </summary>
 	/// <value>
@@ -114,7 +71,6 @@
 	///         <para>
 	///         Altering the Frame will eventually (when the view hierarchy is next laid out via  see cref="LayoutSubviews"/>)
 	///         cause <see cref="LayoutSubview(View, Rect)"/> and <see cref="OnDrawContent(Rect)"/> methods to be called.
->>>>>>> bf7dbcac
 	///         </para>
 	/// </remarks>
 	public Rect Frame {
@@ -145,13 +101,8 @@
 	/// </summary>
 	/// <remarks>
 	///         <para>
-<<<<<<< HEAD
-	///         The frames (<see cref="Margin"/>, <see cref="Border"/>, and <see cref="Padding"/>) are not part of the
-	///         View's content
-=======
 	///         The frames (<see cref="Margin"/>, <see cref="Border"/>, and <see cref="Padding"/>) are not part of the View's
 	///         content
->>>>>>> bf7dbcac
 	///         and are not clipped by the View's Clip Area.
 	///         </para>
 	///         <para>
@@ -175,13 +126,8 @@
 	///         <see cref="BorderStyle"/> provides a simple helper for turning a simple border frame on or off.
 	///         </para>
 	///         <para>
-<<<<<<< HEAD
-	///         The frames (<see cref="Margin"/>, <see cref="Border"/>, and <see cref="Padding"/>) are not part of the
-	///         View's content
-=======
 	///         The frames (<see cref="Margin"/>, <see cref="Border"/>, and <see cref="Padding"/>) are not part of the View's
 	///         content
->>>>>>> bf7dbcac
 	///         and are not clipped by the View's Clip Area.
 	///         </para>
 	///         <para>
@@ -235,13 +181,8 @@
 	/// </summary>
 	/// <remarks>
 	///         <para>
-<<<<<<< HEAD
-	///         The frames (<see cref="Margin"/>, <see cref="Border"/>, and <see cref="Padding"/>) are not part of the
-	///         View's content
-=======
 	///         The frames (<see cref="Margin"/>, <see cref="Border"/>, and <see cref="Padding"/>) are not part of the View's
 	///         content
->>>>>>> bf7dbcac
 	///         and are not clipped by the View's Clip Area.
 	///         </para>
 	///         <para>
@@ -254,56 +195,6 @@
 	public Frame Padding { get; private set; }
 
 	/// <summary>
-<<<<<<< HEAD
-	/// Controls how the View's <see cref="Frame"/> is computed during <see cref="LayoutSubviews"/>. If the style is set to
-	/// <see cref="LayoutStyle.Absolute"/>, LayoutSubviews does not change the <see cref="Frame"/>.
-	/// If the style is <see cref="LayoutStyle.Computed"/> the <see cref="Frame"/> is updated using
-	/// the <see cref="X"/>, <see cref="Y"/>, <see cref="Width"/>, and <see cref="Height"/> properties.
-	/// </summary>
-	/// <remarks>
-	///         <para>
-	///         Setting this property to <see cref="LayoutStyle.Absolute"/> will cause <see cref="Frame"/> to determine the
-	///         size and position of the view. <see cref="X"/> and <see cref="Y"/> will be set to
-	///         <see cref="Dim.DimAbsolute"/> using <see cref="Frame"/>.
-	///         </para>
-	///         <para>
-	///         Setting this property to <see cref="LayoutStyle.Computed"/> will cause the view to use the
-	///         <see cref="LayoutSubviews"/> method to
-	///         size and position of the view. If either of the <see cref="X"/> and <see cref="Y"/> properties are `null`
-	///         they will be set to <see cref="Pos.PosAbsolute"/> using
-	///         the current value of <see cref="Frame"/>.
-	///         If either of the <see cref="Width"/> and <see cref="Height"/> properties are `null` they will be set to
-	///         <see cref="Dim.DimAbsolute"/> using <see cref="Frame"/>.
-	///         </para>
-	/// </remarks>
-	/// <value>The layout style.</value>
-	public LayoutStyle LayoutStyle {
-		get => _layoutStyle;
-		//if ((X == null || X is Pos.PosAbsolute) && (Y == null || Y is Pos.PosAbsolute) &&
-		//(Width == null || Width is Dim.DimAbsolute) && (Height == null || Height is Dim.DimAbsolute)) {
-		//	return LayoutStyle.Absolute;
-		//} else {
-		//	return LayoutStyle.Computed;
-		//}
-		set {
-			_layoutStyle = value;
-			//switch (_layoutStyle) {
-			//case LayoutStyle.Absolute:
-			//	X = Frame.X;
-			//	Y = Frame.Y;
-			//	Width = Frame.Width;
-			//	Height = Frame.Height;
-			//	break;
-
-			//case LayoutStyle.Computed:
-			//	X ??= Frame.X;
-			//	Y ??= Frame.Y;
-			//	Width ??= Frame.Width;
-			//	Height ??= Frame.Height;
-			//	break;
-			//}
-			SetNeedsLayout ();
-=======
 	///         <para>
 	///         Gets the LayoutStyle for the <see cref="View"/>.
 	///         </para>
@@ -326,7 +217,6 @@
 				return LayoutStyle.Absolute;
 			}
 			return LayoutStyle.Computed;
->>>>>>> bf7dbcac
 		}
 	}
 
@@ -338,18 +228,6 @@
 	/// <remarks>
 	///         <para>
 	///         If <see cref="LayoutStyle"/> is <see cref="LayoutStyle.Computed"/> the value of Bounds is indeterminate until
-<<<<<<< HEAD
-	///         the
-	///         view has been initialized (<see creft="IsInitialized"/> is true) and <see cref="LayoutSubviews"/> has been
-	///         called.
-	///         </para>
-	///         <para>
-	///         Updates to the Bounds updates <see cref="Frame"/>, and has the same side effects as updating the
-	///         <see cref="Frame"/>.
-	///         </para>
-	///         <para>
-	///         Altering the Bounds will eventually (when the view is next drawn) cause the
-=======
 	///         the view has been initialized (<see cref="IsInitialized"/> is true) and <see cref="LayoutSubviews"/> has been
 	///         called.
 	///         </para>
@@ -359,7 +237,6 @@
 	///         </para>
 	///         <para>
 	///         Altering the Bounds will eventually (when the view is next laid out) cause the
->>>>>>> bf7dbcac
 	///         <see cref="LayoutSubview(View, Rect)"/>
 	///         and <see cref="OnDrawContent(Rect)"/> methods to be called.
 	///         </para>
@@ -402,61 +279,28 @@
 	/// <value>The <see cref="Pos"/> object representing the X position.</value>
 	/// <remarks>
 	///         <para>
-<<<<<<< HEAD
-	///         If <see cref="LayoutStyle"/> is <see cref="LayoutStyle.Computed"/> the value is indeterminate until the
-	///         view has been initialized (<see creft="IsInitialized"/> is true) and <see cref="LayoutSubviews"/> has been
-=======
 	///         If set to a relative value (e.g. <see cref="Pos.Center"/>) the value is indeterminate until the
 	///         view has been initialized (<see cref="IsInitialized"/> is true) and <see cref="SetRelativeLayout(Rect)"/> has been
->>>>>>> bf7dbcac
 	///         called.
 	///         </para>
 	///         <para>
 	///         Changing this property will eventually (when the view is next drawn) cause the
-<<<<<<< HEAD
-	///         <see cref="LayoutSubview(View, Rect)"/> and
-	///         <see cref="OnDrawContent(Rect)"/> methods to be called.
-	///         </para>
-	///         <para>
-	///         If <see cref="LayoutStyle"/> is <see cref="LayoutStyle.Absolute"/> changing this property will cause the
-	///         <see cref="Frame"/> to be updated. If
-=======
 	///          <see cref="LayoutSubview(View, Rect)"/> and
 	///         <see cref="OnDrawContent(Rect)"/> methods to be called.
 	///         </para>
 	///         <para>
 	///         Changing this property will cause <see cref="Frame"/> to be updated. If
->>>>>>> bf7dbcac
 	///         the new value is not of type <see cref="Pos.PosAbsolute"/> the <see cref="LayoutStyle"/> will change to
 	///         <see cref="LayoutStyle.Computed"/>.
 	///         </para>
 	///         <para>
-<<<<<<< HEAD
-	///         <see langword="null"/> is the same as <c>Pos.Absolute(0)</c>.
-=======
 	///         The default value is <c>Pos.At (0)</c>.
->>>>>>> bf7dbcac
 	///         </para>
 	/// </remarks>
 	public Pos X {
 		get => VerifyIsInitialized (_x, nameof (X));
 		set {
-<<<<<<< HEAD
-			// BUGBUG: null is the sames a Pos.Absolute(0). Should we be explicit and set it?
-
-			if (value == null) {
-				_x = Pos;
-			}
-			
-			if (ValidatePosDim && LayoutStyle == LayoutStyle.Computed) {
-				CheckAbsolute (nameof (X), _x, value);
-			}
-
-			_x = value;
-
-=======
 			_x = value ?? throw new ArgumentNullException (nameof (value), @$"{nameof (X)} cannot be null");
->>>>>>> bf7dbcac
 			OnResizeNeeded ();
 		}
 	}
@@ -467,13 +311,8 @@
 	/// <value>The <see cref="Pos"/> object representing the Y position.</value>
 	/// <remarks>
 	///         <para>
-<<<<<<< HEAD
-	///         If <see cref="LayoutStyle"/> is <see cref="LayoutStyle.Computed"/> the value is indeterminate until the
-	///         view has been initialized (<see creft="IsInitialized"/> is true) and <see cref="LayoutSubviews"/> has been
-=======
 	///         If set to a relative value (e.g. <see cref="Pos.Center"/>) the value is indeterminate until the
 	///         view has been initialized (<see cref="IsInitialized"/> is true) and <see cref="SetRelativeLayout(Rect)"/> has been
->>>>>>> bf7dbcac
 	///         called.
 	///         </para>
 	///         <para>
@@ -482,21 +321,12 @@
 	///         <see cref="OnDrawContent(Rect)"/> methods to be called.
 	///         </para>
 	///         <para>
-<<<<<<< HEAD
-	///         If <see cref="LayoutStyle"/> is <see cref="LayoutStyle.Absolute"/> changing this property will cause the
-	///         <see cref="Frame"/> to be updated. If
-=======
 	///         Changing this property will cause <see cref="Frame"/> to be updated. If
->>>>>>> bf7dbcac
 	///         the new value is not of type <see cref="Pos.PosAbsolute"/> the <see cref="LayoutStyle"/> will change to
 	///         <see cref="LayoutStyle.Computed"/>.
 	///         </para>
 	///         <para>
-<<<<<<< HEAD
-	///         <see langword="null"/> is the same as <c>Pos.Absolute(0)</c>.
-=======
 	///         The default value is <c>Pos.At (0)</c>.
->>>>>>> bf7dbcac
 	///         </para>
 	/// </remarks>
 	public Pos Y {
@@ -508,22 +338,13 @@
 	}
 
 	/// <summary>
-<<<<<<< HEAD
-	/// Gets or sets the width of the view.
-=======
 	/// Gets or sets the width dimension of the view.
->>>>>>> bf7dbcac
 	/// </summary>
 	/// <value>The <see cref="Dim"/> object representing the width of the view (the number of columns).</value>
 	/// <remarks>
 	///         <para>
-<<<<<<< HEAD
-	///         If <see cref="LayoutStyle"/> is <see cref="LayoutStyle.Computed"/> the value is indeterminate until the
-	///         view has been initialized (<see creft="IsInitialized"/> is true) and <see cref="LayoutSubviews"/> has been
-=======
 	///         If set to a relative value (e.g. <see cref="Dim.Fill(int)"/>) the value is indeterminate until the
 	///         view has been initialized (<see cref="IsInitialized"/> is true) and <see cref="SetRelativeLayout(Rect)"/> has been
->>>>>>> bf7dbcac
 	///         called.
 	///         </para>
 	///         <para>
@@ -532,13 +353,6 @@
 	///         and <see cref="OnDrawContent(Rect)"/> methods to be called.
 	///         </para>
 	///         <para>
-<<<<<<< HEAD
-	///         If <see cref="LayoutStyle"/> is <see cref="LayoutStyle.Absolute"/> changing this property will cause the
-	///         <see cref="Frame"/> to be updated. If
-	///         the new value is not of type <see cref="Dim.DimAbsolute"/> the <see cref="LayoutStyle"/> will change to
-	///         <see cref="LayoutStyle.Computed"/>.
-	///         </para>
-=======
 	///         Changing this property will cause <see cref="Frame"/> to be updated. If
 	///         the new value is not of type <see cref="Dim.DimAbsolute"/> the <see cref="LayoutStyle"/> will change to
 	///         <see cref="LayoutStyle.Computed"/>.
@@ -546,7 +360,6 @@
 	///         <para>
 	///         The default value is <c>Dim.Sized (0)</c>.
 	///         </para>
->>>>>>> bf7dbcac
 	/// </remarks>
 	public Dim Width {
 		get => VerifyIsInitialized (_width, nameof (Width));
@@ -554,16 +367,11 @@
 			_width = value ?? throw new ArgumentNullException (nameof (value), @$"{nameof (Width)} cannot be null");
 
 			if (ValidatePosDim) {
-<<<<<<< HEAD
 				CheckDimAuto ();
-				if (LayoutStyle == LayoutStyle.Computed) {
-					CheckAbsolute (nameof (Width), _width, value);
-=======
 				var isValidNewAutSize = AutoSize && IsValidAutoSizeWidth (_width);
 
 				if (IsAdded && AutoSize && !isValidNewAutSize) {
 					throw new InvalidOperationException ("Must set AutoSize to false before set the Width.");
->>>>>>> bf7dbcac
 				}
 			}
 			OnResizeNeeded ();
@@ -600,11 +408,8 @@
 			_height = value ?? throw new ArgumentNullException (nameof (value), @$"{nameof (Height)} cannot be null");
 
 			if (ValidatePosDim) {
-<<<<<<< HEAD
-				var isValidNewAutSize = AutoSize && IsValidAutoSizeWidth (_width);
-=======
+				CheckDimAuto ();
 				var isValidNewAutSize = AutoSize && IsValidAutoSizeHeight (_height);
->>>>>>> bf7dbcac
 
 				if (IsAdded && AutoSize && !isValidNewAutSize) {
 					throw new InvalidOperationException ("Must set AutoSize to false before setting the Height.");
@@ -615,41 +420,9 @@
 	}
 
 	/// <summary>
-<<<<<<< HEAD
-	/// Gets or sets the height of the view.
-=======
 	/// Gets or sets whether validation of <see cref="Pos"/> and <see cref="Dim"/> occurs.
->>>>>>> bf7dbcac
-	/// </summary>
-	/// <remarks>
-<<<<<<< HEAD
-	///         <para>
-	///         If <see cref="LayoutStyle"/> is <see cref="LayoutStyle.Computed"/> the value is indeterminate until the
-	///         view has been initialized (<see creft="IsInitialized"/> is true) and <see cref="LayoutSubviews"/> has been
-	///         called.
-	///         </para>
-	///         <para>
-	///         Changing this property will eventually (when the view is next drawn) cause the
-	///         <see cref="LayoutSubview(View, Rect)"/>
-	///         and <see cref="OnDrawContent(Rect)"/> methods to be called.
-	///         </para>
-	///         <para>
-	///         If <see cref="LayoutStyle"/> is <see cref="LayoutStyle.Absolute"/> changing this property will cause the
-	///         <see cref="Frame"/> to be updated. If
-	///         the new value is not of type <see cref="Dim.DimAbsolute"/> the <see cref="LayoutStyle"/> will change to
-	///         <see cref="LayoutStyle.Computed"/>.
-	///         </para>
-	/// </remarks>
-	public Dim Height {
-		get => VerifyIsInitialized (_height, nameof (Height));
-		set {
-			// BUGBUG: null is the sames a Dim.Fill(0). Should we be explicit and set it?
-			if (ValidatePosDim) {
-				CheckDimAuto ();
-				if (LayoutStyle == LayoutStyle.Computed) {
-					CheckAbsolute (nameof (Height), _height, value);
-				}
-=======
+	/// </summary>
+	/// <remarks>
 	/// Setting this to <see langword="true"/> will enable validation of <see cref="X"/>, <see cref="Y"/>, <see cref="Width"/>,
 	/// and <see cref="Height"/>
 	/// during set operations and in <see cref="LayoutSubviews"/>. If invalid settings are discovered exceptions will be thrown
@@ -658,6 +431,60 @@
 	/// </remarks>
 	public bool ValidatePosDim { get; set; }
 
+	/// <summary>
+	/// Throws an <see cref="InvalidOperationException"/> if any of the SubViews are using Dim objects that depend on this
+	/// Views dimensions.
+	/// </summary>
+	/// <exception cref="InvalidOperationException"></exception>
+	void CheckDimAuto ()
+	{
+		if (!ValidatePosDim || !IsInitialized || Width is not Dim.DimAuto && Height is not Dim.DimAuto) {
+			return;
+		}
+
+		void ThrowInvalid (View view, object checkPosDim, string name)
+		{
+			// TODO: Figure out how to make CheckDimAuto deal with PosCombine
+			object bad = null;
+			switch (checkPosDim) {
+			case Pos pos and not Pos.PosAbsolute and not Pos.PosView and not Pos.PosCombine:
+				bad = pos;
+				break;
+			case Pos pos and Pos.PosCombine:
+				// Recursively check for not Absolute or not View
+				ThrowInvalid (view, (pos as Pos.PosCombine)._left,  name);
+				ThrowInvalid (view, (pos as Pos.PosCombine)._right, name);
+				break;
+
+			case Dim dim and not Dim.DimAbsolute and not Dim.DimView and not Dim.DimCombine:
+				bad = dim;
+				break;
+			case Dim dim and Dim.DimCombine:
+				// Recursively check for not Absolute or not View
+				ThrowInvalid (view, (dim as Dim.DimCombine)._left,  name);
+				ThrowInvalid (view, (dim as Dim.DimCombine)._right, name);
+				break;
+			}
+
+			if (bad != null) {
+				throw new InvalidOperationException (
+					@$"{view.GetType ().Name}.{name} = {bad.GetType ().Name} which depends on the SuperView's dimensions and the SuperView uses Dim.Auto.");
+			}
+		}
+
+		// Verify none of the subviews are using Dim objects that depend on the SuperView's dimensions.
+		foreach (var view in Subviews) {
+			if (Width is Dim.DimAuto { _min: null }) {
+				ThrowInvalid (view, view.Width, nameof (view.Width));
+				ThrowInvalid (view, view.X,     nameof (view.X));
+			}
+			if (Height is Dim.DimAuto { _min: null }) {
+				ThrowInvalid (view, view.Height, nameof (view.Height));
+				ThrowInvalid (view, view.Y,      nameof (view.Y));
+			}
+		}
+	}
+	
 	internal bool LayoutNeeded { get; private set; } = true;
 
 	/// <summary>
@@ -688,7 +515,6 @@
 				TextFormatter.NeedsFormat = true;
 				UpdateTextFormatterText ();
 				OnResizeNeeded ();
->>>>>>> bf7dbcac
 			}
 		}
 	}
@@ -701,10 +527,6 @@
 	/// </summary>
 	public event EventHandler Initialized;
 
-<<<<<<< HEAD
-			if (ValidatePosDim) {
-				var isValidNewAutSize = AutoSize && IsValidAutoSizeHeight (_height);
-=======
 	/// <summary>
 	/// Helper to get the total thickness of the <see cref="Margin"/>, <see cref="Border"/>, and <see cref="Padding"/>.
 	/// </summary>
@@ -717,7 +539,6 @@
 		var bottom = Margin.Thickness.Bottom + Border.Thickness.Bottom + Padding.Thickness.Bottom;
 		return new Thickness (left, top, right, bottom);
 	}
->>>>>>> bf7dbcac
 
 	/// <summary>
 	/// Helper to get the X and Y offset of the Bounds from the Frame. This is the sum of the Left and Top properties of
@@ -777,127 +598,6 @@
 		return new Rect (Point.Empty, new Size (width, height));
 	}
 
-	/// <summary>
-	/// Gets or sets whether validation of <see cref="Pos"/> and <see cref="Dim"/> occurs.
-	/// </summary>
-	/// <remarks>
-	/// Setting this to <see langword="true"/> will enable validation of <see cref="X"/>, <see cref="Y"/>,
-	/// <see cref="Width"/>, and <see cref="Height"/>
-	/// during set operations and in <see cref="LayoutSubviews"/>.If invalid settings are discovered exceptions will be thrown
-	/// indicating the error.
-	/// This will impose a performance penalty and thus should only be used for debugging.
-	/// </remarks>
-	public bool ValidatePosDim { get; set; }
-
-	internal bool LayoutNeeded { get; private set; } = true;
-
-	/// <summary>
-	/// Gets or sets a flag that determines whether the View will be automatically resized to fit the <see cref="Text"/>
-	/// within <see cref="Bounds"/>
-	/// <para>
-	/// The default is <see langword="false"/>. Set to <see langword="true"/> to turn on AutoSize. If <see langword="true"/>
-	/// then
-	/// <see cref="Width"/> and <see cref="Height"/> will be used if <see cref="Text"/> can fit;
-	/// if <see cref="Text"/> won't fit the view will be resized as needed.
-	/// </para>
-	/// <para>
-	/// In addition, if <see cref="ValidatePosDim"/> is <see langword="true"/> the new values of <see cref="Width"/> and
-	/// <see cref="Height"/> must be of the same types of the existing one to avoid breaking the <see cref="Dim"/> settings.
-	/// </para>
-	/// </summary>
-	public virtual bool AutoSize {
-		get => _autoSize;
-		set {
-			var v = ResizeView (value);
-			TextFormatter.AutoSize = v;
-			if (_autoSize != v) {
-				_autoSize = v;
-				TextFormatter.NeedsFormat = true;
-				UpdateTextFormatterText ();
-				OnResizeNeeded ();
-			}
-		}
-	}
-
-	/// <summary>
-	/// Event called only once when the <see cref="View"/> is being initialized for the first time.
-	/// Allows configurations and assignments to be performed before the <see cref="View"/> being shown.
-	/// This derived from <see cref="ISupportInitializeNotification"/> to allow notify all the views that are being
-	/// initialized.
-	/// </summary>
-	public event EventHandler Initialized;
-
-	/// <summary>
-	/// Helper to get the total thickness of the <see cref="Margin"/>, <see cref="Border"/>, and <see cref="Padding"/>.
-	/// </summary>
-	/// <returns>A thickness that describes the sum of the Frames' thicknesses.</returns>
-	public Thickness GetFramesThickness ()
-	{
-		var left = Margin.Thickness.Left + Border.Thickness.Left + Padding.Thickness.Left;
-		var top = Margin.Thickness.Top + Border.Thickness.Top + Padding.Thickness.Top;
-		var right = Margin.Thickness.Right + Border.Thickness.Right + Padding.Thickness.Right;
-		var bottom = Margin.Thickness.Bottom + Border.Thickness.Bottom + Padding.Thickness.Bottom;
-		return new Thickness (left, top, right, bottom);
-	}
-
-	/// <summary>
-	/// Helper to get the X and Y offset of the Bounds from the Frame. This is the sum of the Left and Top properties of
-	/// <see cref="Margin"/>, <see cref="Border"/> and <see cref="Padding"/>.
-	/// </summary>
-	public Point GetBoundsOffset () => new (Padding?.Thickness.GetInside (Padding.Frame).X ?? 0, Padding?.Thickness.GetInside (Padding.Frame).Y ?? 0);
-
-	/// <summary>
-	/// Creates the view's <see cref="Frame"/> objects. This internal method is overridden by Frame to do nothing
-	/// to prevent recursion during View construction.
-	/// </summary>
-	internal virtual void CreateFrames ()
-	{
-		void ThicknessChangedHandler (object sender, EventArgs e)
-		{
-			if (IsInitialized) {
-				LayoutFrames ();
-			}
-			SetNeedsLayout ();
-			SetNeedsDisplay ();
-		}
-
-		if (Margin != null) {
-			Margin.ThicknessChanged -= ThicknessChangedHandler;
-			Margin.Dispose ();
-		}
-		Margin = new Frame { Id = "Margin", Thickness = new Thickness (0) };
-		Margin.ThicknessChanged += ThicknessChangedHandler;
-		Margin.Parent = this;
-
-		if (Border != null) {
-			Border.ThicknessChanged -= ThicknessChangedHandler;
-			Border.Dispose ();
-		}
-		Border = new Frame { Id = "Border", Thickness = new Thickness (0) };
-		Border.ThicknessChanged += ThicknessChangedHandler;
-		Border.Parent = this;
-
-		// TODO: Create View.AddAdornment
-
-		if (Padding != null) {
-			Padding.ThicknessChanged -= ThicknessChangedHandler;
-			Padding.Dispose ();
-		}
-		Padding = new Frame { Id = "Padding", Thickness = new Thickness (0) };
-		Padding.ThicknessChanged += ThicknessChangedHandler;
-		Padding.Parent = this;
-	}
-
-	Rect FrameGetInsideBounds ()
-	{
-		if (Margin == null || Border == null || Padding == null) {
-			return new Rect (default, Frame.Size);
-		}
-		var width = Math.Max (0,  Frame.Size.Width - Margin.Thickness.Horizontal - Border.Thickness.Horizontal - Padding.Thickness.Horizontal);
-		var height = Math.Max (0, Frame.Size.Height - Margin.Thickness.Vertical - Border.Thickness.Vertical - Padding.Thickness.Vertical);
-		return new Rect (Point.Empty, new Size (width, height));
-	}
-
 	// Diagnostics to highlight when X or Y is read before the view has been initialized
 	Pos VerifyIsInitialized (Pos pos, string member)
 	{
@@ -921,89 +621,8 @@
 	}
 
 	/// <summary>
-<<<<<<< HEAD
-	/// Throws an <see cref="InvalidOperationException"/> if any of the SubViews are using Dim objects that depend on this
-	/// Views dimensions.
-	/// </summary>
-	/// <exception cref="InvalidOperationException"></exception>
-	void CheckDimAuto ()
-	{
-		if (!ValidatePosDim || !IsInitialized || Width is not Dim.DimAuto && Height is not Dim.DimAuto) {
-			return;
-		}
-
-		void ThrowInvalid (View view, object checkPosDim, string name)
-		{
-			// TODO: Figure out how to make CheckDimAuto deal with PosCombine
-			object bad = null;
-			switch (checkPosDim) {
-			case Pos pos and not Pos.PosAbsolute and not Pos.PosView and not Pos.PosCombine:
-				bad = pos;
-				break;
-			case Pos pos and Pos.PosCombine:
-				// Recursively check for not Absolute or not View
-				ThrowInvalid (view, (pos as Pos.PosCombine)._left,  name);
-				ThrowInvalid (view, (pos as Pos.PosCombine)._right, name);
-				break;
-
-			case Dim dim and not Dim.DimAbsolute and not Dim.DimView and not Dim.DimCombine:
-				bad = dim;
-				break;
-			case Dim dim and Dim.DimCombine:
-				// Recursively check for not Absolute or not View
-				ThrowInvalid (view, (dim as Dim.DimCombine)._left,  name);
-				ThrowInvalid (view, (dim as Dim.DimCombine)._right, name);
-				break;
-			}
-
-			if (bad != null) {
-				throw new InvalidOperationException (
-					@$"{view.GetType ().Name}.{name} = {bad.GetType ().Name} which depends on the SuperView's dimensions and the SuperView uses Dim.Auto.");
-			}
-		}
-
-		// Verify none of the subviews are using Dim objects that depend on the SuperView's dimensions.
-		foreach (var view in Subviews) {
-			if (Width is Dim.DimAuto { _min: null }) {
-				ThrowInvalid (view, view.Width, nameof (view.Width));
-				ThrowInvalid (view, view.X,     nameof (view.X));
-			}
-			if (Height is Dim.DimAuto { _min: null }) {
-				ThrowInvalid (view, view.Height, nameof (view.Height));
-				ThrowInvalid (view, view.Y,      nameof (view.Y));
-			}
-		}
-	}
-
-	/// <summary>
-	/// Throws an <see cref="ArgumentException"/> if <paramref name="newValue"/> is <see cref="Pos.PosAbsolute"/> or
-	/// <see cref="Dim.DimAbsolute"/>.
-	/// Used when <see cref="ValidatePosDim"/> is turned on to verify correct <see cref="LayoutStyle.Computed"/> behavior.
-	/// </summary>
-	/// <remarks>
-	/// Does not verify if this view is Toplevel (WHY??!?).
-	/// </remarks>
-	/// <param name="prop">The property name.</param>
-	/// <param name="oldValue"></param>
-	/// <param name="newValue"></param>
-	void CheckAbsolute (string prop, object oldValue, object newValue)
-	{
-		if (!IsInitialized || !ValidatePosDim || oldValue == null || oldValue.GetType () == newValue.GetType () || this is Toplevel) {
-			return;
-		}
-
-		if (oldValue.GetType () != newValue.GetType () && newValue is (Pos.PosAbsolute or Dim.DimAbsolute)) {
-			throw new ArgumentException ($@"{prop} must not be Absolute if LayoutStyle is Computed", prop);
-		}
-	}
-
-	/// <summary>
-	/// Called whenever the view needs to be resized. Sets <see cref="Frame"/> and
-	/// triggers a <see cref="LayoutSubviews()"/> call.
-=======
 	/// Called whenever the view needs to be resized. This is called whenever <see cref="Frame"/>,
 	/// <see cref="View.X"/>, <see cref="View.Y"/>, <see cref="View.Width"/>, or <see cref="View.Height"/> changes.
->>>>>>> bf7dbcac
 	/// </summary>
 	/// <remarks>
 	///         <para>
@@ -1013,28 +632,6 @@
 	/// </remarks>
 	internal void OnResizeNeeded ()
 	{
-<<<<<<< HEAD
-		var actX = _x is Pos.PosAbsolute ? _x.Anchor (0) : _frame.X;
-		var actY = _y is Pos.PosAbsolute ? _y.Anchor (0) : _frame.Y;
-
-		if (AutoSize) {
-			//if (TextAlignment == TextAlignment.Justified) {
-			//	throw new InvalidOperationException ("TextAlignment.Justified cannot be used with AutoSize");
-			//}
-			var s = GetAutoSize ();
-			var w = _width is Dim.DimAbsolute && _width.Anchor (0) > s.Width ? _width.Anchor (0) : s.Width;
-			var h = _height is Dim.DimAbsolute && _height.Anchor (0) > s.Height ? _height.Anchor (0) : s.Height;
-			_frame = new Rect (new Point (actX, actY), new Size (w, h)); // Set frame, not Frame!
-		} else {
-			var w = _width is Dim.DimAbsolute ? _width.Anchor (0) : _frame.Width;
-			var h = _height is Dim.DimAbsolute ? _height.Anchor (0) : _frame.Height;
-			// BUGBUG: v2 - ? - If layoutstyle is absolute, this overwrites the current frame h/w with 0. Hmmm...
-			// This is needed for DimAbsolute values by setting the frame before LayoutSubViews.
-			_frame = new Rect (new Point (actX, actY), new Size (w, h)); // Set frame, not Frame!
-		}
-		//// BUGBUG: I think these calls are redundant or should be moved into just the AutoSize case
-		if (IsInitialized || LayoutStyle == LayoutStyle.Absolute) {
-=======
 		// TODO: Identify a real-world use-case where this API should be virtual. 
 		// TODO: Until then leave it `internal` and non-virtual
 		// First try SuperView.Bounds, then Application.Top, then Driver.Bounds.
@@ -1047,7 +644,6 @@
 
 		// TODO: Determine what, if any of the below is actually needed here.
 		if (IsInitialized) {
->>>>>>> bf7dbcac
 			SetFrameToFitText ();
 			LayoutFrames ();
 			SetTextFormatterSize ();
@@ -1055,22 +651,19 @@
 			SetNeedsDisplay ();
 		}
 
-<<<<<<< HEAD
-		if (IsInitialized && SuperView != null && LayoutStyle == LayoutStyle.Computed && (SuperView?.Height is Dim.DimAuto || SuperView?.Width is Dim.DimAuto)) {
-			// DimAuto is in play, force a layout.
-			// BUGBUG: This can cause LayoutSubviews to be called recursively resulting in a deadlock. 
-			//         SetNeedsLayout should be sufficient, but it's not.
-			SuperView.LayoutSubviews ();
-		}
-	}
-
-=======
+		//if (IsInitialized && SuperView != null && LayoutStyle == LayoutStyle.Computed && (SuperView?.Height is Dim.DimAuto || SuperView?.Width is Dim.DimAuto)) {
+		//	// DimAuto is in play, force a layout.
+		//	// BUGBUG: This can cause LayoutSubviews to be called recursively resulting in a deadlock. 
+		//	//         SetNeedsLayout should be sufficient, but it's not.
+		//	SuperView.LayoutSubviews ();
+		//}
+	}
+
 	/// <summary>
 	/// Sets the internal <see cref="LayoutNeeded"/> flag for this View and all of it's
 	/// subviews and it's SuperView. The main loop will call SetRelativeLayout and LayoutSubviews
 	/// for any view with <see cref="LayoutNeeded"/> set.
 	/// </summary>
->>>>>>> bf7dbcac
 	internal void SetNeedsLayout ()
 	{
 		if (LayoutNeeded) {
@@ -1228,10 +821,7 @@
 				switch (d) {
 
 				case Dim.DimCombine combine:
-<<<<<<< HEAD
-=======
 					// TODO: Move combine logic into DimCombine?
->>>>>>> bf7dbcac
 					var leftNewDim = GetNewDimension (combine._left,   location, dimension, autosize);
 					var rightNewDim = GetNewDimension (combine._right, location, dimension, autosize);
 					if (combine._add) {
@@ -1247,7 +837,6 @@
 					newDimension = AutoSize && autosize > newDimension ? autosize : newDimension;
 					break;
 
-<<<<<<< HEAD
 				case Dim.DimAuto auto:
 					var thickness = GetFramesThickness ();
 					//newDimension = GetNewDimension (auto._min, location, dimension, autosize);
@@ -1260,12 +849,12 @@
 						//Debug.Assert (superviewBounds.Height == (SuperView?.Bounds.Height ?? 0));
 						newDimension = int.Max (furthestBottom + thickness.Top + thickness.Bottom, auto._min?.Anchor (superviewBounds.Height) ?? 0);
 					}
-=======
+					break;
+
 				case Dim.DimAbsolute:
 					// DimAbsoulte.Anchor (int width) ignores width and returns n
 					newDimension = Math.Max (d.Anchor (0), 0);
 					newDimension = AutoSize && autosize > newDimension ? autosize : newDimension;
->>>>>>> bf7dbcac
 					break;
 
 				case Dim.DimFill:
@@ -1383,13 +972,8 @@
 	public event EventHandler<LayoutEventArgs> LayoutComplete;
 
 	/// <summary>
-<<<<<<< HEAD
-	/// Raises the <see cref="LayoutComplete"/> event. Called from  <see cref="LayoutSubviews"/> before all sub-views have
-	/// been laid out.
-=======
 	/// Raises the <see cref="LayoutComplete"/> event. Called from  <see cref="LayoutSubviews"/> before all sub-views have been
 	/// laid out.
->>>>>>> bf7dbcac
 	/// </summary>
 	internal virtual void OnLayoutComplete (LayoutEventArgs args) => LayoutComplete?.Invoke (this, args);
 
@@ -1675,52 +1259,6 @@
 		return boundsChanged;
 	}
 
-<<<<<<< HEAD
-	/// <summary>
-	/// Gets the Frame dimensions required to fit <see cref="Text"/> within <see cref="Bounds"/> using the text
-	/// <see cref="Direction"/> specified by the
-	/// <see cref="TextFormatter"/> property and accounting for any <see cref="HotKeySpecifier"/> characters.
-	/// </summary>
-	/// <returns>The <see cref="Size"/> of the view required to fit the text.</returns>
-	public Size GetAutoSize ()
-	{
-		var x = 0;
-		var y = 0;
-		if (IsInitialized) {
-			x = Bounds.X;
-			y = Bounds.Y;
-		}
-		var rect = TextFormatter.CalcRect (x, y, TextFormatter.Text, TextFormatter.Direction);
-		var newWidth = rect.Size.Width - GetHotKeySpecifierLength () + Margin.Thickness.Horizontal + Border.Thickness.Horizontal + Padding.Thickness.Horizontal;
-		var newHeight = rect.Size.Height - GetHotKeySpecifierLength (false) + Margin.Thickness.Vertical + Border.Thickness.Vertical + Padding.Thickness.Vertical;
-		return new Size (newWidth, newHeight);
-	}
-
-	bool IsValidAutoSize (out Size autoSize)
-	{
-		var rect = TextFormatter.CalcRect (_frame.X, _frame.Y, TextFormatter.Text, TextDirection);
-		autoSize = new Size (rect.Size.Width - GetHotKeySpecifierLength (),
-			rect.Size.Height - GetHotKeySpecifierLength (false));
-		return !(ValidatePosDim && (!(Width is Dim.DimAbsolute) || !(Height is Dim.DimAbsolute)) ||
-			 _frame.Size.Width != rect.Size.Width - GetHotKeySpecifierLength () ||
-			 _frame.Size.Height != rect.Size.Height - GetHotKeySpecifierLength (false));
-	}
-
-	bool IsValidAutoSizeWidth (Dim width)
-	{
-		var rect = TextFormatter.CalcRect (_frame.X, _frame.Y, TextFormatter.Text, TextDirection);
-		var dimValue = width.Anchor (0);
-		return !(ValidatePosDim && !(width is Dim.DimAbsolute) || dimValue != rect.Size.Width - GetHotKeySpecifierLength ());
-	}
-
-	bool IsValidAutoSizeHeight (Dim height)
-	{
-		var rect = TextFormatter.CalcRect (_frame.X, _frame.Y, TextFormatter.Text, TextDirection);
-		var dimValue = height.Anchor (0);
-		return !(ValidatePosDim && !(height is Dim.DimAbsolute) || dimValue != rect.Size.Height - GetHotKeySpecifierLength (false));
-	}
-=======
->>>>>>> bf7dbcac
 
 	/// <summary>
 	/// Determines if the View's <see cref="Width"/> can be set to a new value.
