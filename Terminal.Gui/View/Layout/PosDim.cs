﻿namespace Terminal.Gui;

/// <summary>
///     Describes the position of a <see cref="View"/> which can be an absolute value, a percentage, centered, or
///     relative to the ending dimension. Integer values are implicitly convertible to an absolute <see cref="Pos"/>. These
///     objects are created using the static methods Percent, AnchorEnd, and Center. The <see cref="Pos"/> objects can be
///     combined with the addition and subtraction operators.
/// </summary>
/// <remarks>
///     <para>Use the <see cref="Pos"/> objects on the X or Y properties of a view to control the position.</para>
///     <para>
///         These can be used to set the absolute position, when merely assigning an integer value (via the implicit
///         integer to <see cref="Pos"/> conversion), and they can be combined to produce more useful layouts, like:
///         Pos.Center - 3, which would shift the position of the <see cref="View"/> 3 characters to the left after
///         centering for example.
///     </para>
///     <para>
///         Reference coordinates of another view by using the methods Left(View), Right(View), Bottom(View), Top(View).
///         The X(View) and Y(View) are aliases to Left(View) and Top(View) respectively.
///     </para>
///     <para>
///         <list type="table">
///             <listheader>
///                 <term>Pos Object</term> <description>Description</description>
///             </listheader>
///             <item>
///                 <term>
///                     <see cref="Pos.Function(Func{int})"/>
///                 </term>
///                 <description>
///                     Creates a <see cref="Pos"/> object that computes the position by executing the provided
///                     function. The function will be called every time the position is needed.
///                 </description>
///             </item>
///             <item>
///                 <term>
///                     <see cref="Pos.Percent(float)"/>
///                 </term>
///                 <description>
///                     Creates a <see cref="Pos"/> object that is a percentage of the width or height of the
///                     SuperView.
///                 </description>
///             </item>
///             <item>
///                 <term>
///                     <see cref="Pos.AnchorEnd(int)"/>
///                 </term>
///                 <description>
///                     Creates a <see cref="Pos"/> object that is anchored to the end (right side or bottom) of
///                     the dimension, useful to flush the layout from the right or bottom.
///                 </description>
///             </item>
///             <item>
///                 <term>
///                     <see cref="Pos.Center"/>
///                 </term>
///                 <description>Creates a <see cref="Pos"/> object that can be used to center the <see cref="View"/>.</description>
///             </item>
///             <item>
///                 <term>
///                     <see cref="Pos.At(int)"/>
///                 </term>
///                 <description>
///                     Creates a <see cref="Pos"/> object that is an absolute position based on the specified
///                     integer value.
///                 </description>
///             </item>
///             <item>
///                 <term>
///                     <see cref="Pos.Left"/>
///                 </term>
///                 <description>
///                     Creates a <see cref="Pos"/> object that tracks the Left (X) position of the specified
///                     <see cref="View"/>.
///                 </description>
///             </item>
///             <item>
///                 <term>
///                     <see cref="Pos.X(View)"/>
///                 </term>
///                 <description>
///                     Creates a <see cref="Pos"/> object that tracks the Left (X) position of the specified
///                     <see cref="View"/>.
///                 </description>
///             </item>
///             <item>
///                 <term>
///                     <see cref="Pos.Top(View)"/>
///                 </term>
///                 <description>
///                     Creates a <see cref="Pos"/> object that tracks the Top (Y) position of the specified
///                     <see cref="View"/>.
///                 </description>
///             </item>
///             <item>
///                 <term>
///                     <see cref="Pos.Y(View)"/>
///                 </term>
///                 <description>
///                     Creates a <see cref="Pos"/> object that tracks the Top (Y) position of the specified
///                     <see cref="View"/>.
///                 </description>
///             </item>
///             <item>
///                 <term>
///                     <see cref="Pos.Right(View)"/>
///                 </term>
///                 <description>
///                     Creates a <see cref="Pos"/> object that tracks the Right (X+Width) coordinate of the
///                     specified <see cref="View"/>.
///                 </description>
///             </item>
///             <item>
///                 <term>
///                     <see cref="Pos.Bottom(View)"/>
///                 </term>
///                 <description>
///                     Creates a <see cref="Pos"/> object that tracks the Bottom (Y+Height) coordinate of the
///                     specified <see cref="View"/>
///                 </description>
///             </item>
///         </list>
///     </para>
/// </remarks>
public class Pos
{
    /// <summary>
    ///     Creates a <see cref="Pos"/> object that is anchored to the end (right side or bottom) of the dimension, useful
    ///     to flush the layout from the right or bottom.
    /// </summary>
    /// <returns>The <see cref="Pos"/> object anchored to the end (the bottom or the right side).</returns>
    /// <param name="offset">The view will be shifted left or up by the amount specified.</param>
    /// <example>
    ///     This sample shows how align a <see cref="Button"/> to the bottom-right of a <see cref="View"/>.
    /// <code>
    /// anchorButton.X = Pos.AnchorEnd () - (Pos.Right (anchorButton) - Pos.Left (anchorButton));
    /// anchorButton.Y = Pos.AnchorEnd (1);
    /// </code>
    /// </example>
    public static Pos AnchorEnd (int offset = 0)
    {
        if (offset < 0)
        {
            throw new ArgumentException (@"Must be positive", nameof (offset));
        }

        return new PosAnchorEnd (offset);
    }

    /// <summary>Creates a <see cref="Pos"/> object that is an absolute position based on the specified integer value.</summary>
    /// <returns>The Absolute <see cref="Pos"/>.</returns>
    /// <param name="n">The value to convert to the <see cref="Pos"/>.</param>
    public static Pos At (int n) { return new PosAbsolute (n); }

    /// <summary>
    ///     Creates a <see cref="Pos"/> object that tracks the Bottom (Y+Height) coordinate of the specified
    ///     <see cref="View"/>
    /// </summary>
    /// <returns>The <see cref="Pos"/> that depends on the other view.</returns>
    /// <param name="view">The <see cref="View"/>  that will be tracked.</param>
    public static Pos Bottom (View view) { return new PosView (view, Side.Bottom); }

    /// <summary>Creates a <see cref="Pos"/> object that can be used to center the <see cref="View"/>.</summary>
    /// <returns>The center Pos.</returns>
    /// <example>
    ///     This creates a <see cref="TextView"/> centered horizontally, is 50% of the way down, is 30% the height, and
    ///     is 80% the width of the <see cref="View"/> it added to.
    ///  <code>
    ///  var textView = new TextView () {
    ///     X = Pos.Center (),
    ///     Y = Pos.Percent (50),
    ///     Width = Dim.Percent (80),
    ///     Height = Dim.Percent (30),
    ///  };
    ///  </code>
    /// </example>
    public static Pos Center () { return new PosCenter (); }

    /// <summary>Determines whether the specified object is equal to the current object.</summary>
    /// <param name="other">The object to compare with the current object. </param>
    /// <returns>
    ///     <see langword="true"/> if the specified object  is equal to the current object; otherwise,
    ///     <see langword="false"/>.
    /// </returns>
    public override bool Equals (object other) { return other is Pos abs && abs == this; }

    /// <summary>
    ///     Creates a <see cref="Pos"/> object that computes the position by executing the provided function. The function
    ///     will be called every time the position is needed.
    /// </summary>
    /// <param name="function">The function to be executed.</param>
    /// <returns>The <see cref="Pos"/> returned from the function.</returns>
    public static Pos Function (Func<int> function) { return new PosFunc (function); }

    /// <summary>Serves as the default hash function. </summary>
    /// <returns>A hash code for the current object.</returns>
    public override int GetHashCode () { return Anchor (0).GetHashCode (); }

    /// <summary>Creates a <see cref="Pos"/> object that tracks the Left (X) position of the specified <see cref="View"/>.</summary>
    /// <returns>The <see cref="Pos"/> that depends on the other view.</returns>
    /// <param name="view">The <see cref="View"/>  that will be tracked.</param>
    public static Pos Left (View view) { return new PosView (view, Side.X); }

    /// <summary>Adds a <see cref="Terminal.Gui.Pos"/> to a <see cref="Terminal.Gui.Pos"/>, yielding a new <see cref="Pos"/>.</summary>
    /// <param name="left">The first <see cref="Terminal.Gui.Pos"/> to add.</param>
    /// <param name="right">The second <see cref="Terminal.Gui.Pos"/> to add.</param>
    /// <returns>The <see cref="Pos"/> that is the sum of the values of <c>left</c> and <c>right</c>.</returns>
    public static Pos operator + (Pos left, Pos right)
    {
        if (left is PosAbsolute && right is PosAbsolute)
        {
            return new PosAbsolute (left.Anchor (0) + right.Anchor (0));
        }

        var newPos = new PosCombine (true, left, right);
        SetPosCombine (left, newPos);

        return newPos;
    }

    /// <summary>Creates an Absolute <see cref="Pos"/> from the specified integer value.</summary>
    /// <returns>The Absolute <see cref="Pos"/>.</returns>
    /// <param name="n">The value to convert to the <see cref="Pos"/> .</param>
    public static implicit operator Pos (int n) { return new PosAbsolute (n); }

    /// <summary>
    ///     Subtracts a <see cref="Terminal.Gui.Pos"/> from a <see cref="Terminal.Gui.Pos"/>, yielding a new
    ///     <see cref="Pos"/>.
    /// </summary>
    /// <param name="left">The <see cref="Terminal.Gui.Pos"/> to subtract from (the minuend).</param>
    /// <param name="right">The <see cref="Terminal.Gui.Pos"/> to subtract (the subtrahend).</param>
    /// <returns>The <see cref="Pos"/> that is the <c>left</c> minus <c>right</c>.</returns>
    public static Pos operator - (Pos left, Pos right)
    {
        if (left is PosAbsolute && right is PosAbsolute)
        {
            return new PosAbsolute (left.Anchor (0) - right.Anchor (0));
        }

        var newPos = new PosCombine (false, left, right);
        SetPosCombine (left, newPos);

        return newPos;
    }

    /// <summary>Creates a percentage <see cref="Pos"/> object</summary>
    /// <returns>The percent <see cref="Pos"/> object.</returns>
    /// <param name="percent">A value between 0 and 100 representing the percentage.</param>
    /// <example>
    ///     This creates a <see cref="TextField"/> centered horizontally, is 50% of the way down, is 30% the height, and
    ///     is 80% the width of the <see cref="View"/> it added to.
    ///  <code>
    ///  var textView = new TextField {
    ///      X = Pos.Center (),
    ///      Y = Pos.Percent (50),
    ///      Width = Dim.Percent (80),
    ///      Height = Dim.Percent (30),
    ///  };
    ///  </code>
    /// </example>
    public static Pos Percent (float percent)
    {
        if (percent is < 0 or > 100)
        {
            throw new ArgumentException ("Percent value must be between 0 and 100.");
        }

        return new PosFactor (percent / 100);
    }

    /// <summary>
    ///     Creates a <see cref="Pos"/> object that tracks the Right (X+Width) coordinate of the specified
    ///     <see cref="View"/>.
    /// </summary>
    /// <returns>The <see cref="Pos"/> that depends on the other view.</returns>
    /// <param name="view">The <see cref="View"/>  that will be tracked.</param>
    public static Pos Right (View view) { return new PosView (view, Side.Right); }

    /// <summary>Creates a <see cref="Pos"/> object that tracks the Top (Y) position of the specified <see cref="View"/>.</summary>
    /// <returns>The <see cref="Pos"/> that depends on the other view.</returns>
    /// <param name="view">The <see cref="View"/>  that will be tracked.</param>
    public static Pos Top (View view) { return new PosView (view, Side.Y); }

    /// <summary>Creates a <see cref="Pos"/> object that tracks the Left (X) position of the specified <see cref="View"/>.</summary>
    /// <returns>The <see cref="Pos"/> that depends on the other view.</returns>
    /// <param name="view">The <see cref="View"/>  that will be tracked.</param>
    public static Pos X (View view) { return new PosView (view, Side.X); }

    /// <summary>Creates a <see cref="Pos"/> object that tracks the Top (Y) position of the specified <see cref="View"/>.</summary>
    /// <returns>The <see cref="Pos"/> that depends on the other view.</returns>
    /// <param name="view">The <see cref="View"/>  that will be tracked.</param>
    public static Pos Y (View view) { return new PosView (view, Side.Y); }

    internal virtual int Anchor (int width) { return 0; }

    // BUGBUG: newPos is never used
    private static void SetPosCombine (Pos left, PosCombine newPos)
    {
<<<<<<< HEAD
        var view = left as PosView;

        if (view is { })
=======
        if (left is PosView view)
>>>>>>> 293df540
        {
            view.Target.SetNeedsLayout ();
        }
    }

    internal class PosAbsolute (int n) : Pos
    {
        private readonly int _n = n;
        public override bool Equals (object other) { return other is PosAbsolute abs && abs._n == _n; }
        public override int GetHashCode () { return _n.GetHashCode (); }
        public override string ToString () { return $"Absolute({_n})"; }
        internal override int Anchor (int width) { return _n; }
    }

    internal class PosAnchorEnd (int offset) : Pos
    {
        private readonly int _offset = offset;
        public override bool Equals (object other) { return other is PosAnchorEnd anchorEnd && anchorEnd._offset == _offset; }
        public override int GetHashCode () { return _offset.GetHashCode (); }
        public override string ToString () { return $"AnchorEnd({_offset})"; }
        internal override int Anchor (int width) { return width - _offset; }
    }

    internal class PosCenter : Pos
    {
        public override string ToString () { return "Center"; }
        internal override int Anchor (int width) { return width / 2; }
    }

    internal class PosCombine (bool add, Pos left, Pos right) : Pos
    {
        internal bool _add = add;
        internal Pos _left = left, _right = right;

        public override string ToString () { return $"Combine({_left}{(_add ? '+' : '-')}{_right})"; }

        internal override int Anchor (int width)
        {
            int la = _left.Anchor (width);
            int ra = _right.Anchor (width);

            if (_add)
            {
                return la + ra;
            }

            return la - ra;
        }
    }

    internal class PosFactor (float factor) : Pos
    {
        private readonly float _factor = factor;
        public override bool Equals (object other) { return other is PosFactor f && f._factor == _factor; }
        public override int GetHashCode () { return _factor.GetHashCode (); }
        public override string ToString () { return $"Factor({_factor})"; }
        internal override int Anchor (int width) { return (int)(width * _factor); }
    }

    // Helper class to provide dynamic value by the execution of a function that returns an integer.
    internal class PosFunc (Func<int> n) : Pos
    {
        private readonly Func<int> _function = n;
        public override bool Equals (object other) { return other is PosFunc f && f._function () == _function (); }
        public override int GetHashCode () { return _function.GetHashCode (); }
        public override string ToString () { return $"PosFunc({_function ()})"; }
        internal override int Anchor (int width) { return _function (); }
    }

    internal enum Side
    {
        X = 0,
        Y = 1,
        Right = 2,
        Bottom = 3,
    }

    internal class PosView (View view, Side side) : Pos
    {
        public readonly View Target = view;

        public override bool Equals (object other) { return other is PosView abs && abs.Target == Target; }
        public override int GetHashCode () { return Target.GetHashCode (); }

        public override string ToString ()
        {
            string side1 = side switch
                           {
                               Side.X => "x",
                               Side.Y => "y",
                               Side.Right => "right",
                               Side.Bottom => "bottom",
                               _ => "unknown"
                           };

            if (Target is null)
            {
                throw new NullReferenceException (nameof (Target));
            }

            return $"View(side={side1},target={Target})";
        }

        internal override int Anchor (int width)
        {
            switch (side)
            {
                case Side.X: return Target.Frame.X;
                case Side.Y: return Target.Frame.Y;
                case Side.Right: return Target.Frame.Right;
                case Side.Bottom: return Target.Frame.Bottom;
                default:
                    return 0;
            }
        }
    }
}

/// <summary>
///     <para>
///         A Dim object describes the dimensions of a <see cref="View"/>. Dim is the type of the
///         <see cref="View.Width"/> and <see cref="View.Height"/> properties of <see cref="View"/>. Dim objects enable
///         Computed Layout (see <see cref="LayoutStyle.Computed"/>) to automatically manage the dimensions of a view.
///     </para>
///     <para>
///         Integer values are implicitly convertible to an absolute <see cref="Dim"/>. These objects are created using
///         the static methods described below. The <see cref="Dim"/> objects can be combined with the addition and
///         subtraction operators.
///     </para>
/// </summary>
/// <remarks>
///     <para>
///         <list type="table">
///             <listheader>
///                 <term>Dim Object</term> <description>Description</description>
///             </listheader>
///             <item>
///                 <term>
///                     <see cref="Dim.Auto"/>
///                 </term>
///                 <description>
///                     Creates a <see cref="Dim"/> object that automatically sizes the view to fit
///                     the view's SubViews.
///                 </description>
///             </item>
///             <item>
///                 <term>
///                     <see cref="Dim.Function(Func{int})"/>
///                 </term>
///                 <description>
///                     Creates a <see cref="Dim"/> object that computes the dimension by executing the provided
///                     function. The function will be called every time the dimension is needed.
///                 </description>
///             </item>
///             <item>
///                 <term>
///                     <see cref="Dim.Percent(float, bool)"/>
///                 </term>
///                 <description>
///                     Creates a <see cref="Dim"/> object that is a percentage of the width or height of the
///                     SuperView.
///                 </description>
///             </item>
///             <item>
///                 <term>
///                     <see cref="Dim.Fill(int)"/>
///                 </term>
///                 <description>
///                     Creates a <see cref="Dim"/> object that fills the dimension from the View's X position
///                     to the end of the super view's width, leaving the specified number of columns for a margin.
///                 </description>
///             </item>
///             <item>
///                 <term>
///                     <see cref="Dim.Width(View)"/>
///                 </term>
///                 <description>
///                     Creates a <see cref="Dim"/> object that tracks the Width of the specified
///                     <see cref="View"/>.
///                 </description>
///             </item>
///             <item>
///                 <term>
///                     <see cref="Dim.Height(View)"/>
///                 </term>
///                 <description>
///                     Creates a <see cref="Dim"/> object that tracks the Height of the specified
///                     <see cref="View"/>.
///                 </description>
///             </item>
///         </list>
///     </para>
///     <para></para>
/// </remarks>
public class Dim
{
    /// <summary>
    ///     Specifies how <see cref="DimAuto"/> will compute the dimension.
    /// </summary>
    public enum DimAutoStyle
    {
        /// <summary>
        ///     The dimension will be computed using both the view's <see cref="View.Text"/> and
        ///     <see cref="View.Subviews"/>.
        ///     The larger of the corresponding text dimension or Subview in <see cref="View.Subviews"/>
        ///     with the largest corresponding position plus dimension will determine the dimension.
        /// </summary>
        Auto,

        /// <summary>
        ///     The Subview in <see cref="View.Subviews"/> with the largest corresponding position plus dimension
        ///     will determine the dimension.
        ///     The corresponding dimension of the view's <see cref="View.Text"/> will be ignored.
        /// </summary>
        Subviews,

        /// <summary>
        ///     The corresponding dimension of the view's <see cref="View.Text"/>, formatted using the
        ///     <see cref="View.TextFormatter"/> settings,
        ///     will be used to determine the dimension.
        ///     The corresponding dimensions of the <see cref="View.Subviews"/> will be ignored.
        /// </summary>
        Text
    }

    /// <summary>
    ///     Creates a <see cref="Dim"/> object that automatically sizes the view to fit all of the view's SubViews and/or Text.
    /// </summary>
    /// <example>
    ///     This initializes a <see cref="View"/> with two SubViews. The view will be automatically sized to fit the two
    ///     SubViews.
    /// <code>
    /// var button = new Button () { Text = "Click Me!", X = 1, Y = 1, Width = 10, Height = 1 };
    /// var textField = new TextField { Text = "Type here", X = 1, Y = 2, Width = 20, Height = 1 };
    /// var view = new Window () { Title = "MyWindow", X = 0, Y = 0, Width = Dim.AutoSize (), Height = Dim.AutoSize () };
    /// view.Add (button, textField);
    /// </code>
    /// </example>
    /// <returns>The AutoSize <see cref="Dim"/> object.</returns>
    /// <param name="style">
    ///     Specifies how <see cref="DimAuto"/> will compute the dimension. The default is <see cref="DimAutoStyle.Auto"/>.
    /// </param>
    /// <param name="min">Specifies the minimum dimension that view will be automatically sized to.</param>
    /// <param name="max">Specifies the maximum dimension that view will be automatically sized to. NOT CURRENTLY SUPPORTED.</param>
    public static Dim Auto (DimAutoStyle style = DimAutoStyle.Auto, Dim min = null, Dim max = null)
    {
        if (max != null)
        {
            throw new NotImplementedException (@"max is not implemented");
        }

        return new DimAuto (style, min, max);
    }

    /// <summary>Determines whether the specified object is equal to the current object.</summary>
    /// <param name="other">The object to compare with the current object. </param>
    /// <returns>
    ///     <see langword="true"/> if the specified object  is equal to the current object; otherwise,
    ///     <see langword="false"/>.
    /// </returns>
    public override bool Equals (object other) { return other is Dim abs && abs == this; }

    /// <summary>
    ///     Creates a <see cref="Dim"/> object that fills the dimension, leaving the specified number of columns for a
    ///     margin.
    /// </summary>
    /// <returns>The Fill dimension.</returns>
    /// <param name="margin">Margin to use.</param>
    public static Dim Fill (int margin = 0) { return new DimFill (margin); }

    /// <summary>
    ///     Creates a function <see cref="Dim"/> object that computes the dimension by executing the provided function.
    ///     The function will be called every time the dimension is needed.
    /// </summary>
    /// <param name="function">The function to be executed.</param>
    /// <returns>The <see cref="Dim"/> returned from the function.</returns>
    public static Dim Function (Func<int> function) { return new DimFunc (function); }

    /// <summary>Serves as the default hash function. </summary>
    /// <returns>A hash code for the current object.</returns>
    public override int GetHashCode () { return Anchor (0).GetHashCode (); }

    /// <summary>Creates a <see cref="Dim"/> object that tracks the Height of the specified <see cref="View"/>.</summary>
    /// <returns>The height <see cref="Dim"/> of the other <see cref="View"/>.</returns>
    /// <param name="view">The view that will be tracked.</param>
    public static Dim Height (View view) { return new DimView (view, Side.Height); }

    /// <summary>Adds a <see cref="Dim"/> to a <see cref="Dim"/>, yielding a new <see cref="Dim"/>.</summary>
    /// <param name="left">The first <see cref="Dim"/> to add.</param>
    /// <param name="right">The second <see cref="Dim"/> to add.</param>
    /// <returns>The <see cref="Dim"/> that is the sum of the values of <c>left</c> and <c>right</c>.</returns>
    public static Dim operator + (Dim left, Dim right)
    {
        if (left is DimAbsolute && right is DimAbsolute)
        {
            return new DimAbsolute (left.Anchor (0) + right.Anchor (0));
        }

        var newDim = new DimCombine (true, left, right);
        SetDimCombine (left, newDim);

        return newDim;
    }

    /// <summary>Creates an Absolute <see cref="Dim"/> from the specified integer value.</summary>
    /// <returns>The Absolute <see cref="Dim"/>.</returns>
    /// <param name="n">The value to convert to the pos.</param>
    public static implicit operator Dim (int n) { return new DimAbsolute (n); }

    /// <summary>
    ///     Subtracts a <see cref="Dim"/> from a <see cref="Dim"/>, yielding a new
    ///     <see cref="Dim"/>.
    /// </summary>
    /// <param name="left">The <see cref="Dim"/> to subtract from (the minuend).</param>
    /// <param name="right">The <see cref="Dim"/> to subtract (the subtrahend).</param>
    /// <returns>The <see cref="Dim"/> that is the <c>left</c> minus <c>right</c>.</returns>
    public static Dim operator - (Dim left, Dim right)
    {
        if (left is DimAbsolute && right is DimAbsolute)
        {
            return new DimAbsolute (left.Anchor (0) - right.Anchor (0));
        }

        var newDim = new DimCombine (false, left, right);
        SetDimCombine (left, newDim);

        return newDim;
    }

    /// <summary>Creates a percentage <see cref="Dim"/> object that is a percentage of the width or height of the SuperView.</summary>
    /// <returns>The percent <see cref="Dim"/> object.</returns>
    /// <param name="percent">A value between 0 and 100 representing the percentage.</param>
    /// <param name="usePosition">
    ///     If <see langword="true"/> the dimension is computed using the View's position (<see cref="View.X"/> or <see cref="View.Y"/>).
    ///     If <see langword="false"/> the dimension is computed using the View's <see cref="View.Bounds"/>.
    /// </param>
    /// <example>
    ///     This initializes a <see cref="TextField"/> that will be centered horizontally, is 50% of the way down, is 30% the height,
    ///     and is 80% the width of the SuperView.
    ///  <code>
    ///  var textView = new TextField {
    ///     X = Pos.Center (),
    ///     Y = Pos.Percent (50),
    ///     Width = Dim.Percent (80),
    ///     Height = Dim.Percent (30),
    ///  };
    ///  </code>
    /// </example>
    public static Dim Percent (float percent, bool usePosition = false)
    {
        if (percent is < 0 or > 100)
        {
            throw new ArgumentException ("Percent value must be between 0 and 100");
        }

        return new DimFactor (percent / 100, usePosition);
    }

    /// <summary>Creates an Absolute <see cref="Dim"/> from the specified integer value.</summary>
    /// <returns>The Absolute <see cref="Dim"/>.</returns>
    /// <param name="n">The value to convert to the <see cref="Dim"/>.</param>
    public static Dim Sized (int n) { return new DimAbsolute (n); }

    /// <summary>Creates a <see cref="Dim"/> object that tracks the Width of the specified <see cref="View"/>.</summary>
    /// <returns>The width <see cref="Dim"/> of the other <see cref="View"/>.</returns>
    /// <param name="view">The view that will be tracked.</param>
    public static Dim Width (View view) { return new DimView (view, Side.Width); }

    internal virtual int Anchor (int width) { return 0; }

    // BUGBUG: newPos is never used.
    private static void SetDimCombine (Dim left, DimCombine newPos) { (left as DimView)?.Target.SetNeedsLayout (); }

    internal class DimAbsolute (int n) : Dim
    {
        private readonly int _n = n;
        public override bool Equals (object other) { return other is DimAbsolute abs && abs._n == _n; }
        public override int GetHashCode () { return _n.GetHashCode (); }
        public override string ToString () { return $"Absolute({_n})"; }
        internal override int Anchor (int width) { return _n; }
    }

    internal class DimAuto (DimAutoStyle style, Dim min, Dim max) : Dim
    {
        internal readonly Dim _max = max;
        internal readonly Dim _min = min;
        internal readonly DimAutoStyle _style = style;

        public override bool Equals (object other) { return other is DimAuto auto && auto._min == _min && auto._max == _max && auto._style == _style; }
        public override int GetHashCode () { return HashCode.Combine (base.GetHashCode (), _min, _max, _style); }
        public override string ToString () { return $"Auto({_style},{_min},{_max})"; }
    }

    internal class DimCombine (bool add, Dim left, Dim right) : Dim
    {
        internal bool _add = add;
        internal Dim _left = left, _right = right;

        public override string ToString () { return $"Combine({_left}{(_add ? '+' : '-')}{_right})"; }

        internal override int Anchor (int width)
        {
            int la = _left.Anchor (width);
            int ra = _right.Anchor (width);

            if (_add)
            {
                return la + ra;
            }

            return la - ra;
        }
    }

    internal class DimFactor (float n, bool usePosition = false) : Dim
    {
        private readonly float _factor = n;
        private readonly bool _remaining = usePosition;

        public override bool Equals (object other) { return other is DimFactor f && f._factor == _factor && f._remaining == _remaining; }
        public override int GetHashCode () { return _factor.GetHashCode (); }
        public bool IsFromRemaining () { return _remaining; }
        public override string ToString () { return $"Factor({_factor},{_remaining})"; }
        internal override int Anchor (int width) { return (int)(width * _factor); }
    }

    internal class DimFill (int margin) : Dim
    {
        private readonly int _margin = margin;
        public override bool Equals (object other) { return other is DimFill fill && fill._margin == _margin; }
        public override int GetHashCode () { return _margin.GetHashCode (); }
        public override string ToString () { return $"Fill({_margin})"; }
        internal override int Anchor (int width) { return width - _margin; }
    }

    // Helper class to provide dynamic value by the execution of a function that returns an integer.
    internal class DimFunc (Func<int> n) : Dim
    {
        private readonly Func<int> _function = n;
        public override bool Equals (object other) { return other is DimFunc f && f._function () == _function (); }
        public override int GetHashCode () { return _function.GetHashCode (); }
        public override string ToString () { return $"DimFunc({_function ()})"; }
        internal override int Anchor (int width) { return _function (); }
    }

    internal enum Side
    {
        Height = 0,
        Width = 1
    }

    internal class DimView : Dim
    {
        private readonly Side _side;

        internal DimView (View view, Side side)
        {
            Target = view;
            _side = side;
        }

        public View Target { get; init; }
        public override bool Equals (object other) { return other is DimView abs && abs.Target == Target; }
        public override int GetHashCode () { return Target.GetHashCode (); }

        public override string ToString ()
        {
            if (Target is null)
            {
                throw new NullReferenceException ();
            }

            string side = _side switch
                           {
                               Side.Height => "Height",
                               Side.Width => "Width",
                               _ => "unknown"
                           };

            return $"View({side},{Target})";
        }

        internal override int Anchor (int width)
        {
            return _side switch
                   {
                       Side.Height => Target.Frame.Height,
                       Side.Width => Target.Frame.Width,
                       _ => 0
                   };
        }
    }
}<|MERGE_RESOLUTION|>--- conflicted
+++ resolved
@@ -1,4 +1,4 @@
-﻿namespace Terminal.Gui;
+namespace Terminal.Gui;
 
 /// <summary>
 ///     Describes the position of a <see cref="View"/> which can be an absolute value, a percentage, centered, or
@@ -296,13 +296,7 @@
     // BUGBUG: newPos is never used
     private static void SetPosCombine (Pos left, PosCombine newPos)
     {
-<<<<<<< HEAD
-        var view = left as PosView;
-
-        if (view is { })
-=======
         if (left is PosView view)
->>>>>>> 293df540
         {
             view.Target.SetNeedsLayout ();
         }
