﻿<Project Sdk="Microsoft.NET.Sdk">
  <PropertyGroup Condition=" '$(Configuration)|$(Platform)' == 'Release|AnyCPU' ">
    <DebugType>portable</DebugType>
  </PropertyGroup>
  <PropertyGroup Condition=" '$(Configuration)|$(Platform)' == 'Debug|AnyCPU' ">
    <DefineConstants>TRACE;DEBUG_IDISPOSABLE</DefineConstants>
    <DebugType>portable</DebugType>
  </PropertyGroup>
  <PropertyGroup>
    <!-- Version numbers are automatically updated by gitversion when a release is released -->
    <!-- In the source tree the version will always be 1.0 for all projects. -->
    <!-- Do not modify these. Do NOT commit after manually running `dotnet-gitversion /updateprojectfiles` -->
    <AssemblyVersion>1.0</AssemblyVersion>
    <FileVersion>1.0</FileVersion>
    <Version>1.0</Version>
    <InformationalVersion>1.0</InformationalVersion>
  </PropertyGroup>
  <ItemGroup>
    <None Remove="Resources\config.json" />
  </ItemGroup>
  <ItemGroup>
    <EmbeddedResource Include="Resources\config.json" />
  </ItemGroup>
  <ItemGroup>
    <PackageReference Include="Microsoft.DotNet.PlatformAbstractions" Version="3.1.6" />
    <PackageReference Include="Microsoft.NETFramework.ReferenceAssemblies" Version="1.0.3" PrivateAssets="all" />
    <PackageReference Include="NStack.Core" Version="1.0.7" />
    <InternalsVisibleTo Include="UnitTests" />
  </ItemGroup>
  <!-- Uncomment the RestoreSources element to have dotnet restore pull NStack from a local dir for testing -->
  <PropertyGroup>
    <!-- See https://stackoverflow.com/a/44463578/297526 -->
    <!--<RestoreSources>$(RestoreSources);..\..\NStack\NStack\bin\Debug;https://api.nuget.org/v3/index.json</RestoreSources>-->
  </PropertyGroup>
  <!-- API Documentation -->
  <ItemGroup>
    <None Include="..\docfx\images\logo.png">
      <Pack>True</Pack>
      <PackagePath>\</PackagePath>
    </None>
    <None Include="..\README.md">
      <Pack>True</Pack>
      <PackagePath>\</PackagePath>
    </None>
  </ItemGroup>
  <ItemGroup>
    <Compile Update="Resources\Strings.Designer.cs">
      <DesignTime>True</DesignTime>
      <AutoGen>True</AutoGen>
      <DependentUpon>Strings.resx</DependentUpon>
    </Compile>
  </ItemGroup>
  <ItemGroup>
    <EmbeddedResource Update="Resources\Strings.resx">
      <Generator>ResXFileCodeGenerator</Generator>
      <LastGenOutput>Strings.Designer.cs</LastGenOutput>
    </EmbeddedResource>
  </ItemGroup>
  <!-- Enable Nuget Source Link for github -->
  <ItemGroup>
    <PackageReference Include="Microsoft.SourceLink.GitHub" Version="1.1.1" PrivateAssets="All" />
<<<<<<< HEAD
    <PackageReference Include="System.Text.Json" Version="7.0.1" />
=======
    <PackageReference Include="System.Management" Version="7.0.0" />
>>>>>>> 1d2dc40c
  </ItemGroup>
  <PropertyGroup>
    <TargetFrameworks>net472;netstandard2.0;net6.0</TargetFrameworks>
    <LangVersion>9</LangVersion>
    <RootNamespace>Terminal.Gui</RootNamespace>
    <AssemblyName>Terminal.Gui</AssemblyName>
    <DocumentationFile>bin\Release\Terminal.Gui.xml</DocumentationFile>
    <GenerateDocumentationFile Condition=" '$(Configuration)' == 'Release' ">true</GenerateDocumentationFile>
    <!--<GeneratePackageOnBuild Condition=" '$(Configuration)' == 'Release' ">true</GeneratePackageOnBuild>-->
    <PackageId>Terminal.Gui</PackageId>
    <PackageLicenseExpression>MIT</PackageLicenseExpression>
    <PackageProjectUrl>https://github.com/gui-cs/Terminal.Gui/</PackageProjectUrl>
    <RepositoryUrl>https://github.com/gui-cs/Terminal.Gui.git</RepositoryUrl>
    <RepositoryType>git</RepositoryType>
    <IncludeSymbols>true</IncludeSymbols>
    <SymbolPackageFormat>snupkg</SymbolPackageFormat>
    <!-- Publish the repository URL in the built .nupkg (in the NuSpec <Repository> element) -->
    <PublishRepositoryUrl>true</PublishRepositoryUrl>
    <!-- Embed source files that are not tracked by the source control manager in the PDB -->
    <EmbedUntrackedSources>true</EmbedUntrackedSources>
    <PackageIcon>logo.png</PackageIcon>
    <PackageReadmeFile>README.md</PackageReadmeFile>
    <PackageTags>csharp, terminal, c#, f#, gui, toolkit, console, tui</PackageTags>
    <Description>Cross platform Terminal UI toolkit for .NET</Description>
    <Owners>Miguel de Icaza, Charlie Kindel</Owners>
    <Summary>A toolkit for building rich console apps for .NET that works on Windows, Mac, and Linux/Unix.</Summary>
    <Title>Terminal.Gui - Cross platform Terminal User Interface (TUI) toolkit for .NET</Title>
    <PackageReleaseNotes>
      See: https://github.com/gui-cs/Terminal.Gui/releases
    </PackageReleaseNotes>
  </PropertyGroup>
  <ProjectExtensions><VisualStudio><UserProperties resources_4config_1json__JsonSchema="" /></VisualStudio></ProjectExtensions>
</Project><|MERGE_RESOLUTION|>--- conflicted
+++ resolved
@@ -22,9 +22,13 @@
     <EmbeddedResource Include="Resources\config.json" />
   </ItemGroup>
   <ItemGroup>
+    <!-- Enable Nuget Source Link for github -->
+    <PackageReference Include="Microsoft.SourceLink.GitHub" Version="1.1.1" PrivateAssets="All" />
     <PackageReference Include="Microsoft.DotNet.PlatformAbstractions" Version="3.1.6" />
     <PackageReference Include="Microsoft.NETFramework.ReferenceAssemblies" Version="1.0.3" PrivateAssets="all" />
     <PackageReference Include="NStack.Core" Version="1.0.7" />
+    <PackageReference Include="System.Text.Json" Version="7.0.1" />
+    <PackageReference Include="System.Management" Version="7.0.0" />
     <InternalsVisibleTo Include="UnitTests" />
   </ItemGroup>
   <!-- Uncomment the RestoreSources element to have dotnet restore pull NStack from a local dir for testing -->
@@ -55,15 +59,6 @@
       <Generator>ResXFileCodeGenerator</Generator>
       <LastGenOutput>Strings.Designer.cs</LastGenOutput>
     </EmbeddedResource>
-  </ItemGroup>
-  <!-- Enable Nuget Source Link for github -->
-  <ItemGroup>
-    <PackageReference Include="Microsoft.SourceLink.GitHub" Version="1.1.1" PrivateAssets="All" />
-<<<<<<< HEAD
-    <PackageReference Include="System.Text.Json" Version="7.0.1" />
-=======
-    <PackageReference Include="System.Management" Version="7.0.0" />
->>>>>>> 1d2dc40c
   </ItemGroup>
   <PropertyGroup>
     <TargetFrameworks>net472;netstandard2.0;net6.0</TargetFrameworks>
