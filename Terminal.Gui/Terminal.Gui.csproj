--- conflicted
+++ resolved
@@ -60,15 +60,12 @@
       <LastGenOutput>Strings.Designer.cs</LastGenOutput>
     </EmbeddedResource>
   </ItemGroup>
-<<<<<<< HEAD
   <!-- Enable Nuget Source Link for github -->
   <ItemGroup>
     <PackageReference Include="Microsoft.SourceLink.GitHub" Version="1.1.1" PrivateAssets="All" />
     <PackageReference Include="System.Text.Json" Version="7.0.1" />
     <PackageReference Include="System.Management" Version="7.0.0" />
   </ItemGroup>
-=======
->>>>>>> 02791bce
   <PropertyGroup>
     <TargetFrameworks>net472;netstandard2.0;net6.0</TargetFrameworks>
     <LangVersion>9</LangVersion>
