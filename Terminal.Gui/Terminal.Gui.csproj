--- conflicted
+++ resolved
@@ -17,15 +17,7 @@
     <Summary>Application framework for creating modern console applications using .NET</Summary>
     <Title>Terminal.Gui is a framework for creating console user interfaces</Title>
     <PackageReleaseNotes>
-<<<<<<< HEAD
-      v1.0.0.0
-      ************************
-      * Version 1.0 Release!!! 
-      * Thank you to @migueldeicaza, @tig, @bdisp, @tznind, @jmprricone, and many more!
-      ************************
-=======
       v1.0.0-RC.1
->>>>>>> 6e142470
       * Added Dependabot support and updated dependencies
       * Renamed master branch to main
       * Fixes #1211. Added support to TextView for word based operations Ctrl+Del and Ctrl+Backspace
