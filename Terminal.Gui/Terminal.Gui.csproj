﻿<Project Sdk="Microsoft.NET.Sdk">
  <PropertyGroup Condition=" '$(Configuration)|$(Platform)' == 'Release|AnyCPU' ">
    <DebugType>portable</DebugType>
  </PropertyGroup>
  <PropertyGroup Condition=" '$(Configuration)|$(Platform)' == 'Debug|AnyCPU' ">
    <DefineConstants>TRACE;DEBUG_IDISPOSABLE</DefineConstants>
    <DebugType>portable</DebugType>
  </PropertyGroup>
  <PropertyGroup>
    <!-- Version numbers are automatically updated by gitversion when a release is released -->
    <!-- In the source tree the version will always be 1.0 for all projects. -->
    <!-- Do not modify these. Do NOT commit after manually running `dotnet-gitversion /updateprojectfiles` -->
    <AssemblyVersion>2.0</AssemblyVersion>
    <FileVersion>2.0</FileVersion>
    <Version>2.0</Version>
    <InformationalVersion>2.0</InformationalVersion>
  </PropertyGroup>
  <ItemGroup>
    <None Remove="Resources\config.json" />
  </ItemGroup>
  <ItemGroup>
    <EmbeddedResource Include="Resources\config.json" />
  </ItemGroup>
  <ItemGroup>
    <!-- Enable Nuget Source Link for github -->
    <PackageReference Include="Microsoft.SourceLink.GitHub" Version="1.1.1" PrivateAssets="All" />
    <PackageReference Include="Microsoft.DotNet.PlatformAbstractions" Version="3.1.6" />
    <PackageReference Include="Microsoft.NETFramework.ReferenceAssemblies" Version="1.0.3" PrivateAssets="all" />
    <PackageReference Include="NStack.Core" Version="1.0.7" />
    <PackageReference Include="System.Text.Json" Version="7.0.1" />
    <PackageReference Include="System.Management" Version="7.0.0" />
    <InternalsVisibleTo Include="UnitTests" />
 
  </ItemGroup>
  <!-- Uncomment the RestoreSources element to have dotnet restore pull NStack from a local dir for testing -->
  <PropertyGroup>
    <!-- See https://stackoverflow.com/a/44463578/297526 -->
    <!--<RestoreSources>$(RestoreSources);..\..\NStack\NStack\bin\Debug;https://api.nuget.org/v3/index.json</RestoreSources>-->
  </PropertyGroup>
  <!-- API Documentation -->
  <ItemGroup>
    <None Include="..\docfx\images\logo.png">
      <Pack>True</Pack>
      <PackagePath>\</PackagePath>
    </None>
    <None Include="..\README.md">
      <Pack>True</Pack>
      <PackagePath>\</PackagePath>
    </None>
  </ItemGroup>
  <ItemGroup>
    <Compile Update="Resources\Strings.Designer.cs">
      <DesignTime>True</DesignTime>
      <AutoGen>True</AutoGen>
      <DependentUpon>Strings.resx</DependentUpon>
    </Compile>
  </ItemGroup>
  <ItemGroup>
    <EmbeddedResource Update="Resources\Strings.resx">
      <Generator>ResXFileCodeGenerator</Generator>
      <LastGenOutput>Strings.Designer.cs</LastGenOutput>
    </EmbeddedResource>
  </ItemGroup>
<<<<<<< HEAD

=======
  <!-- Enable Nuget Source Link for github -->
  <ItemGroup>
    <PackageReference Include="Microsoft.SourceLink.GitHub" Version="1.1.1" PrivateAssets="All" />
    <PackageReference Include="System.Text.Json" Version="7.0.1" />
    <PackageReference Include="System.Management" Version="7.0.0" />
  </ItemGroup>
>>>>>>> 487e03a0
  <PropertyGroup>
    <TargetFrameworks>net472;netstandard2.0;net6.0</TargetFrameworks>
    <LangVersion>9</LangVersion>
    <RootNamespace>Terminal.Gui</RootNamespace>
    <AssemblyName>Terminal.Gui</AssemblyName>
    <DocumentationFile>bin\Release\Terminal.Gui.xml</DocumentationFile>
    <GenerateDocumentationFile Condition=" '$(Configuration)' == 'Release' ">true</GenerateDocumentationFile>
    <!--<GeneratePackageOnBuild Condition=" '$(Configuration)' == 'Release' ">true</GeneratePackageOnBuild>-->
    <PackageId>Terminal.Gui</PackageId>
    <PackageLicenseExpression>MIT</PackageLicenseExpression>
    <PackageProjectUrl>https://github.com/gui-cs/Terminal.Gui/</PackageProjectUrl>
    <RepositoryUrl>https://github.com/gui-cs/Terminal.Gui.git</RepositoryUrl>
    <RepositoryType>git</RepositoryType>
    <IncludeSymbols>true</IncludeSymbols>
    <SymbolPackageFormat>snupkg</SymbolPackageFormat>
    <!-- Publish the repository URL in the built .nupkg (in the NuSpec <Repository> element) -->
    <PublishRepositoryUrl>true</PublishRepositoryUrl>
    <!-- Embed source files that are not tracked by the source control manager in the PDB -->
    <EmbedUntrackedSources>true</EmbedUntrackedSources>
    <PackageIcon>logo.png</PackageIcon>
    <PackageReadmeFile>README.md</PackageReadmeFile>
    <PackageTags>csharp, terminal, c#, f#, gui, toolkit, console, tui</PackageTags>
    <Description>Cross platform Terminal UI toolkit for .NET</Description>
    <Owners>Miguel de Icaza, Charlie Kindel</Owners>
    <Summary>A toolkit for building rich console apps for .NET that works on Windows, Mac, and Linux/Unix.</Summary>
    <Title>Terminal.Gui - Cross platform Terminal User Interface (TUI) toolkit for .NET</Title>
    <PackageReleaseNotes>
      See: https://github.com/gui-cs/Terminal.Gui/releases
    </PackageReleaseNotes>
  </PropertyGroup>
  <ProjectExtensions><VisualStudio><UserProperties resources_4config_1json__JsonSchema="" /></VisualStudio></ProjectExtensions>
</Project><|MERGE_RESOLUTION|>--- conflicted
+++ resolved
@@ -30,8 +30,7 @@
     <PackageReference Include="System.Text.Json" Version="7.0.1" />
     <PackageReference Include="System.Management" Version="7.0.0" />
     <InternalsVisibleTo Include="UnitTests" />
- 
-  </ItemGroup>
+   </ItemGroup>
   <!-- Uncomment the RestoreSources element to have dotnet restore pull NStack from a local dir for testing -->
   <PropertyGroup>
     <!-- See https://stackoverflow.com/a/44463578/297526 -->
@@ -61,16 +60,6 @@
       <LastGenOutput>Strings.Designer.cs</LastGenOutput>
     </EmbeddedResource>
   </ItemGroup>
-<<<<<<< HEAD
-
-=======
-  <!-- Enable Nuget Source Link for github -->
-  <ItemGroup>
-    <PackageReference Include="Microsoft.SourceLink.GitHub" Version="1.1.1" PrivateAssets="All" />
-    <PackageReference Include="System.Text.Json" Version="7.0.1" />
-    <PackageReference Include="System.Management" Version="7.0.0" />
-  </ItemGroup>
->>>>>>> 487e03a0
   <PropertyGroup>
     <TargetFrameworks>net472;netstandard2.0;net6.0</TargetFrameworks>
     <LangVersion>9</LangVersion>
