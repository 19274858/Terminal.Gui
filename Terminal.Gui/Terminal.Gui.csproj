--- conflicted
+++ resolved
@@ -40,12 +40,9 @@
     <Title>Terminal.Gui is a framework for creating console user interfaces</Title>
 
     <PackageReleaseNotes>
-<<<<<<< HEAD
-=======
       v1.0.0
       * Version 1.0 Release!!! - Thank you to @migueldeicaza, @tig, @bdisp, @tznind, @jmprricone, and many more!
       
->>>>>>> 642e18ef
       v1.0.0-rc.13
       * NEW CONTROL: GraphView - thanks @tznind!
       * Fixes #1256 - OutConsoleGridView no longer works - ENTER does not work
