--- conflicted
+++ resolved
@@ -184,11 +184,7 @@
 
         if (ProgressBarFormat != ProgressBarFormat.Simple && !_isActivity)
         {
-<<<<<<< HEAD
-            var tf = new TextFormatter { Alignment = TextAlignment.Centered, Text = Text, AutoSize = true };
-=======
-            var tf = new TextFormatter { Alignment = Alignment.Centered, Text = Text };
->>>>>>> ce28b2ab
+            var tf = new TextFormatter { Alignment = Alignment.Centered, Text = Text, AutoSize = true };
             var attr = new Attribute (ColorScheme.HotNormal.Foreground, ColorScheme.HotNormal.Background);
 
             if (_fraction > .5)
