﻿//
// ComboBox.cs: ComboBox control
//
// Authors:
//   Ross Ferguson (ross.c.ferguson@btinternet.com)
//

using System;
using System.Collections;
using System.Collections.Generic;
using System.Linq;

using NStack;

namespace Terminal.Gui {
	/// <summary>
	/// ComboBox control
	/// </summary>
	public class ComboBox : View {

		IListDataSource source;
		/// <summary>
		/// Gets or sets the <see cref="IListDataSource"/> backing this <see cref="ComboBox"/>, enabling custom rendering.
		/// </summary>
		/// <value>The source.</value>
		/// <remarks>
		///  Use <see cref="SetSource"/> to set a new <see cref="IList"/> source.
		/// </remarks>
		public IListDataSource Source {
			get => source;
			set {
				source = value;
				Search_Changed ("");
				SetNeedsDisplay ();
			}
		}

		/// <summary>
		/// Sets the source of the <see cref="ComboBox"/> to an <see cref="IList"/>.
		/// </summary>
		/// <value>An object implementing the IList interface.</value>
		/// <remarks>
		///  Use the <see cref="Source"/> property to set a new <see cref="IListDataSource"/> source and use custome rendering.
		/// </remarks>
		public void SetSource (IList source)
		{
			if (source == null) {
				Source = null;
			} else {
				Source = MakeWrapper (source);
			}
		}

		/// <summary>
		///   Changed event, raised when the selection has been confirmed.
		/// </summary>
		/// <remarks>
		///   Client code can hook up to this event, it is
		///   raised when the selection has been confirmed.
		/// </remarks>
		public event EventHandler<ustring> SelectedItemChanged;

		IList searchset;
		ustring text = "";
		readonly TextField search;
		readonly ListView listview;
		int height;
		int width;
		bool autoHide = true;

		/// <summary>
		/// Public constructor
		/// </summary>
		public ComboBox () : base ()
		{
			search = new TextField ("");
			listview = new ListView () { LayoutStyle = LayoutStyle.Computed, CanFocus = true };

			Initialize ();
		}

		/// <summary>
		/// Public constructor
		/// </summary>
		/// <param name="text"></param>
		public ComboBox (ustring text) : base ()
		{
			search = new TextField ("");
			listview = new ListView () { LayoutStyle = LayoutStyle.Computed, CanFocus = true };

			Initialize ();
			Text = text;
		}

		/// <summary>
		/// Public constructor
		/// </summary>
		/// <param name="rect"></param>
		/// <param name="source"></param>
		public ComboBox (Rect rect, IList source) : base (rect)
		{
			this.height = rect.Height;
			this.width = rect.Width;

			search = new TextField ("") { Width = width };
			listview = new ListView (rect, source) { LayoutStyle = LayoutStyle.Computed };

			Initialize ();
			SetSource (source);
		}

		static IListDataSource MakeWrapper (IList source)
		{
			return new ListWrapper (source);
		}

		private void Initialize ()
		{
			ColorScheme = Colors.Base;

			search.TextChanged += Search_Changed;
			listview.OpenSelectedItem += (ListViewItemEventArgs a) => Selected ();

			// On resize
			LayoutComplete += (LayoutEventArgs a) => {
				search.Width = Bounds.Width;
				listview.Width = autoHide ? Bounds.Width - 1 : Bounds.Width;
				listview.Height = CalculatetHeight ();
			};

			listview.SelectedItemChanged += (ListViewItemEventArgs e) => {

				if (searchset.Count > 0) {
					SetValue ((ustring)searchset [listview.SelectedItem]);
				}
			};

			Application.Loaded += (Application.ResizedEventArgs a) => {
				// Determine if this view is hosted inside a dialog
				for (View view = this.SuperView; view != null; view = view.SuperView) {
					if (view is Dialog) {
						autoHide = false;
						break;
					}
				}

				ResetSearchSet ();

				ColorScheme = autoHide ? Colors.Base : ColorScheme = null;

				listview.Y = Pos.Bottom (search);

				if (Width != null && width == 0) { // new ComboBox() { Width = 
					width = Bounds.Width;
				}

				search.Width = width;
				listview.Width = CalculateWidth ();

				if (Height != null && height == 0) { // new ComboBox() { Height = 
					height = Bounds.Height;
				}

				listview.Height = CalculatetHeight ();

				SetNeedsLayout ();

				if (this.Text != null) {
					Search_Changed (Text);
				}

				if (autoHide) {
					listview.ColorScheme = Colors.Menu;
				} else {
					search.ColorScheme = Colors.Menu;
				}
			};

			search.MouseClick += Search_MouseClick;

			this.Add (listview, search);
			this.SetFocus (search);
		}

#if COMBO_FEATURE
		bool isShow = false;
#endif

		private void Search_MouseClick (MouseEventArgs me)
		{
#if !COMBO_FEATURE

			if (me.MouseEvent.Flags != MouseFlags.Button1Clicked)
				return;
#else
			if (me.MouseEvent.X == Bounds.Right - 1 && me.MouseEvent.Y == Bounds.Top && me.MouseEvent.Flags == MouseFlags.Button1Pressed
			&&  search.Text == "" && autoHide) {

				if (isShow) {
					HideList ();
					isShow = false;
				} else {
					searchset = Source.ToList().Cast<object>().ToList(); // force deep copy
					ShowList ();
					isShow = true;
				}
			}
			else
#endif
			SuperView.SetFocus (search);
		}

		///<inheritdoc/>
		public override bool OnEnter ()
		{
			if (!search.HasFocus) {
				this.SetFocus (search);
			}

			search.CursorPosition = search.Text.RuneCount;

			return true;
		}

		/// <summary>
		/// Invokes the SelectedChanged event if it is defined.
		/// </summary>
		/// <returns></returns>
		public virtual bool OnSelectedChanged ()
		{
			// Note: Cannot rely on "listview.SelectedItem != lastSelectedItem" because the list is dynamic. 
			// So we cannot optimize. Ie: Don't call if not changed
			SelectedItemChanged?.Invoke (this, search.Text);

			return true;
		}

#if COMBO_FEATURE
		///<inheritdoc/>
		public override void Redraw (Rect bounds)
		{
			base.Redraw (bounds);

			if (!autoHide) {
				return;
			}

			Move (Bounds.Right - 1, 0);
			Driver.AddRune (Driver.DownArrow);
		}
#endif
		///<inheritdoc/>
		public override bool ProcessKey (KeyEvent e)
		{
			if (e.Key == Key.Tab) {
				base.ProcessKey (e);
				return false; // allow tab-out to next control
			}

			if (e.Key == Key.Enter && listview.HasFocus) {
<<<<<<< HEAD
				Selected ();
=======
				if (listview.Source.Count == 0 || searchset.Count == 0) {
					text = "";
					return true;
				}

				SetValue((string)searchset [listview.SelectedItem]);
				search.CursorPosition = search.Text.RuneCount;
				Search_Changed (search.Text);
				OnSelectedChanged ();

				searchset.Clear();
				listview.Clear ();
				listview.Height = 0;
				this.SetFocus(search);

>>>>>>> 64597c53
				return true;
			}

			if (e.Key == Key.CursorDown && search.HasFocus && listview.SelectedItem == 0 && searchset.Count > 0) { // jump to list
				this.SetFocus (listview);
				SetValue ((ustring)searchset [listview.SelectedItem]);
				return true;
			}

			if (e.Key == Key.CursorUp && search.HasFocus) { // stop odd behavior on KeyUp when search has focus
				return true;
			}

<<<<<<< HEAD
			if (e.Key == Key.CursorUp && listview.HasFocus && listview.SelectedItem == 0 && searchset.Count > 0) { // jump back to search
				search.CursorPosition = search.Text.Length;
=======
			if (e.Key == Key.CursorUp && listview.HasFocus && listview.SelectedItem == 0 && searchset.Count > 0) // jump back to search
			{
				search.CursorPosition = search.Text.RuneCount;
>>>>>>> 64597c53
				this.SetFocus (search);
				return true;
			}

			if (e.Key == Key.Esc) {
				this.SetFocus (search);
				search.Text = text = "";
				OnSelectedChanged ();
				return true;
			}

			// Unix emulation
			if (e.Key == Key.ControlU) {
				Reset ();
				return true;
			}

			return base.ProcessKey (e);
		}

		/// <summary>
		/// The currently selected list item
		/// </summary>
<<<<<<< HEAD
		public ustring Text 
=======
		public new ustring Text
>>>>>>> 64597c53
		{
			get {
				return text;
			}
			set {
				search.Text = text = value;
			}
		}

		private void SetValue (ustring text)
		{
			search.TextChanged -= Search_Changed;
			this.text = search.Text = text;
			search.CursorPosition = 0;
			search.TextChanged += Search_Changed;
		}

		private void Selected ()
		{
			if (listview.Source.Count == 0 || searchset.Count == 0) {
				text = "";
				return;
			}

			SetValue ((ustring)searchset [listview.SelectedItem]);
			search.CursorPosition = search.Text.Length;
			Search_Changed (search.Text);
			Reset (keepSearchText: true);
		}

		/// <summary>
		/// Reset to full original list
		/// </summary>
		private void Reset (bool keepSearchText = false)
		{
			if (!keepSearchText) {
				search.Text = text = "";
			}

			OnSelectedChanged ();
			ResetSearchSet ();

			listview.SetSource (searchset);
			listview.Height = CalculatetHeight ();

			this.SetFocus (search);
		}

		private void ResetSearchSet ()
		{
			if (autoHide) {
				if (searchset == null) {
					searchset = new List<string> ();
				} else {
					searchset.Clear ();
				}
			} else {
				searchset = source.ToList ();
			}
		}

		private void Search_Changed (ustring text)
		{
			if (source == null) { // Object initialization		
				return;
			}

			if (string.IsNullOrEmpty (search.Text.ToString ())) {
				ResetSearchSet ();
			} else {
				searchset = source.ToList ().Cast<object> ().Where (x => x.ToString ().StartsWith (search.Text.ToString (), StringComparison.CurrentCultureIgnoreCase)).ToList ();
			}

			ShowList ();
		}

		/// <summary>
		/// Show the search list
		/// </summary>
		/// 
		/// Consider making public
		private void ShowList()
		{
			listview.SetSource (searchset);
			listview.Height = CalculatetHeight ();

			listview.Redraw (new Rect (0, 0, width, height)); // for any view behind this
			this.SuperView?.BringSubviewToFront (this);

		}

		/// <summary>
		/// Hide the search list
		/// </summary>
		/// 
		/// Consider making public
		private void HideList()
		{
			Reset ();
		}

		/// <summary>
		/// Internal width of search list
		/// </summary>
		/// <returns></returns>
		private int CalculateWidth ()
		{
			return autoHide ? Math.Max (1, width - 1) : width;
		}

		/// <summary>
		/// Internal height of dynamic search list
		/// </summary>
		/// <returns></returns>
		private int CalculatetHeight ()
		{
			var h = (Height is Dim.DimAbsolute) ? height : Bounds.Height;
			return Math.Min (Math.Max (0, h - 1), searchset?.Count ?? 0);
		}
	}
}<|MERGE_RESOLUTION|>--- conflicted
+++ resolved
@@ -258,25 +258,7 @@
 			}
 
 			if (e.Key == Key.Enter && listview.HasFocus) {
-<<<<<<< HEAD
 				Selected ();
-=======
-				if (listview.Source.Count == 0 || searchset.Count == 0) {
-					text = "";
-					return true;
-				}
-
-				SetValue((string)searchset [listview.SelectedItem]);
-				search.CursorPosition = search.Text.RuneCount;
-				Search_Changed (search.Text);
-				OnSelectedChanged ();
-
-				searchset.Clear();
-				listview.Clear ();
-				listview.Height = 0;
-				this.SetFocus(search);
-
->>>>>>> 64597c53
 				return true;
 			}
 
@@ -290,14 +272,9 @@
 				return true;
 			}
 
-<<<<<<< HEAD
-			if (e.Key == Key.CursorUp && listview.HasFocus && listview.SelectedItem == 0 && searchset.Count > 0) { // jump back to search
-				search.CursorPosition = search.Text.Length;
-=======
 			if (e.Key == Key.CursorUp && listview.HasFocus && listview.SelectedItem == 0 && searchset.Count > 0) // jump back to search
 			{
 				search.CursorPosition = search.Text.RuneCount;
->>>>>>> 64597c53
 				this.SetFocus (search);
 				return true;
 			}
@@ -321,11 +298,7 @@
 		/// <summary>
 		/// The currently selected list item
 		/// </summary>
-<<<<<<< HEAD
-		public ustring Text 
-=======
 		public new ustring Text
->>>>>>> 64597c53
 		{
 			get {
 				return text;
