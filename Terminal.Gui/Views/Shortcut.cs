--- conflicted
+++ resolved
@@ -464,7 +464,6 @@
         CommandView.X = Pos.Align (Alignment.End, AlignmentModes);
         CommandView.Y = 0; //Pos.Center ();
     }
-<<<<<<< HEAD
 
     private void Shortcut_TitleChanged (object sender, EventArgs<string> e)
     {
@@ -483,26 +482,6 @@
     /// </summary>
     internal View HelpView { get; } = new ();
 
-=======
-
-    private void Shortcut_TitleChanged (object sender, EventArgs<string> e)
-    {
-        // If the Title changes, update the CommandView text.
-        // This is a helper to make it easier to set the CommandView text.
-        // CommandView is public and replaceable, but this is a convenience.
-        _commandView.Text = Title;
-    }
-
-    #endregion Command
-
-    #region Help
-
-    /// <summary>
-    ///     The subview that displays the help text for the command. Internal for unit testing.
-    /// </summary>
-    internal View HelpView { get; } = new ();
-
->>>>>>> 94fdcbe4
     private void SetHelpViewDefaultLayout ()
     {
         HelpView.Margin.Thickness = GetMarginThickness ();
@@ -524,7 +503,7 @@
         get => HelpView?.Text;
         set
         {
-            if (HelpView is {})
+            if (HelpView is { })
             {
                 HelpView.Text = value;
                 ShowHide ();
@@ -540,7 +519,7 @@
         get => HelpView?.Text;
         set
         {
-            if (HelpView is {})
+            if (HelpView is { })
             {
                 HelpView.Text = value;
                 ShowHide ();
@@ -601,11 +580,7 @@
     private int _minimumKeyTextSize;
 
     /// <summary>
-<<<<<<< HEAD
-    /// Gets or sets the minimum size of the key text. Useful for aligning the key text with other <see cref="Shortcut"/>s.
-=======
     ///     Gets or sets the minimum size of the key text. Useful for aligning the key text with other <see cref="Shortcut"/>s.
->>>>>>> 94fdcbe4
     /// </summary>
     public int MinimumKeyTextSize
     {
@@ -651,7 +626,6 @@
             // Disable the command view key bindings
             CommandView.KeyBindings.Remove (Key);
             CommandView.KeyBindings.Remove (CommandView.HotKey);
-<<<<<<< HEAD
 
             if (KeyBindingScope.FastHasFlags (KeyBindingScope.Application))
             {
@@ -663,12 +637,6 @@
                 KeyBindings.Remove (Key);
                 KeyBindings.Add (Key, KeyBindingScope | KeyBindingScope.HotKey, Command.Accept);
             }
-=======
-            KeyBindings.Remove (Key);
-            KeyBindings.Add (Key, KeyBindingScope | KeyBindingScope.HotKey, Command.Accept);
-
-            //KeyBindings.Add (Key, KeyBindingScope.HotKey, Command.Accept);
->>>>>>> 94fdcbe4
         }
     }
 
@@ -726,18 +694,11 @@
         if (Action is { })
         {
             Action.Invoke ();
-<<<<<<< HEAD
+
             // Assume if there's a subscriber to Action, it's handled.
             cancel = true;
         }
 
-=======
-
-            // Assume if there's a subscriber to Action, it's handled.
-            cancel = true;
-        }
-
->>>>>>> 94fdcbe4
         return cancel;
     }
 
@@ -759,22 +720,12 @@
         {
             return CommandView.InvokeCommand (Command.Select, ctx.Key, ctx.KeyBinding);
         }
-<<<<<<< HEAD
+
         return false;
-
-    }
-
+    }
 
     #region Focus
 
-=======
-
-        return false;
-    }
-
-    #region Focus
-
->>>>>>> 94fdcbe4
     /// <inheritdoc/>
     public override ColorScheme ColorScheme
     {
@@ -821,12 +772,8 @@
         }
     }
 
-<<<<<<< HEAD
-    View _lastFocusedView;
-=======
     private View _lastFocusedView;
 
->>>>>>> 94fdcbe4
     /// <inheritdoc/>
     public override bool OnEnter (View view)
     {
@@ -848,27 +795,12 @@
     #endregion Focus
 
     /// <inheritdoc/>
-<<<<<<< HEAD
-    protected override void Dispose (bool disposing)
-    {
-        if (disposing)
-        {
-            if (CommandView?.IsAdded == false)
-            {
-                CommandView.Dispose ();
-            }
-
-            if (HelpView?.IsAdded == false)
-            {
-                HelpView.Dispose ();
-            }
-
-=======
     public bool EnableForDesign ()
     {
         Title = "_Shortcut";
         HelpText = "Shortcut help";
         Key = Key.F1;
+
         return true;
     }
 
@@ -887,7 +819,6 @@
                 HelpView.Dispose ();
             }
 
->>>>>>> 94fdcbe4
             if (KeyView?.IsAdded == false)
             {
                 KeyView.Dispose ();
