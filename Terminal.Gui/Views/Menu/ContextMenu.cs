﻿namespace Terminal.Gui;

/// <summary>
///     ContextMenu provides a pop-up menu that can be positioned anywhere within a <see cref="View"/>. ContextMenu is
///     analogous to <see cref="MenuBar"/> and, once activated, works like a sub-menu of a <see cref="MenuBarItem"/> (but
///     can be positioned anywhere).
///     <para>
///         By default, a ContextMenu with sub-menus is displayed in a cascading manner, where each sub-menu pops out of
///         the ContextMenu frame (either to the right or left, depending on where the ContextMenu is relative to the edge
///         of the screen). By setting <see cref="UseSubMenusSingleFrame"/> to <see langword="true"/>, this behavior can be
///         changed such that all sub-menus are drawn within the ContextMenu frame.
///     </para>
///     <para>
///         ContextMenus can be activated using the Shift-F10 key (by default; use the <see cref="Key"/> to change to
///         another key).
///     </para>
///     <para>
///         Callers can cause the ContextMenu to be activated on a right-mouse click (or other interaction) by calling
///         <see cref="Show()"/>.
///     </para>
///     <para>ContextMenus are located using screen using screen coordinates and appear above all other Views.</para>
/// </summary>
public sealed class ContextMenu : IDisposable
{
    private static MenuBar _menuBar;

    private Toplevel _container;
    private Key _key = DefaultKey;
    private MouseFlags _mouseFlags = MouseFlags.Button3Clicked;

    /// <summary>Initializes a context menu with no menu items.</summary>
    public ContextMenu ()
    {
        if (IsShow)
        {
            if (_menuBar.SuperView is { })
            {
                Hide ();
            }

            IsShow = false;
        }

        MenuItems = new MenuBarItem ();
    }

    /// <summary>The default shortcut key for activating the context menu.</summary>
    [SerializableConfigurationProperty (Scope = typeof (SettingsScope))]
    public static Key DefaultKey { get; set; } = Key.F10.WithShift;

    /// <summary>
    ///     Sets or gets whether the context menu be forced to the right, ensuring it is not clipped, if the x position is
    ///     less than zero. The default is <see langword="true"/> which means the context menu will be forced to the right. If
    ///     set to <see langword="false"/>, the context menu will be clipped on the left if x is less than zero.
    /// </summary>
    public bool ForceMinimumPosToZero { get; set; } = true;

    /// <summary>The host <see cref="View "/> which position will be used, otherwise if it's null the container will be used.</summary>
    public View Host { get; set; }

    /// <summary>Gets whether the ContextMenu is showing or not.</summary>
    public static bool IsShow { get; private set; }

    /// <summary>Specifies the key that will activate the context menu.</summary>
    public Key Key
    {
        get => _key;
        set
        {
            Key oldKey = _key;
            _key = value;
            KeyChanged?.Invoke (this, new KeyChangedEventArgs (oldKey, _key));
        }
    }

    /// <summary>Gets the <see cref="MenuBar"/> that is hosting this context menu.</summary>
    public MenuBar MenuBar => _menuBar;

    /// <summary>Gets or sets the menu items for this context menu.</summary>
    public MenuBarItem MenuItems { get; set; }

    /// <summary><see cref="Gui.MouseFlags"/> specifies the mouse action used to activate the context menu by mouse.</summary>
    public MouseFlags MouseFlags
    {
        get => _mouseFlags;
        set
        {
            MouseFlags oldFlags = _mouseFlags;
            _mouseFlags = value;
            MouseFlagsChanged?.Invoke (this, new MouseFlagsChangedEventArgs (oldFlags, value));
        }
    }

    /// <summary>Gets or sets the menu position.</summary>
    public Point Position { get; set; }

    /// <summary>
    ///     Gets or sets if sub-menus will be displayed using a "single frame" menu style. If <see langword="true"/>, the
    ///     ContextMenu and any sub-menus that would normally cascade will be displayed within a single frame. If
    ///     <see langword="false"/> (the default), sub-menus will cascade using separate frames for each level of the menu
    ///     hierarchy.
    /// </summary>
    public bool UseSubMenusSingleFrame { get; set; }

    /// <summary>Disposes the context menu object.</summary>
    public void Dispose ()
    {
        if (IsShow)
        {
            _menuBar.MenuAllClosed -= MenuBar_MenuAllClosed;
            _menuBar.Dispose ();
            _menuBar = null;
            IsShow = false;
        }

        if (_container is { })
        {
            _container.Closing -= Container_Closing;
            _container.Deactivate -= Container_Deactivate;
        }
    }

    /// <summary>Hides (closes) the ContextMenu.</summary>
    public void Hide ()
    {
        _menuBar?.CleanUp ();
        Dispose ();
    }

    /// <summary>Event invoked when the <see cref="ContextMenu.Key"/> is changed.</summary>
    public event EventHandler<KeyChangedEventArgs> KeyChanged;

    /// <summary>Event invoked when the <see cref="ContextMenu.MouseFlags"/> is changed.</summary>
    public event EventHandler<MouseFlagsChangedEventArgs> MouseFlagsChanged;

    /// <summary>Shows (opens) the ContextMenu, displaying the <see cref="MenuItem"/>s it contains.</summary>
    public void Show ()
    {
        if (_menuBar is { })
        {
            Hide ();
        }

        _container = Application.Current;
        _container.Closing += Container_Closing;
<<<<<<< HEAD
        _container.Deactivate += Container_Deactivate;
        Rectangle frame = Application.Driver.Bounds;
=======
        Rectangle frame = Application.Driver.Viewport;
>>>>>>> fd4fdb8b
        Point position = Position;

        if (Host is { })
        {
            Point pos = Host.ViewportToScreen (frame).Location;
            pos.Y += Host.Frame.Height - 1;

            if (position != pos)
            {
                Position = position = pos;
            }
        }

        Rectangle rect = Menu.MakeFrame (position.X, position.Y, MenuItems.Children);

        if (rect.Right >= frame.Right)
        {
            if (frame.Right - rect.Width >= 0 || !ForceMinimumPosToZero)
            {
                position.X = frame.Right - rect.Width;
            }
            else if (ForceMinimumPosToZero)
            {
                position.X = 0;
            }
        }
        else if (ForceMinimumPosToZero && position.X < 0)
        {
            position.X = 0;
        }

        if (rect.Bottom >= frame.Bottom)
        {
            if (frame.Bottom - rect.Height - 1 >= 0 || !ForceMinimumPosToZero)
            {
                if (Host is null)
                {
                    position.Y = frame.Bottom - rect.Height - 1;
                }
                else
                {
                    Point pos = Host.ViewportToScreen (frame).Location;
                    position.Y = pos.Y - rect.Height - 1;
                }
            }
            else if (ForceMinimumPosToZero)
            {
                position.Y = 0;
            }
        }
        else if (ForceMinimumPosToZero && position.Y < 0)
        {
            position.Y = 0;
        }

        _menuBar = new MenuBar
        {
            X = position.X,
            Y = position.Y,
            Width = 0,
            Height = 0,
            UseSubMenusSingleFrame = UseSubMenusSingleFrame,
            Key = Key,
            Menus = [MenuItems]
        };

        _menuBar._isContextMenuLoading = true;
        _menuBar.MenuAllClosed += MenuBar_MenuAllClosed;
        _menuBar.BeginInit ();
        _menuBar.EndInit ();
        IsShow = true;
        _menuBar.OpenMenu ();
    }

    private void Container_Deactivate (object sender, ToplevelEventArgs e) { Hide (); }
    private void Container_Closing (object sender, ToplevelClosingEventArgs obj) { Hide (); }
    private void MenuBar_MenuAllClosed (object sender, EventArgs e) { Dispose (); }
}<|MERGE_RESOLUTION|>--- conflicted
+++ resolved
@@ -143,12 +143,8 @@
 
         _container = Application.Current;
         _container.Closing += Container_Closing;
-<<<<<<< HEAD
         _container.Deactivate += Container_Deactivate;
-        Rectangle frame = Application.Driver.Bounds;
-=======
         Rectangle frame = Application.Driver.Viewport;
->>>>>>> fd4fdb8b
         Point position = Position;
 
         if (Host is { })
