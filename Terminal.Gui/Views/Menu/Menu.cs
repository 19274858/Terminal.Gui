--- conflicted
+++ resolved
@@ -726,11 +726,7 @@
 
         View view = a.View ?? this;
 
-<<<<<<< HEAD
-        Point boundsPoint = view.ScreenToBounds (a.X, a.Y);
-=======
-        Point boundsPoint = view.ScreenToViewport (a.MouseEvent.X, a.MouseEvent.Y);
->>>>>>> 68c0a6ad
+        Point boundsPoint = view.ScreenToViewport (a.X, a.Y);
         var me = new MouseEvent
         {
             X = boundsPoint.X,
