# Terminal.Gui v2

<<<<<<< HEAD
This document provides an overview of the new features and improvements in Terminal.Gui v2.

For information on how to port code from v1 to v2, see the [v1 To v2 Migration Guide](migratingfromv1.md).

## Modern Look & Feel 

Apps built with Terminal.Gui now feel modern thanks to these improvements:

* *TrueColor support* - 24-bit color support for Windows, Mac, and Linux. Legacy 16-color systems are still supported, automatically. See [TrueColor](https://gui-cs.github.io/Terminal.GuiV2Docs/docs/overview.html#truecolor) for details.
* *Enhanced Borders and Padding* - Terminal.Gui now supports a `Border`, `Margin`, and `Padding` property on all views. This simplifies View development and enables a sophisticated look and feel. See [Adornments](https://gui-cs.github.io/Terminal.GuiV2Docs/docs/overview.html#adornments) for details.
* *User Configurable Color Themes* - See [Color Themes](https://gui-cs.github.io/Terminal.GuiV2Docs/docs/overview.html#color-themes) for details.
* *Enhanced Unicode/Wide Character support* - Terminal.Gui now supports the full range of Unicode/wide characters. See [Unicode](https://gui-cs.github.io/Terminal.GuiV2Docs/docs/overview.html#unicode) for details.
* *Line Canvas* - Terminal.Gui now supports a line canvas enabling high-performance drawing of lines and shapes using box-drawing glyphs. `LineCanvas` provides *auto join*, a smart TUI drawing system that automatically selects the correct line/box drawing glyphs for intersections making drawing complex shapes easy. See [Line Canvas](https://gui-cs.github.io/Terminal.GuiV2Docs/docs/overview.html#line-canvas) for details.

## Simplified API

The entire library has been reviewed and simplified. As a result, the API is more consistent and uses modern .NET API standards (e.g. for events). This refactoring resulted in the removal of thousands of lines of code, better unit tests, and higher performance than v1. See [Simplified API](overview.md#simplified-api) for details.

## `View` Improvements

* *Life Cycle Management* - 
  * In v1, `View` was derived from `Responder` which supported `IDisposable`. In v2, `Responder` has been removed and `View` is the base-class supporting `IDisposable`. 
  * `Application.Init` no longer automatically creates a toplevel or sets `Applicaton.Top`; app developers must explicitly create the toplevel view and pass it to `Appliation.Run` (or use `Application.Run<myTopLevel>`). Developers are responsible for calling `Dispose` on any toplevel they create before exiting. 
* New! *Adornments* -  Adornments are a special form of View that appear outside the `Viewport`: `Margin`, `Border`, and `Padding`.
* New! *Built-in Scrolling/Virtual Content Area* - In v1, to have a view a user could scroll required either a bespoke scrolling implementation, inheriting from `ScrollView`, or managing the complexity of `ScrollBarView` directly. In v2, the base-View class supports scrolling inherently. The area of a view visible to the user at a given moment was previously a rectangle called `Bounds`. `Bounds.Location` was always `Point.Empty`. In v2 the visible area is a rectangle called `Viewport` which is a protal into the Views content, which can be bigger (or smaller) than the area visible to the user. Causing a view to scroll is as simple as changing `View.Viewport.Location`. The View's content described by `View.GetContentSize()`. See [Layout](layout.md) for details.
* New! *`Dim.Auto`* - Automatically sizes the view to fitthe view's Text, SubViews, or ContentArea.
* Improved! *`Pos.AnchorEnd ()`* - New to v2 is `Pos.AnchorEnd ()` (with no parameters) which allows a view to be anchored to the right or bottom of the Superview. 
* New! *`Pos.Align ()`* - Aligns a set of views horizontally or vertically (left, rigth, center, etc...).
* ...	

## New and Improved Built-in Views

* *DatePicker* - NEW!
* *ScrollView* - Replaced by built-in scrolling.
* *ScrollBar* - Replaces *ScrollBarView* with a much simpler view.
* *Slider* - NEW!
* *Bars* - NEW!
* *StatusBar* - New implementation based on `Bar`
* *MenuBar* - New implementation based on `Bar`
* *ContextMenu* - New implementation based on `Bar`
* *File Dialog* - The new, modern file dialog includes icons (in TUI!) for files/folders, search, and a `TreeView``. See [FileDialog](https://gui-cs.github.io/Terminal.GuiV2Docs/docs/overview.html#filedialog) for details.

## Configuration Manager

Terminal.Gui now supports a configuration manager enabling library and app settings to be persisted and loaded from the file system. See [Configuration Manager](https://gui-cs.github.io/Terminal.GuiV2Docs/docs/overview.html#configuration-manager) for details.

## Updated Keyboard API

The API for handling keyboard input is significantly improved. See [Keyboard API](keyboard.md).

* The `Key` class replaces the `KeyEvent` struct and provides a platform-independent abstraction for common keyboard operations. It is used for processing keyboard input and raising keyboard events. This class provides a high-level abstraction with helper methods and properties for common keyboard operations. Use this class instead of the low-level `KeyCode` enum when possible. See [Key](~/api/Terminal.Gui.Key.yml) for more details.
* The preferred way to handle single keystrokes is to use **Key Bindings**. Key Bindings map a key press to a [Command](~/api/Terminal.Gui.Command.yml). A view can declare which commands it supports, and provide a lambda that implements the functionality of the command, using `View.AddCommand()`. Use the `View.Keybindings` to configure the key bindings.

## Updated Mouse API

The API for mouse input is now internally consistent and easiser to use.

* The `MouseEvent` class replaces `MouseEventEventArgs`.
* More granular APIs are provided to ease handling specific mouse actions. See [Mouse API](mouse.md).
* Views can use the `View.Highlight` event to have the view be visibly highlighted on various mouse events.
* Views can set `View.WantContinousButtonPresses = true` to ahve their `Command.Accept` command be invoked repeatedly as the user holds a mouse button down on the view.
=======
Check out this Discussion: https://github.com/gui-cs/Terminal.Gui/discussions/2448

* *Modern Look & Feel* - Apps built with Terminal.Gui now feel modern thanks to these improvements:
	* *TrueColor support* - 24-bit color support for Windows, Mac, and Linux. Legacy 16-color systems are still supported, automatically. See [TrueColor](https://gui-cs.github.io/Terminal.GuiV2Docs/docs/overview.html#truecolor) for details.
	* *User Configurable Color Themes* - See [Color Themes](https://gui-cs.github.io/Terminal.GuiV2Docs/docs/overview.html#color-themes) for details.
	* *Enhanced Unicode/Wide Character support *- Terminal.Gui now supports the full range of Unicode/wide characters. See [Unicode](https://gui-cs.github.io/Terminal.GuiV2Docs/docs/overview.html#unicode) for details.
	* *Line Canvas* - Terminal.Gui now supports a line canvas enabling high-performance drawing of lines and shapes using box-drawing glyphs. `LineCanvas` provides *auto join*, a smart TUI drawing system that automatically selects the correct line/box drawing glyphs for intersections making drawing complex shapes easy. See [Line Canvas](https://gui-cs.github.io/Terminal.GuiV2Docs/docs/overview.html#line-canvas) for details.
	* *Enhanced Borders and Padding* - Terminal.Gui now supports a `Border`, `Margin`, and `Padding` property on all views. This simplifies View development and enables a sophisticated look and feel. See [Padding](https://gui-cs.github.io/Terminal.GuiV2Docs/docs/overview.html#padding) for details.
	* *Modern File Dialog* - Terminal.Gui now supports a modern file dialog that includes icons (in TUI!) for files/folders, search, and a `TreeView``. See [FileDialog](https://gui-cs.github.io/Terminal.GuiV2Docs/docs/overview.html#filedialog) for details.
* *Configuration Manager* - Terminal.Gui now supports a configuration manager enabling library and app settings to be persisted and loaded from the file system. See [Configuration Manager](https://gui-cs.github.io/Terminal.GuiV2Docs/docs/overview.html#configuration-manager) for details.
* *Simplified API* - The entire library has been reviewed and simplified. As a result, the API is more consistent and uses modern .NET API standards (e.g. for events). This refactoring resulted in the removal of thousands of lines of code, better unit tests, and higher performance than v1. See [Simplified API](https://gui-cs.github.io/Terminal.GuiV2Docs/docs/overview.html#simplified-api) for details.
* *View Lifetime Management is Now Deterministic* - In v1 the rules ofr lifetime management of `View` objects was unclear and led to non-dterministic behavior and hard to diagnose bugs. This was particularly acute in the behavior of `Application.Run`. In v2, the rules are clear and the code and unit test infrastructure tries to enforce them. 
  * `View` and all subclasses support `IDisposable` and must be disposed (by calling `view.Dispose ()`) by whatever code owns the instance when the instance is longer needed. 
  * To simplify programming, any `View` added as a Subview another `View` will have it's lifecycle owned by the Superview; when a `View` is disposed, it will call `Dispose` on all the items in the `Subviews` property. Note this behavior is the same as it was in v1, just clarified.
  * In v1, `Application.End` called `Dispose ()` on `Application.Top` (via `Runstate.Toplevel`). This was incorrect as it meant that after `Application.Run` returned, `Application.Top` had been disposed, and any code that wanted to interogate the results of `Run` by accessing `Application.Top` only worked by accident. This is because GC had not actually happened; if it had the application would have crashed. In v2 `Application.End` does NOT call `Dispose`, and it is the caller to `Application.Run` who is responsible for disposing the `Toplevel` that was either passed to `Application.Run (View)` or created by `Application.Run<T> ()`.
	* Any code that creates a `Toplevel`, either by using `top = new()` or by calling either `top = Application.Run ()` or `top = ApplicationRun<T>()` must call `top.Dispose` when complete.
  	*  The exception to this is if `top` is passed to `myView.Add(top)` making it a subview of `myView`. This is because the semantics of `Add` are that the `myView` takes over responsibility for the subviews lifetimes. Of course, if someone calls `myView.Remove(top)` to remove said subview, they then re-take responsbility for `top`'s lifetime and they must call `top.Dispose`.

...
>>>>>>> 3b3906a7
<|MERGE_RESOLUTION|>--- conflicted
+++ resolved
@@ -1,6 +1,5 @@
 # Terminal.Gui v2
 
-<<<<<<< HEAD
 This document provides an overview of the new features and improvements in Terminal.Gui v2.
 
 For information on how to port code from v1 to v2, see the [v1 To v2 Migration Guide](migratingfromv1.md).
@@ -20,10 +19,12 @@
 The entire library has been reviewed and simplified. As a result, the API is more consistent and uses modern .NET API standards (e.g. for events). This refactoring resulted in the removal of thousands of lines of code, better unit tests, and higher performance than v1. See [Simplified API](overview.md#simplified-api) for details.
 
 ## `View` Improvements
-
-* *Life Cycle Management* - 
-  * In v1, `View` was derived from `Responder` which supported `IDisposable`. In v2, `Responder` has been removed and `View` is the base-class supporting `IDisposable`. 
-  * `Application.Init` no longer automatically creates a toplevel or sets `Applicaton.Top`; app developers must explicitly create the toplevel view and pass it to `Appliation.Run` (or use `Application.Run<myTopLevel>`). Developers are responsible for calling `Dispose` on any toplevel they create before exiting. 
+* *View Lifetime Management is Now Deterministic* - In v1 the rules ofr lifetime management of `View` objects was unclear and led to non-dterministic behavior and hard to diagnose bugs. This was particularly acute in the behavior of `Application.Run`. In v2, the rules are clear and the code and unit test infrastructure tries to enforce them. 
+  * `View` and all subclasses support `IDisposable` and must be disposed (by calling `view.Dispose ()`) by whatever code owns the instance when the instance is longer needed. 
+  * To simplify programming, any `View` added as a Subview another `View` will have it's lifecycle owned by the Superview; when a `View` is disposed, it will call `Dispose` on all the items in the `Subviews` property. Note this behavior is the same as it was in v1, just clarified.
+  * In v1, `Application.End` called `Dispose ()` on `Application.Top` (via `Runstate.Toplevel`). This was incorrect as it meant that after `Application.Run` returned, `Application.Top` had been disposed, and any code that wanted to interogate the results of `Run` by accessing `Application.Top` only worked by accident. This is because GC had not actually happened; if it had the application would have crashed. In v2 `Application.End` does NOT call `Dispose`, and it is the caller to `Application.Run` who is responsible for disposing the `Toplevel` that was either passed to `Application.Run (View)` or created by `Application.Run<T> ()`.
+	* Any code that creates a `Toplevel`, either by using `top = new()` or by calling either `top = Application.Run ()` or `top = ApplicationRun<T>()` must call `top.Dispose` when complete.
+  	*  The exception to this is if `top` is passed to `myView.Add(top)` making it a subview of `myView`. This is because the semantics of `Add` are that the `myView` takes over responsibility for the subviews lifetimes. Of course, if someone calls `myView.Remove(top)` to remove said subview, they then re-take responsbility for `top`'s lifetime and they must call `top.Dispose`.
 * New! *Adornments* -  Adornments are a special form of View that appear outside the `Viewport`: `Margin`, `Border`, and `Padding`.
 * New! *Built-in Scrolling/Virtual Content Area* - In v1, to have a view a user could scroll required either a bespoke scrolling implementation, inheriting from `ScrollView`, or managing the complexity of `ScrollBarView` directly. In v2, the base-View class supports scrolling inherently. The area of a view visible to the user at a given moment was previously a rectangle called `Bounds`. `Bounds.Location` was always `Point.Empty`. In v2 the visible area is a rectangle called `Viewport` which is a protal into the Views content, which can be bigger (or smaller) than the area visible to the user. Causing a view to scroll is as simple as changing `View.Viewport.Location`. The View's content described by `View.GetContentSize()`. See [Layout](layout.md) for details.
 * New! *`Dim.Auto`* - Automatically sizes the view to fitthe view's Text, SubViews, or ContentArea.
@@ -61,25 +62,4 @@
 * The `MouseEvent` class replaces `MouseEventEventArgs`.
 * More granular APIs are provided to ease handling specific mouse actions. See [Mouse API](mouse.md).
 * Views can use the `View.Highlight` event to have the view be visibly highlighted on various mouse events.
-* Views can set `View.WantContinousButtonPresses = true` to ahve their `Command.Accept` command be invoked repeatedly as the user holds a mouse button down on the view.
-=======
-Check out this Discussion: https://github.com/gui-cs/Terminal.Gui/discussions/2448
-
-* *Modern Look & Feel* - Apps built with Terminal.Gui now feel modern thanks to these improvements:
-	* *TrueColor support* - 24-bit color support for Windows, Mac, and Linux. Legacy 16-color systems are still supported, automatically. See [TrueColor](https://gui-cs.github.io/Terminal.GuiV2Docs/docs/overview.html#truecolor) for details.
-	* *User Configurable Color Themes* - See [Color Themes](https://gui-cs.github.io/Terminal.GuiV2Docs/docs/overview.html#color-themes) for details.
-	* *Enhanced Unicode/Wide Character support *- Terminal.Gui now supports the full range of Unicode/wide characters. See [Unicode](https://gui-cs.github.io/Terminal.GuiV2Docs/docs/overview.html#unicode) for details.
-	* *Line Canvas* - Terminal.Gui now supports a line canvas enabling high-performance drawing of lines and shapes using box-drawing glyphs. `LineCanvas` provides *auto join*, a smart TUI drawing system that automatically selects the correct line/box drawing glyphs for intersections making drawing complex shapes easy. See [Line Canvas](https://gui-cs.github.io/Terminal.GuiV2Docs/docs/overview.html#line-canvas) for details.
-	* *Enhanced Borders and Padding* - Terminal.Gui now supports a `Border`, `Margin`, and `Padding` property on all views. This simplifies View development and enables a sophisticated look and feel. See [Padding](https://gui-cs.github.io/Terminal.GuiV2Docs/docs/overview.html#padding) for details.
-	* *Modern File Dialog* - Terminal.Gui now supports a modern file dialog that includes icons (in TUI!) for files/folders, search, and a `TreeView``. See [FileDialog](https://gui-cs.github.io/Terminal.GuiV2Docs/docs/overview.html#filedialog) for details.
-* *Configuration Manager* - Terminal.Gui now supports a configuration manager enabling library and app settings to be persisted and loaded from the file system. See [Configuration Manager](https://gui-cs.github.io/Terminal.GuiV2Docs/docs/overview.html#configuration-manager) for details.
-* *Simplified API* - The entire library has been reviewed and simplified. As a result, the API is more consistent and uses modern .NET API standards (e.g. for events). This refactoring resulted in the removal of thousands of lines of code, better unit tests, and higher performance than v1. See [Simplified API](https://gui-cs.github.io/Terminal.GuiV2Docs/docs/overview.html#simplified-api) for details.
-* *View Lifetime Management is Now Deterministic* - In v1 the rules ofr lifetime management of `View` objects was unclear and led to non-dterministic behavior and hard to diagnose bugs. This was particularly acute in the behavior of `Application.Run`. In v2, the rules are clear and the code and unit test infrastructure tries to enforce them. 
-  * `View` and all subclasses support `IDisposable` and must be disposed (by calling `view.Dispose ()`) by whatever code owns the instance when the instance is longer needed. 
-  * To simplify programming, any `View` added as a Subview another `View` will have it's lifecycle owned by the Superview; when a `View` is disposed, it will call `Dispose` on all the items in the `Subviews` property. Note this behavior is the same as it was in v1, just clarified.
-  * In v1, `Application.End` called `Dispose ()` on `Application.Top` (via `Runstate.Toplevel`). This was incorrect as it meant that after `Application.Run` returned, `Application.Top` had been disposed, and any code that wanted to interogate the results of `Run` by accessing `Application.Top` only worked by accident. This is because GC had not actually happened; if it had the application would have crashed. In v2 `Application.End` does NOT call `Dispose`, and it is the caller to `Application.Run` who is responsible for disposing the `Toplevel` that was either passed to `Application.Run (View)` or created by `Application.Run<T> ()`.
-	* Any code that creates a `Toplevel`, either by using `top = new()` or by calling either `top = Application.Run ()` or `top = ApplicationRun<T>()` must call `top.Dispose` when complete.
-  	*  The exception to this is if `top` is passed to `myView.Add(top)` making it a subview of `myView`. This is because the semantics of `Add` are that the `myView` takes over responsibility for the subviews lifetimes. Of course, if someone calls `myView.Remove(top)` to remove said subview, they then re-take responsbility for `top`'s lifetime and they must call `top.Dispose`.
-
-...
->>>>>>> 3b3906a7
+* Views can set `View.WantContinousButtonPresses = true` to ahve their `Command.Accept` command be invoked repeatedly as the user holds a mouse button down on the view.