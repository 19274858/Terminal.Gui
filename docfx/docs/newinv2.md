# Terminal.Gui v2

This document provides an overview of the new features and improvements in Terminal.Gui v2.

For information on how to port code from v1 to v2, see the [v1 To v2 Migration Guide](migratingfromv1.md).

## Modern Look & Feel 

Apps built with Terminal.Gui now feel modern thanks to these improvements:

* *TrueColor support* - 24-bit color support for Windows, Mac, and Linux. Legacy 16-color systems are still supported, automatically. See [TrueColor](https://gui-cs.github.io/Terminal.GuiV2Docs/docs/overview.html#truecolor) for details.
* *Enhanced Borders and Padding* - Terminal.Gui now supports a `Border`, `Margin`, and `Padding` property on all views. This simplifies View development and enables a sophisticated look and feel. See [Adornments](https://gui-cs.github.io/Terminal.GuiV2Docs/docs/overview.html#adornments) for details.
* *User Configurable Color Themes* - See [Color Themes](https://gui-cs.github.io/Terminal.GuiV2Docs/docs/overview.html#color-themes) for details.
* *Enhanced Unicode/Wide Character support* - Terminal.Gui now supports the full range of Unicode/wide characters. See [Unicode](https://gui-cs.github.io/Terminal.GuiV2Docs/docs/overview.html#unicode) for details.
* *Line Canvas* - Terminal.Gui now supports a line canvas enabling high-performance drawing of lines and shapes using box-drawing glyphs. `LineCanvas` provides *auto join*, a smart TUI drawing system that automatically selects the correct line/box drawing glyphs for intersections making drawing complex shapes easy. See [Line Canvas](https://gui-cs.github.io/Terminal.GuiV2Docs/docs/overview.html#line-canvas) for details.

## Simplified API

The entire library has been reviewed and simplified. As a result, the API is more consistent and uses modern .NET API standards (e.g. for events). This refactoring resulted in the removal of thousands of lines of code, better unit tests, and higher performance than v1. See [Simplified API](overview.md#simplified-api) for details.

## `View` Improvements

* *Life Cycle Management* - 
<<<<<<< HEAD
* In v1, `View` was derived from `Responder` which supported `IDisposable`. In v2, `Responder` has been removed and `View` is the base-class supporting `IDisposable`. 
* `Application.Init` no longer automatically creates a toplevel or sets `Applicaton.Top`; app developers must explicitly create the toplevel view and pass it to `Appliation.Run` (or use `Application.Run<myTopLevel>`). Developers are responsible for calling `Dispose` on any toplevel they create before exiting. 
* *Adornments* - 
* *Built-in Scrolling/Virtual Content Area* - In v1, to have a view a user could scroll required either a bespoke scrolling implementation, inheriting from `ScrollView`, or managing the complexity of `ScrollBarView` directly. In v2, the base-View class supports scrolling inherently. The area of a view visible to the user at a given moment was previously a rectangle called `Bounds`. `Bounds.Location` was always `Point.Empty`. In v2 the visible area is a rectangle called `Viewport` which is a protal into the Views content, which can be bigger (or smaller) than the area visible to the user. Causing a view to scroll is as simple as changing `View.Viewport.Location`. The View's content described by `View.ContentSize`. See [Layout](layout.md) for details.
* *Computed Layout Improvements* - 
* *`Pos.AnchorEnd ()`* - New to v2 is `Pos.AnchorEnd ()` (with no parameters) which allows a view to be anchored to the right or bottom of the Superview. 
* *`Dim.Auto`* - Automatic size based on the View's content (either Subviews or Text) - `Dim.Auto()` - See the [DimAuto Deep Dive](dimauto.md) for more information.
=======
  * In v1, `View` was derived from `Responder` which supported `IDisposable`. In v2, `Responder` has been removed and `View` is the base-class supporting `IDisposable`. 
  * `Application.Init` no longer automatically creates a toplevel or sets `Applicaton.Top`; app developers must explicitly create the toplevel view and pass it to `Appliation.Run` (or use `Application.Run<myTopLevel>`). Developers are responsible for calling `Dispose` on any toplevel they create before exiting. 
* New! *Adornments* -  Adornments are a special form of View that appear outside the `Viewport`: `Margin`, `Border`, and `Padding`.
* New! *Built-in Scrolling/Virtual Content Area* - In v1, to have a view a user could scroll required either a bespoke scrolling implementation, inheriting from `ScrollView`, or managing the complexity of `ScrollBarView` directly. In v2, the base-View class supports scrolling inherently. The area of a view visible to the user at a given moment was previously a rectangle called `Bounds`. `Bounds.Location` was always `Point.Empty`. In v2 the visible area is a rectangle called `Viewport` which is a protal into the Views content, which can be bigger (or smaller) than the area visible to the user. Causing a view to scroll is as simple as changing `View.Viewport.Location`. The View's content described by `View.ContentSize`. See [Layout](layout.md) for details.
* New! *`Dim.Auto`* - Automatically sizes the view to fitthe view's Text, SubViews, or ContentArea.
* Improved! *`Pos.AnchorEnd ()`* - New to v2 is `Pos.AnchorEnd ()` (with no parameters) which allows a view to be anchored to the right or bottom of the Superview. 
* New! *`Pos.Align ()`* - Aligns a set of views horizontally or vertically (left, rigth, center, etc...).
>>>>>>> f3617463
* ...	

## New and Improved Built-in Views

* *DatePicker* - NEW!
* *ScrollView* - Replaced by built-in scrolling.
* *ScrollBar* - Replaces *ScrollBarView* with a much simpler view.
* *Slider* - NEW!
* *Bars* - NEW!
* *StatusBar* - New implementation based on `Bar`
* *MenuBar* - New implementation based on `Bar`
* *ContextMenu* - New implementation based on `Bar`
* *File Dialog* - The new, modern file dialog includes icons (in TUI!) for files/folders, search, and a `TreeView``. See [FileDialog](https://gui-cs.github.io/Terminal.GuiV2Docs/docs/overview.html#filedialog) for details.

## Configuration Manager

Terminal.Gui now supports a configuration manager enabling library and app settings to be persisted and loaded from the file system. See [Configuration Manager](https://gui-cs.github.io/Terminal.GuiV2Docs/docs/overview.html#configuration-manager) for details.

## Updated Keyboard API

The API for handling keyboard input is significantly improved. See [Keyboard API](keyboard.md).

* The `Key` class replaces the `KeyEvent` struct and provides a platform-independent abstraction for common keyboard operations. It is used for processing keyboard input and raising keyboard events. This class provides a high-level abstraction with helper methods and properties for common keyboard operations. Use this class instead of the low-level `KeyCode` enum when possible. See [Key](~/api/Terminal.Gui.Key.yml) for more details.
* The preferred way to handle single keystrokes is to use **Key Bindings**. Key Bindings map a key press to a [Command](~/api/Terminal.Gui.Command.yml). A view can declare which commands it supports, and provide a lambda that implements the functionality of the command, using `View.AddCommand()`. Use the `View.Keybindings` to configure the key bindings.

## Updated Mouse API

The API for mouse input is now internally consistent and easiser to use.

* The `MouseEvent` class replaces `MouseEventEventArgs`.
* More granular APIs are provided to ease handling specific mouse actions. See [Mouse API](mouse.md).
* Views can use the `View.Highlight` event to have the view be visibly highlighted on various mouse events.
* Views can set `View.WantContinousButtonPresses = true` to ahve their `Command.Accept` command be invoked repeatedly as the user holds a mouse button down on the view.<|MERGE_RESOLUTION|>--- conflicted
+++ resolved
@@ -21,15 +21,6 @@
 ## `View` Improvements
 
 * *Life Cycle Management* - 
-<<<<<<< HEAD
-* In v1, `View` was derived from `Responder` which supported `IDisposable`. In v2, `Responder` has been removed and `View` is the base-class supporting `IDisposable`. 
-* `Application.Init` no longer automatically creates a toplevel or sets `Applicaton.Top`; app developers must explicitly create the toplevel view and pass it to `Appliation.Run` (or use `Application.Run<myTopLevel>`). Developers are responsible for calling `Dispose` on any toplevel they create before exiting. 
-* *Adornments* - 
-* *Built-in Scrolling/Virtual Content Area* - In v1, to have a view a user could scroll required either a bespoke scrolling implementation, inheriting from `ScrollView`, or managing the complexity of `ScrollBarView` directly. In v2, the base-View class supports scrolling inherently. The area of a view visible to the user at a given moment was previously a rectangle called `Bounds`. `Bounds.Location` was always `Point.Empty`. In v2 the visible area is a rectangle called `Viewport` which is a protal into the Views content, which can be bigger (or smaller) than the area visible to the user. Causing a view to scroll is as simple as changing `View.Viewport.Location`. The View's content described by `View.ContentSize`. See [Layout](layout.md) for details.
-* *Computed Layout Improvements* - 
-* *`Pos.AnchorEnd ()`* - New to v2 is `Pos.AnchorEnd ()` (with no parameters) which allows a view to be anchored to the right or bottom of the Superview. 
-* *`Dim.Auto`* - Automatic size based on the View's content (either Subviews or Text) - `Dim.Auto()` - See the [DimAuto Deep Dive](dimauto.md) for more information.
-=======
   * In v1, `View` was derived from `Responder` which supported `IDisposable`. In v2, `Responder` has been removed and `View` is the base-class supporting `IDisposable`. 
   * `Application.Init` no longer automatically creates a toplevel or sets `Applicaton.Top`; app developers must explicitly create the toplevel view and pass it to `Appliation.Run` (or use `Application.Run<myTopLevel>`). Developers are responsible for calling `Dispose` on any toplevel they create before exiting. 
 * New! *Adornments* -  Adornments are a special form of View that appear outside the `Viewport`: `Margin`, `Border`, and `Padding`.
@@ -37,7 +28,6 @@
 * New! *`Dim.Auto`* - Automatically sizes the view to fitthe view's Text, SubViews, or ContentArea.
 * Improved! *`Pos.AnchorEnd ()`* - New to v2 is `Pos.AnchorEnd ()` (with no parameters) which allows a view to be anchored to the right or bottom of the Superview. 
 * New! *`Pos.Align ()`* - Aligns a set of views horizontally or vertically (left, rigth, center, etc...).
->>>>>>> f3617463
 * ...	
 
 ## New and Improved Built-in Views
