name: Build and publish API docs

on:
  push:
    branches: [v1_release, v2_develop]

permissions:
  id-token: write 
  pages: write

jobs:
  deploy:
    name: Build and Deploy API docs to github-pages ${{ github.ref_name }}
    environment:
      name: github-pages
      url: ${{ steps.deployment.outputs.page_url }}
    runs-on: windows-latest
    steps:
    - name: Checkout
      if: github.ref_name == 'v1_release' ||  github.ref_name == 'v1_develop'
      uses: actions/checkout@v4

    - name: DocFX Build
      if: github.ref_name == 'v1_release' ||  github.ref_name == 'v1_develop'
      working-directory: docfx
      run: |
        dotnet tool install -g docfx
        $env:DOCFX_SOURCE_BRANCH_NAME="${{ github.ref_name }}"
        docfx metadata
        docfx build
      continue-on-error: false

    - name: Setup Pages
<<<<<<< HEAD
      if: github.ref_name == 'v1_release' ||  github.ref_name == 'v1_develop'
      uses: actions/configure-pages@v4
=======
      if: github.ref_name == 'main' ||  github.ref_name == 'develop'
      uses: actions/configure-pages@v5
>>>>>>> 7c0a3be5
      
    - name: Upload artifact
      if: github.ref_name == 'v1_release' ||  github.ref_name == 'v1_develop'
      uses: actions/upload-pages-artifact@v3
      with:
        path: docfx/_site
       
    - name: Deploy to GitHub Pages
      if: github.ref_name == 'v1_release' ||  github.ref_name == 'v1_develop'
      id: deployment
      uses: actions/deploy-pages@v4
      with:
        token: ${{ secrets.GITHUB_TOKEN }}

    - name: v2_develop Repository Dispatch ${{ github.ref_name }}
      if: github.ref_name == 'v2_develop'
      uses: peter-evans/repository-dispatch@v3
      with:
        token: ${{ secrets.V2DOCS_TOKEN }}
        repository: gui-cs/Terminal.GuiV2Docs
        event-type: v2_develop_push
        client-payload: '{"ref": "${{ github.ref }}", "sha": "${{ github.sha }}"}'<|MERGE_RESOLUTION|>--- conflicted
+++ resolved
@@ -31,13 +31,8 @@
       continue-on-error: false
 
     - name: Setup Pages
-<<<<<<< HEAD
       if: github.ref_name == 'v1_release' ||  github.ref_name == 'v1_develop'
-      uses: actions/configure-pages@v4
-=======
-      if: github.ref_name == 'main' ||  github.ref_name == 'develop'
       uses: actions/configure-pages@v5
->>>>>>> 7c0a3be5
       
     - name: Upload artifact
       if: github.ref_name == 'v1_release' ||  github.ref_name == 'v1_develop'
