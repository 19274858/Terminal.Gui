#define OTHER_CONTROLS

using System;
using System.Collections.Generic;
using System.ComponentModel;
using System.Globalization;
using System.Linq;
using System.Net.Http;
using System.Reflection;
using System.Text;
using System.Text.Json;
using System.Text.Unicode;
using System.Threading.Tasks;
using Terminal.Gui;
using static Terminal.Gui.SpinnerStyle;

namespace UICatalog.Scenarios;

/// <summary>
///     This Scenario demonstrates building a custom control (a class deriving from View) that: - Provides a
///     "Character Map" application (like Windows' charmap.exe). - Helps test unicode character rendering in Terminal.Gui -
///     Illustrates how to use ScrollView to do infinite scrolling
/// </summary>
[ScenarioMetadata ("Character Map", "Unicode viewer demonstrating the ScrollView control.")]
[ScenarioCategory ("Text and Formatting")]
[ScenarioCategory ("Controls")]
[ScenarioCategory ("ScrollView")]
public class CharacterMap : Scenario
{
    public Label _errorLabel;
    private TableView _categoryList;
    private CharMap _charMap;

    // Don't create a Window, just return the top-level view
    public override void Main ()
    {
        Application.Init ();

        var top = new Window ()
        {
            BorderStyle = LineStyle.None
        };

        _charMap = new ()
        {
            X = 0,
            Y = 0,
            Width = Dim.Fill (),
            Height = Dim.Fill ()
        };
        top.Add (_charMap);

#if OTHER_CONTROLS
        _charMap.Y = 1;

        var jumpLabel = new Label
        {
            X = Pos.Right (_charMap) + 1,
            Y = Pos.Y (_charMap),
            HotKeySpecifier = (Rune)'_',
            Text = "_Jump To Code Point:"
        };
        top.Add (jumpLabel);

        var jumpEdit = new TextField
        {
            X = Pos.Right (jumpLabel) + 1, Y = Pos.Y (_charMap), Width = 10, Caption = "e.g. 01BE3"
        };
        top.Add (jumpEdit);

        _errorLabel = new ()
        {
            X = Pos.Right (jumpEdit) + 1, Y = Pos.Y (_charMap), ColorScheme = Colors.ColorSchemes ["error"], Text = "err"
        };
        top.Add (_errorLabel);

#if TEXT_CHANGED_TO_JUMP
        jumpEdit.TextChanged += JumpEdit_TextChanged;
#else
        jumpEdit.Accept += JumpEditOnAccept;

        void JumpEditOnAccept (object sender, CancelEventArgs e)
        {
            JumpEdit_TextChanged (sender, new (jumpEdit.Text, jumpEdit.Text));

            // Cancel the event to prevent ENTER from being handled elsewhere
            e.Cancel = true;
        }
#endif
        _categoryList = new () { X = Pos.Right (_charMap), Y = Pos.Bottom (jumpLabel), Height = Dim.Fill () };
        _categoryList.FullRowSelect = true;

        //jumpList.Style.ShowHeaders = false;
        //jumpList.Style.ShowHorizontalHeaderOverline = false;
        //jumpList.Style.ShowHorizontalHeaderUnderline = false;
        _categoryList.Style.ShowHorizontalBottomline = true;

        //jumpList.Style.ShowVerticalCellLines = false;
        //jumpList.Style.ShowVerticalHeaderLines = false;
        _categoryList.Style.AlwaysShowHeaders = true;

        var isDescending = false;

        _categoryList.Table = CreateCategoryTable (0, isDescending);

        // if user clicks the mouse in TableView
        _categoryList.MouseClick += (s, e) =>
        {
            _categoryList.ScreenToCell (e.MouseEvent.X, e.MouseEvent.Y, out int? clickedCol);

            if (clickedCol != null && e.MouseEvent.Flags.HasFlag (MouseFlags.Button1Clicked))
            {
                EnumerableTableSource<UnicodeRange> table = (EnumerableTableSource<UnicodeRange>)_categoryList.Table;
                string prevSelection = table.Data.ElementAt (_categoryList.SelectedRow).Category;
                isDescending = !isDescending;

                _categoryList.Table = CreateCategoryTable (clickedCol.Value, isDescending);

                table = (EnumerableTableSource<UnicodeRange>)_categoryList.Table;

                _categoryList.SelectedRow = table.Data
                                                 .Select ((item, index) => new { item, index })
                                                 .FirstOrDefault (x => x.item.Category == prevSelection)
                                                 ?.index
                                            ?? -1;
            }
        };

        int longestName = UnicodeRange.Ranges.Max (r => r.Category.GetColumns ());

        _categoryList.Style.ColumnStyles.Add (
                                              0,
                                              new () { MaxWidth = longestName, MinWidth = longestName, MinAcceptableWidth = longestName }
                                             );
        _categoryList.Style.ColumnStyles.Add (1, new () { MaxWidth = 1, MinWidth = 6 });
        _categoryList.Style.ColumnStyles.Add (2, new () { MaxWidth = 1, MinWidth = 6 });

        _categoryList.Width = _categoryList.Style.ColumnStyles.Sum (c => c.Value.MinWidth) + 4;

        _categoryList.SelectedCellChanged += (s, args) =>
        {
            EnumerableTableSource<UnicodeRange> table = (EnumerableTableSource<UnicodeRange>)_categoryList.Table;
            _charMap.StartCodePoint = table.Data.ToArray () [args.NewRow].Start;
        };

        top.Add (_categoryList);


        // TODO: Replace this with Dim.Auto when that's ready
        _categoryList.Initialized += _categoryList_Initialized;

        var menu = new MenuBar
        {
            Menus =
            [
                new (
                     "_File",
                     new MenuItem []
                     {
                         new (
                              "_Quit",
                              $"{Application.QuitKey}",
                              () => Application.RequestStop ()
                             )
                     }
                    ),
                new (
                     "_Options",
                     new [] { CreateMenuShowWidth () }
                    )
            ]
        };
        top.Add (menu);
#endif // OTHER_CONTROLS

        _charMap.SelectedCodePoint = 0;
        _charMap.SetFocus ();

        Application.Run (top);
        top.Dispose ();
    }

    private void _categoryList_Initialized (object sender, EventArgs e) { _charMap.Width = Dim.Fill () - _categoryList.Width; }

    private EnumerableTableSource<UnicodeRange> CreateCategoryTable (int sortByColumn, bool descending)
    {
        Func<UnicodeRange, object> orderBy;
        var categorySort = string.Empty;
        var startSort = string.Empty;
        var endSort = string.Empty;

        string sortIndicator = descending ? CM.Glyphs.DownArrow.ToString () : CM.Glyphs.UpArrow.ToString ();

        switch (sortByColumn)
        {
            case 0:
                orderBy = r => r.Category;
                categorySort = sortIndicator;

                break;
            case 1:
                orderBy = r => r.Start;
                startSort = sortIndicator;

                break;
            case 2:
                orderBy = r => r.End;
                endSort = sortIndicator;

                break;
            default:
                throw new ArgumentException ("Invalid column number.");
        }

        IOrderedEnumerable<UnicodeRange> sortedRanges = descending
                                                            ? UnicodeRange.Ranges.OrderByDescending (orderBy)
                                                            : UnicodeRange.Ranges.OrderBy (orderBy);

        return new (
                    sortedRanges,
                    new ()
                    {
                        { $"Category{categorySort}", s => s.Category },
                        { $"Start{startSort}", s => $"{s.Start:x5}" },
                        { $"End{endSort}", s => $"{s.End:x5}" }
                    }
                   );
    }

    private MenuItem CreateMenuShowWidth ()
    {
        var item = new MenuItem { Title = "_Show Glyph Width" };
        item.CheckType |= MenuItemCheckStyle.Checked;
        item.Checked = _charMap?.ShowGlyphWidths;
        item.Action += () => { _charMap.ShowGlyphWidths = (bool)(item.Checked = !item.Checked); };

        return item;
    }

    private void JumpEdit_TextChanged (object sender, StateEventArgs<string> e)
    {
        var jumpEdit = sender as TextField;

        if (jumpEdit.Text.Length == 0)
        {
            return;
        }

        uint result = 0;

        if (jumpEdit.Text.StartsWith ("U+", StringComparison.OrdinalIgnoreCase) || jumpEdit.Text.StartsWith ("\\u"))
        {
            try
            {
                result = uint.Parse (jumpEdit.Text [2..], NumberStyles.HexNumber);
            }
            catch (FormatException)
            {
                _errorLabel.Text = "Invalid hex value";

                return;
            }
        }
        else if (jumpEdit.Text.StartsWith ("0", StringComparison.OrdinalIgnoreCase) || jumpEdit.Text.StartsWith ("\\u"))
        {
            try
            {
                result = uint.Parse (jumpEdit.Text, NumberStyles.HexNumber);
            }
            catch (FormatException)
            {
                _errorLabel.Text = "Invalid hex value";

                return;
            }
        }
        else
        {
            try
            {
                result = uint.Parse (jumpEdit.Text, NumberStyles.Integer);
            }
            catch (FormatException)
            {
                _errorLabel.Text = "Invalid value";

                return;
            }
        }

        if (result > RuneExtensions.MaxUnicodeCodePoint)
        {
            _errorLabel.Text = "Beyond maximum codepoint";

            return;
        }

        _errorLabel.Text = $"U+{result:x5}";

        EnumerableTableSource<UnicodeRange> table = (EnumerableTableSource<UnicodeRange>)_categoryList.Table;

        _categoryList.SelectedRow = table.Data
                                         .Select ((item, index) => new { item, index })
                                         .FirstOrDefault (x => x.item.Start <= result && x.item.End >= result)
                                         ?.index
                                    ?? -1;
        _categoryList.EnsureSelectedCellIsVisible ();

        // Ensure the typed glyph is selected 
        _charMap.SelectedCodePoint = (int)result;
    }
}

internal class CharMap : View
{
    private const CursorVisibility _cursor = CursorVisibility.Default;
    private const int COLUMN_WIDTH = 3;

    private ContextMenu _contextMenu = new ();
    private int _rowHeight = 1;
    private int _selected;
    private int _start;

    public CharMap ()
    {
        ColorScheme = Colors.ColorSchemes ["Dialog"];
        CanFocus = true;

        ContentSize = new (RowWidth, (MaxCodePoint / 16 + 2) * _rowHeight);

        AddCommand (
                    Command.ScrollUp,
                    () =>
                    {
                        if (SelectedCodePoint >= 16)
                        {
                            SelectedCodePoint -= 16;
                        }

                        ScrollVertical (-_rowHeight);

                        return true;
                    }
                   );

        AddCommand (
                    Command.ScrollDown,
                    () =>
                    {
                        if (SelectedCodePoint <= MaxCodePoint - 16)
                        {
                            SelectedCodePoint += 16;
                        }

                        if (Cursor.Y >= Viewport.Height)
                        {
                            ScrollVertical (_rowHeight);
                        }

                        return true;
                    }
                   );

        AddCommand (
                    Command.ScrollLeft,
                    () =>
                    {
                        if (SelectedCodePoint > 0)
                        {
                            SelectedCodePoint--;
                        }

                        if (Cursor.X > RowLabelWidth + 1)
                        {
                            ScrollHorizontal (-COLUMN_WIDTH);
                        }

                        return true;
                    }
                   );

        AddCommand (
                    Command.ScrollRight,
                    () =>
                    {
                        if (SelectedCodePoint < MaxCodePoint)
                        {
                            SelectedCodePoint++;
                        }

                        if (Cursor.X >= Viewport.Width)
                        {
                            ScrollHorizontal (COLUMN_WIDTH);
                        }

                        return true;
                    }
                   );

        AddCommand (
                    Command.PageUp,
                    () =>
                    {
                        int page = (Viewport.Height - 1 / _rowHeight) * 16;
                        SelectedCodePoint -= Math.Min (page, SelectedCodePoint);
                        Viewport = Viewport with { Y = SelectedCodePoint / 16 * _rowHeight };

                        return true;
                    }
                   );

        AddCommand (
                    Command.PageDown,
                    () =>
                    {
                        int page = (Viewport.Height - 1 / _rowHeight) * 16;
                        SelectedCodePoint += Math.Min (page, MaxCodePoint - SelectedCodePoint);
                        Viewport = Viewport with { Y = SelectedCodePoint / 16 * _rowHeight };

                        return true;
                    }
                   );

        AddCommand (
                    Command.TopHome,
                    () =>
                    {
                        SelectedCodePoint = 0;

                        return true;
                    }
                   );

        AddCommand (
                    Command.BottomEnd,
                    () =>
                    {
                        SelectedCodePoint = MaxCodePoint;
                        Viewport = Viewport with { Y = SelectedCodePoint / 16 * _rowHeight };

                        return true;
                    }
                   );

        AddCommand (
                    Command.Accept,
                    () =>
                    {
                        ShowDetails ();

                        return true;
                    }
                   );

        KeyBindings.Add (Key.Enter, Command.Accept);
        KeyBindings.Add (Key.CursorUp, Command.ScrollUp);
        KeyBindings.Add (Key.CursorDown, Command.ScrollDown);
        KeyBindings.Add (Key.CursorLeft, Command.ScrollLeft);
        KeyBindings.Add (Key.CursorRight, Command.ScrollRight);
        KeyBindings.Add (Key.PageUp, Command.PageUp);
        KeyBindings.Add (Key.PageDown, Command.PageDown);
        KeyBindings.Add (Key.Home, Command.TopHome);
        KeyBindings.Add (Key.End, Command.BottomEnd);

        MouseClick += Handle_MouseClick;
        MouseEvent += Handle_MouseEvent;

        // Prototype scrollbars
        Padding.Thickness = new Thickness (0, 0, 1, 1);
        var up = new Button ()
        {
            AutoSize = false,
            X = Pos.AnchorEnd (1),
            Y = 0,
            Height = 1,
            Width = 1,
            NoPadding = true,
            NoDecorations = true,
            Title = CM.Glyphs.UpArrow.ToString (),
            WantContinuousButtonPressed = true,
            CanFocus = false,

        };
        up.Accept += (sender, args) =>
        {
            args.Cancel = ScrollVertical (-1) == true;
        };

        var down = new Button ()
        {
            AutoSize = false,
            X = Pos.AnchorEnd (1),
            Y = Pos.AnchorEnd (2),
            Height = 1,
            Width = 1,
            NoPadding = true,
            NoDecorations = true,
            Title = CM.Glyphs.DownArrow.ToString (),
            WantContinuousButtonPressed = true,
            CanFocus = false,

        };
        down.Accept += (sender, args) =>
        {
            ScrollVertical (1);
        };

        var left = new Button ()
        {
            AutoSize = false,
            X = 0,
            Y = Pos.AnchorEnd (1),
            Height = 1,
            Width = 1,
            NoPadding = true,
            NoDecorations = true,
            Title = CM.Glyphs.LeftArrow.ToString (),
            WantContinuousButtonPressed = true,
            CanFocus = false,

        };
        left.Accept += (sender, args) =>
        {
            ScrollHorizontal (-1);
        };

        var right = new Button ()
        {
            AutoSize = false,
            X = Pos.AnchorEnd (2),
            Y = Pos.AnchorEnd (1),
            Height = 1,
            Width = 1,
            NoPadding = true,
            NoDecorations = true,
            Title = CM.Glyphs.RightArrow.ToString (),
            WantContinuousButtonPressed = true,
            CanFocus = false,

        };
        right.Accept += (sender, args) =>
        {
            ScrollHorizontal (1);
        };


        Padding.Add (up, down, left, right);
    }

    private void Handle_MouseEvent (object sender, MouseEventEventArgs e)
    {
        if (e.MouseEvent.Flags == MouseFlags.WheeledDown)
        {
            ScrollVertical (1);
            e.Handled = true;
            return;
        }

        if (e.MouseEvent.Flags == MouseFlags.WheeledUp)
        {
            ScrollVertical (-1);
            e.Handled = true;

            return;
        }

        if (e.MouseEvent.Flags == MouseFlags.WheeledRight)
        {
            ScrollHorizontal (1);
            e.Handled = true;

            return;
        }

        if (e.MouseEvent.Flags == MouseFlags.WheeledLeft)
        {
            ScrollHorizontal (-1);
            e.Handled = true;

        }
    }

    /// <summary>Gets the coordinates of the Cursor based on the SelectedCodePoint in screen coordinates</summary>
    public Point Cursor
    {
        get
        {
            int row = SelectedCodePoint / 16 * _rowHeight - Viewport.Y + 1;

            int col = SelectedCodePoint % 16 * COLUMN_WIDTH - Viewport.X + RowLabelWidth + 1; // + 1 for padding between label and first column

            return new (col, row);
        }
        set => throw new NotImplementedException ();
    }

    public static int MaxCodePoint = UnicodeRange.Ranges.Max (r => r.End);

    /// <summary>
    ///     Specifies the starting offset for the character map. The default is 0x2500 which is the Box Drawing
    ///     characters.
    /// </summary>
    public int SelectedCodePoint
    {
        get => _selected;
        set
        {
            if (_selected == value)
            {
                return;
            }
            _selected = value;

            if (IsInitialized)
            {
                int row = SelectedCodePoint / 16 * _rowHeight;
                int col = SelectedCodePoint % 16 * COLUMN_WIDTH;

                if (row - Viewport.Y < 0)
                {
                    // Moving up.
                    Viewport = Viewport with { Y = row };
                }
                else if (row - Viewport.Y >= Viewport.Height)
                {
                    // Moving down.
                    Viewport = Viewport with { Y = row - Viewport.Height };
                }

                int width = Viewport.Width / COLUMN_WIDTH * COLUMN_WIDTH - RowLabelWidth;

                if (col - Viewport.X < 0)
                {
                    // Moving left.
                    Viewport = Viewport with { X = col };
                }
                else if (col - Viewport.X >= width)
                {
                    // Moving right.
                    Viewport = Viewport with { X = col - width };
                }
            }
            SetNeedsDisplay ();
            SelectedCodePointChanged?.Invoke (this, new (SelectedCodePoint, null));
        }
    }

    public bool ShowGlyphWidths
    {
        get => _rowHeight == 2;
        set
        {
            _rowHeight = value ? 2 : 1;
            SetNeedsDisplay ();
        }
    }

    /// <summary>
    ///     Specifies the starting offset for the character map. The default is 0x2500 which is the Box Drawing
    ///     characters.
    /// </summary>
    public int StartCodePoint
    {
        get => _start;
        set
        {
            _start = value;
            SelectedCodePoint = value;
            Viewport = Viewport with { Y = SelectedCodePoint / 16 * _rowHeight };
            SetNeedsDisplay ();
        }
    }

    private static int RowLabelWidth => $"U+{MaxCodePoint:x5}".Length + 1;
    private static int RowWidth => RowLabelWidth + COLUMN_WIDTH * 16;
    public event EventHandler<ListViewItemEventArgs> Hover;

    public override void OnDrawContent (Rectangle viewport)
    {
        if (viewport.Height == 0 || viewport.Width == 0)
        {
            return;
        }

        ClearVisibleContent ();

        int cursorCol = Cursor.X + Viewport.X - RowLabelWidth - 1;
        int cursorRow = Cursor.Y + Viewport.Y - 1;

        Driver.SetAttribute (GetHotNormalColor ());
        Move (0, 0);
        Driver.AddStr (new (' ', RowLabelWidth + 1));

        int firstColumnX = RowLabelWidth - Viewport.X;

        // Header
        for (var hexDigit = 0; hexDigit < 16; hexDigit++)
        {
            int x = firstColumnX + hexDigit * COLUMN_WIDTH;

            if (x > RowLabelWidth - 2)
            {
                Move (x, 0);
                Driver.SetAttribute (GetHotNormalColor ());
                Driver.AddStr (" ");
                Driver.SetAttribute (HasFocus && cursorCol + firstColumnX == x ? ColorScheme.HotFocus : GetHotNormalColor ());
                Driver.AddStr ($"{hexDigit:x}");
                Driver.SetAttribute (GetHotNormalColor ());
                Driver.AddStr (" ");
            }
        }

        // Even though the Clip is set to prevent us from drawing on the row potentially occupied by the horizontal
        // scroll bar, we do the smart thing and not actually draw that row if not necessary.
        for (var y = 1; y < Viewport.Height; y++)
        {
            // What row is this?
            int row = (y + Viewport.Y - 1) / _rowHeight;

            int val = row * 16;

            if (val > MaxCodePoint)
            {
                break;
            }

            Move (firstColumnX + COLUMN_WIDTH, y);
            Driver.SetAttribute (GetNormalColor ());

            for (var col = 0; col < 16; col++)
            {
                int x = firstColumnX + COLUMN_WIDTH * col + 1;

                if (x < 0 || x > Viewport.Width - 1)
                {
                    continue;
                }

                Move (x, y);

                // If we're at the cursor position, and we don't have focus, invert the colors.
                if (row == cursorRow && x == cursorCol && !HasFocus)
                {
                    Driver.SetAttribute (GetFocusColor ());
                }

                int scalar = val + col;
                var rune = (Rune)'?';

                if (Rune.IsValid (scalar))
                {
                    rune = new (scalar);
                }

                int width = rune.GetColumns ();

                if (!ShowGlyphWidths || (y + Viewport.Y) % _rowHeight > 0)
                {
                    // Draw the rune
                    if (width > 0)
                    {
                        Driver.AddRune (rune);
                    }
                    else
                    {
                        if (rune.IsCombiningMark ())
                        {
                            // This is a hack to work around the fact that combining marks
                            // a) can't be rendered on their own
                            // b) that don't normalize are not properly supported in 
                            //    any known terminal (esp Windows/AtlasEngine). 
                            // See Issue #2616
                            var sb = new StringBuilder ();
                            sb.Append ('a');
                            sb.Append (rune);

                            // Try normalizing after combining with 'a'. If it normalizes, at least 
                            // it'll show on the 'a'. If not, just show the replacement char.
                            string normal = sb.ToString ().Normalize (NormalizationForm.FormC);

                            if (normal.Length == 1)
                            {
                                Driver.AddRune (normal [0]);
                            }
                            else
                            {
                                Driver.AddRune (Rune.ReplacementChar);
                            }
                        }
                    }
                }
                else
                {
                    // Draw the width of the rune
                    Driver.SetAttribute (ColorScheme.HotNormal);
                    Driver.AddStr ($"{width}");
                }

                // If we're at the cursor position, and we don't have focus, revert the colors to normal
                if (row == cursorRow && x == cursorCol && !HasFocus)
                {
                    Driver.SetAttribute (GetNormalColor ());
                }
            }

            // Draw row label (U+XXXX_)
            Move (0, y);

            Driver.SetAttribute (HasFocus && y + Viewport.Y - 1 == cursorRow ? ColorScheme.HotFocus : ColorScheme.HotNormal);

            if (!ShowGlyphWidths || (y + Viewport.Y) % _rowHeight > 0)
            {
                Driver.AddStr ($"U+{val / 16:x5}_ ");
            }
            else
            {
                Driver.AddStr (new (' ', RowLabelWidth));
            }
        }
    }

    public override bool OnEnter (View view)
    {
        if (IsInitialized)
        {
            Application.Driver.SetCursorVisibility (_cursor);
        }

        return base.OnEnter (view);
    }

    public override bool OnLeave (View view)
    {
        Driver.SetCursorVisibility (CursorVisibility.Invisible);

        return base.OnLeave (view);
    }

    public override void PositionCursor ()
    {
        if (HasFocus
            && Cursor.X >= RowLabelWidth
            && Cursor.X < Viewport.Width
            && Cursor.Y > 0
            && Cursor.Y < Viewport.Height)
        {
            Driver.SetCursorVisibility (_cursor);
            Move (Cursor.X, Cursor.Y);
        }
        else
        {
            Driver.SetCursorVisibility (CursorVisibility.Invisible);
        }
    }

    public event EventHandler<ListViewItemEventArgs> SelectedCodePointChanged;

    public static string ToCamelCase (string str)
    {
        if (string.IsNullOrEmpty (str))
        {
            return str;
        }

        TextInfo textInfo = new CultureInfo ("en-US", false).TextInfo;

        str = textInfo.ToLower (str);
        str = textInfo.ToTitleCase (str);

        return str;
    }

    private void CopyCodePoint () { Clipboard.Contents = $"U+{SelectedCodePoint:x5}"; }
    private void CopyGlyph () { Clipboard.Contents = $"{new Rune (SelectedCodePoint)}"; }

    private void Handle_MouseClick (object sender, MouseEventEventArgs args)
    {
        MouseEvent me = args.MouseEvent;

        if (me.Flags != MouseFlags.ReportMousePosition && me.Flags != MouseFlags.Button1Clicked && me.Flags != MouseFlags.Button1DoubleClicked)
        {
            return;
        }

        if (me.Y == 0)
        {
            me.Y = Cursor.Y;
        }

        if (me.Y > 0)
        { }

        if (me.X < RowLabelWidth || me.X > RowLabelWidth + 16 * COLUMN_WIDTH - 1)
        {
            me.X = Cursor.X;
        }

        int row = (me.Y - 1 - -Viewport.Y) / _rowHeight; // -1 for header
        int col = (me.X - RowLabelWidth - -Viewport.X) / COLUMN_WIDTH;

        if (col > 15)
        {
            col = 15;
        }

        int val = row * 16 + col;

        if (val > MaxCodePoint)
        {
            return;
        }

        if (me.Flags == MouseFlags.ReportMousePosition)
        {
            Hover?.Invoke (this, new (val, null));
        }

        if (me.Flags == MouseFlags.Button1Clicked)
        {
            SelectedCodePoint = val;

            return;
        }

        if (me.Flags == MouseFlags.Button1DoubleClicked)
        {
            SelectedCodePoint = val;
            ShowDetails ();

            return;
        }

        if (me.Flags == _contextMenu.MouseFlags)
        {
            SelectedCodePoint = val;

            _contextMenu = new ()
            {
                Position = new (me.X + 1, me.Y + 1),
                MenuItems = new (
                                 new MenuItem []
                                 {
                                     new (
                                          "_Copy Glyph",
                                          "",
                                          CopyGlyph,
                                          null,
                                          null,
                                          (KeyCode)Key.C.WithCtrl
                                         ),
                                     new (
                                          "Copy Code _Point",
                                          "",
                                          CopyCodePoint,
                                          null,
                                          null,
                                          (KeyCode)Key.C.WithCtrl
                                                      .WithShift
                                         )
                                 }
                                )
            };
            _contextMenu.Show ();
        }
    }

    private void ShowDetails ()
    {
        var client = new UcdApiClient ();
        var decResponse = string.Empty;

        var waitIndicator = new Dialog
        {
            Title = "Getting Code Point Information",
            X = Pos.Center (),
            Y = Pos.Center (),
            Height = 7,
            Width = 50,
            Buttons = [new () { Text = "Cancel" }]
        };

        var errorLabel = new Label
        {
            Text = UcdApiClient.BaseUrl,
            AutoSize = false,
            X = 0,
            Y = 1,
            Width = Dim.Fill (),
            Height = Dim.Fill (1),
            TextAlignment = TextAlignment.Centered
        };
        var spinner = new SpinnerView { X = Pos.Center (), Y = Pos.Center (), Style = new Aesthetic () };
        spinner.AutoSpin = true;
        waitIndicator.Add (errorLabel);
        waitIndicator.Add (spinner);

        waitIndicator.Ready += async (s, a) =>
<<<<<<< HEAD
                               {
                                   try
                                   {
                                       decResponse = await client.GetCodepointDec (SelectedCodePoint);
                                   }
                                   catch (HttpRequestException e)
                                   {
                                       Application.Invoke (() => waitIndicator.RequestStop ());
                                   }

                               };
=======
        {
            try
            {
                decResponse = await client.GetCodepointDec (SelectedCodePoint);
            }
            catch (HttpRequestException e)
            {
                (s as Dialog).Text = e.Message;

                Application.Invoke (
                                    () =>
                                    {
                                        spinner.Visible = false;
                                        errorLabel.Text = e.Message;
                                        errorLabel.ColorScheme = Colors.ColorSchemes ["Error"];
                                        errorLabel.Visible = true;
                                    }
                                   );
            }

                                   (s as Dialog)?.RequestStop ();
        };
>>>>>>> 68c0a6ad
        Application.Run (waitIndicator);
        waitIndicator.Dispose ();

        if (!string.IsNullOrEmpty (decResponse))
        {
            var name = string.Empty;

            using (JsonDocument document = JsonDocument.Parse (decResponse))
            {
                JsonElement root = document.RootElement;

                // Get a property by name and output its value
                if (root.TryGetProperty ("name", out JsonElement nameElement))
                {
                    name = nameElement.GetString ();
                }

                //// Navigate to a nested property and output its value
                //if (root.TryGetProperty ("property3", out JsonElement property3Element)
                //&& property3Element.TryGetProperty ("nestedProperty", out JsonElement nestedPropertyElement)) {
                //	Console.WriteLine (nestedPropertyElement.GetString ());
                //}
                decResponse = JsonSerializer.Serialize (
                                                        document.RootElement,
                                                        new
                                                            JsonSerializerOptions
                                                        { WriteIndented = true }
                                                       );
            }

            var title = $"{ToCamelCase (name)} - {new Rune (SelectedCodePoint)} U+{SelectedCodePoint:x5}";

            var copyGlyph = new Button { Text = "Copy _Glyph" };
            var copyCP = new Button { Text = "Copy Code _Point" };
            var cancel = new Button { Text = "Cancel" };

            var dlg = new Dialog { Title = title, Buttons = [copyGlyph, copyCP, cancel] };

            copyGlyph.Accept += (s, a) =>
            {
                CopyGlyph ();
                dlg.RequestStop ();
            };

            copyCP.Accept += (s, a) =>
            {
                CopyCodePoint ();
                dlg.RequestStop ();
            };
            cancel.Accept += (s, a) => dlg.RequestStop ();

            var rune = (Rune)SelectedCodePoint;
            var label = new Label { Text = "IsAscii: ", X = 0, Y = 0 };
            dlg.Add (label);

            label = new () { Text = $"{rune.IsAscii}", X = Pos.Right (label), Y = Pos.Top (label) };
            dlg.Add (label);

            label = new () { Text = ", Bmp: ", X = Pos.Right (label), Y = Pos.Top (label) };
            dlg.Add (label);

            label = new () { Text = $"{rune.IsBmp}", X = Pos.Right (label), Y = Pos.Top (label) };
            dlg.Add (label);

            label = new () { Text = ", CombiningMark: ", X = Pos.Right (label), Y = Pos.Top (label) };
            dlg.Add (label);

            label = new () { Text = $"{rune.IsCombiningMark ()}", X = Pos.Right (label), Y = Pos.Top (label) };
            dlg.Add (label);

            label = new () { Text = ", SurrogatePair: ", X = Pos.Right (label), Y = Pos.Top (label) };
            dlg.Add (label);

            label = new () { Text = $"{rune.IsSurrogatePair ()}", X = Pos.Right (label), Y = Pos.Top (label) };
            dlg.Add (label);

            label = new () { Text = ", Plane: ", X = Pos.Right (label), Y = Pos.Top (label) };
            dlg.Add (label);

            label = new () { Text = $"{rune.Plane}", X = Pos.Right (label), Y = Pos.Top (label) };
            dlg.Add (label);

            label = new () { Text = "Columns: ", X = 0, Y = Pos.Bottom (label) };
            dlg.Add (label);

            label = new () { Text = $"{rune.GetColumns ()}", X = Pos.Right (label), Y = Pos.Top (label) };
            dlg.Add (label);

            label = new () { Text = ", Utf16SequenceLength: ", X = Pos.Right (label), Y = Pos.Top (label) };
            dlg.Add (label);

            label = new () { Text = $"{rune.Utf16SequenceLength}", X = Pos.Right (label), Y = Pos.Top (label) };
            dlg.Add (label);

            label = new ()
            {
                Text =
                    $"Code Point Information from {UcdApiClient.BaseUrl}codepoint/dec/{SelectedCodePoint}:",
                X = 0,
                Y = Pos.Bottom (label)
            };
            dlg.Add (label);

            var json = new TextView
            {
                X = 0,
                Y = Pos.Bottom (label),
                Width = Dim.Fill (),
                Height = Dim.Fill (2),
                ReadOnly = true,
                Text = decResponse
            };
            dlg.Add (json);

            Application.Run (dlg);
            dlg.Dispose ();
        }
        else
        {
            MessageBox.ErrorQuery (
                                   "Code Point API",
                                   $"{UcdApiClient.BaseUrl}codepoint/dec/{SelectedCodePoint} did not return a result for\r\n {new Rune (SelectedCodePoint)} U+{SelectedCodePoint:x5}.",
                                   "Ok"
                                  );
        }

        // BUGBUG: This is a workaround for some weird ScrollView related mouse grab bug
        Application.GrabMouse (this);
    }
}

public class UcdApiClient
{
    public const string BaseUrl = "https://ucdapi.org/unicode/latest/";
    private static readonly HttpClient _httpClient = new ();

    public async Task<string> GetChars (string chars)
    {
        HttpResponseMessage response = await _httpClient.GetAsync ($"{BaseUrl}chars/{Uri.EscapeDataString (chars)}");
        response.EnsureSuccessStatusCode ();

        return await response.Content.ReadAsStringAsync ();
    }

    public async Task<string> GetCharsName (string chars)
    {
        HttpResponseMessage response =
            await _httpClient.GetAsync ($"{BaseUrl}chars/{Uri.EscapeDataString (chars)}/name");
        response.EnsureSuccessStatusCode ();

        return await response.Content.ReadAsStringAsync ();
    }

    public async Task<string> GetCodepointDec (int dec)
    {
        HttpResponseMessage response = await _httpClient.GetAsync ($"{BaseUrl}codepoint/dec/{dec}");
        response.EnsureSuccessStatusCode ();

        return await response.Content.ReadAsStringAsync ();
    }

    public async Task<string> GetCodepointHex (string hex)
    {
        HttpResponseMessage response = await _httpClient.GetAsync ($"{BaseUrl}codepoint/hex/{hex}");
        response.EnsureSuccessStatusCode ();

        return await response.Content.ReadAsStringAsync ();
    }
}

internal class UnicodeRange
{
    public static List<UnicodeRange> Ranges = GetRanges ();

    public string Category;
    public int End;
    public int Start;

    public UnicodeRange (int start, int end, string category)
    {
        Start = start;
        End = end;
        Category = category;
    }

    public static List<UnicodeRange> GetRanges ()
    {
        IEnumerable<UnicodeRange> ranges =
            from r in typeof (UnicodeRanges).GetProperties (BindingFlags.Static | BindingFlags.Public)
            let urange = r.GetValue (null) as System.Text.Unicode.UnicodeRange
            let name = string.IsNullOrEmpty (r.Name)
                           ? $"U+{urange.FirstCodePoint:x5}-U+{urange.FirstCodePoint + urange.Length:x5}"
                           : r.Name
            where name != "None" && name != "All"
            select new UnicodeRange (urange.FirstCodePoint, urange.FirstCodePoint + urange.Length, name);

        // .NET 8.0 only supports BMP in UnicodeRanges: https://learn.microsoft.com/en-us/dotnet/api/system.text.unicode.unicoderanges?view=net-8.0
        List<UnicodeRange> nonBmpRanges = new ()
        {
            new (
                 0x1F130,
                 0x1F149,
                 "Squared Latin Capital Letters"
                ),
            new (
                 0x12400,
                 0x1240f,
                 "Cuneiform Numbers and Punctuation"
                ),
            new (0x10000, 0x1007F, "Linear B Syllabary"),
            new (0x10080, 0x100FF, "Linear B Ideograms"),
            new (0x10100, 0x1013F, "Aegean Numbers"),
            new (0x10300, 0x1032F, "Old Italic"),
            new (0x10330, 0x1034F, "Gothic"),
            new (0x10380, 0x1039F, "Ugaritic"),
            new (0x10400, 0x1044F, "Deseret"),
            new (0x10450, 0x1047F, "Shavian"),
            new (0x10480, 0x104AF, "Osmanya"),
            new (0x10800, 0x1083F, "Cypriot Syllabary"),
            new (
                 0x1D000,
                 0x1D0FF,
                 "Byzantine Musical Symbols"
                ),
            new (0x1D100, 0x1D1FF, "Musical Symbols"),
            new (0x1D300, 0x1D35F, "Tai Xuan Jing Symbols"),
            new (
                 0x1D400,
                 0x1D7FF,
                 "Mathematical Alphanumeric Symbols"
                ),
            new (0x1F600, 0x1F532, "Emojis Symbols"),
            new (
                 0x20000,
                 0x2A6DF,
                 "CJK Unified Ideographs Extension B"
                ),
            new (
                 0x2F800,
                 0x2FA1F,
                 "CJK Compatibility Ideographs Supplement"
                ),
            new (0xE0000, 0xE007F, "Tags")
        };

        return ranges.Concat (nonBmpRanges).OrderBy (r => r.Category).ToList ();
    }
}<|MERGE_RESOLUTION|>--- conflicted
+++ resolved
@@ -995,7 +995,6 @@
         waitIndicator.Add (spinner);
 
         waitIndicator.Ready += async (s, a) =>
-<<<<<<< HEAD
                                {
                                    try
                                    {
@@ -1007,30 +1006,6 @@
                                    }
 
                                };
-=======
-        {
-            try
-            {
-                decResponse = await client.GetCodepointDec (SelectedCodePoint);
-            }
-            catch (HttpRequestException e)
-            {
-                (s as Dialog).Text = e.Message;
-
-                Application.Invoke (
-                                    () =>
-                                    {
-                                        spinner.Visible = false;
-                                        errorLabel.Text = e.Message;
-                                        errorLabel.ColorScheme = Colors.ColorSchemes ["Error"];
-                                        errorLabel.Visible = true;
-                                    }
-                                   );
-            }
-
-                                   (s as Dialog)?.RequestStop ();
-        };
->>>>>>> 68c0a6ad
         Application.Run (waitIndicator);
         waitIndicator.Dispose ();
 
