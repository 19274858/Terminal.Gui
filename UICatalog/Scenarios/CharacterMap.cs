--- conflicted
+++ resolved
@@ -1,8 +1,3 @@
-<<<<<<< HEAD
-=======
-﻿#define OTHER_CONTROLS
-
->>>>>>> bbba1e40
 using System;
 using System.Collections.Generic;
 using System.ComponentModel;
@@ -35,24 +30,17 @@
     private CharMap _charMap;
 
     // Don't create a Window, just return the top-level view
-    public override void Main ()
+    public override void Init ()
     {
         Application.Init ();
-
-        var top = new Window ()
-        {
-            BorderStyle = LineStyle.None
-        };
-
-        _charMap = new () { 
-            X = 0, 
-            Y = 0 ,
-            Width = Dim.Fill (),
-            Height = Dim.Fill () };
-        top.Add (_charMap);
-
-#if OTHER_CONTROLS
-        _charMap.Y = 1;
+        Top = new ();
+        Top.ColorScheme = Colors.ColorSchemes ["Base"];
+    }
+
+    public override void Setup ()
+    {
+        _charMap = new() { X = 0, Y = 1, Height = Dim.Fill () };
+        Top.Add (_charMap);
 
         var jumpLabel = new Label
         {
@@ -61,19 +49,19 @@
             HotKeySpecifier = (Rune)'_',
             Text = "_Jump To Code Point:"
         };
-        top.Add (jumpLabel);
+        Top.Add (jumpLabel);
 
         var jumpEdit = new TextField
         {
             X = Pos.Right (jumpLabel) + 1, Y = Pos.Y (_charMap), Width = 10, Caption = "e.g. 01BE3"
         };
-        top.Add (jumpEdit);
-
-        _errorLabel = new ()
+        Top.Add (jumpEdit);
+
+        _errorLabel = new()
         {
             X = Pos.Right (jumpEdit) + 1, Y = Pos.Y (_charMap), ColorScheme = Colors.ColorSchemes ["error"], Text = "err"
         };
-        top.Add (_errorLabel);
+        Top.Add (_errorLabel);
 
 #if TEXT_CHANGED_TO_JUMP
         jumpEdit.TextChanged += JumpEdit_TextChanged;
@@ -88,7 +76,8 @@
             e.Cancel = true;
         }
 #endif
-        _categoryList = new () { X = Pos.Right (_charMap), Y = Pos.Bottom (jumpLabel), Height = Dim.Fill () };
+        _categoryList = new() { X = Pos.Right (_charMap), Y = Pos.Bottom (jumpLabel), Height = Dim.Fill () };
+
         _categoryList.FullRowSelect = true;
 
         //jumpList.Style.ShowHeaders = false;
@@ -131,10 +120,10 @@
 
         _categoryList.Style.ColumnStyles.Add (
                                               0,
-                                              new () { MaxWidth = longestName, MinWidth = longestName, MinAcceptableWidth = longestName }
+                                              new() { MaxWidth = longestName, MinWidth = longestName, MinAcceptableWidth = longestName }
                                              );
-        _categoryList.Style.ColumnStyles.Add (1, new () { MaxWidth = 1, MinWidth = 6 });
-        _categoryList.Style.ColumnStyles.Add (2, new () { MaxWidth = 1, MinWidth = 6 });
+        _categoryList.Style.ColumnStyles.Add (1, new() { MaxWidth = 1, MinWidth = 6 });
+        _categoryList.Style.ColumnStyles.Add (2, new() { MaxWidth = 1, MinWidth = 6 });
 
         _categoryList.Width = _categoryList.Style.ColumnStyles.Sum (c => c.Value.MinWidth) + 4;
 
@@ -144,8 +133,10 @@
                                                  _charMap.StartCodePoint = table.Data.ToArray () [args.NewRow].Start;
                                              };
 
-        top.Add (_categoryList);
-
+        Top.Add (_categoryList);
+
+        _charMap.SelectedCodePoint = 0;
+        _charMap.SetFocus ();
 
         // TODO: Replace this with Dim.Auto when that's ready
         _categoryList.Initialized += _categoryList_Initialized;
@@ -171,14 +162,7 @@
                     )
             ]
         };
-        top.Add (menu);
-#endif // OTHER_CONTROLS
-
-        _charMap.SelectedCodePoint = 0;
-        _charMap.SetFocus ();
-
-        Application.Run (top);
-        top.Dispose ();
+        Top.Add (menu);
     }
 
     private void _categoryList_Initialized (object sender, EventArgs e) { _charMap.Width = Dim.Fill () - _categoryList.Width; }
@@ -219,7 +203,7 @@
 
         return new (
                     sortedRanges,
-                    new ()
+                    new()
                     {
                         { $"Category{categorySort}", s => s.Category },
                         { $"Start{startSort}", s => $"{s.Start:x5}" },
@@ -312,7 +296,7 @@
     }
 }
 
-internal class CharMap : View
+internal class CharMap : ScrollView
 {
     private const CursorVisibility _cursor = CursorVisibility.Default;
     private const int COLUMN_WIDTH = 3;
@@ -327,7 +311,10 @@
         ColorScheme = Colors.ColorSchemes ["Dialog"];
         CanFocus = true;
 
-        ContentSize = new (RowWidth, (MaxCodePoint / 16 + 2) * _rowHeight);
+        ContentSize = new (
+                           RowWidth,
+                           (MaxCodePoint / 16 + (ShowHorizontalScrollIndicator ? 2 : 1)) * _rowHeight
+                          );
 
         AddCommand (
                     Command.ScrollUp,
@@ -338,8 +325,6 @@
                             SelectedCodePoint -= 16;
                         }
 
-                        ScrollVertical (-_rowHeight);
-
                         return true;
                     }
                    );
@@ -348,14 +333,9 @@
                     Command.ScrollDown,
                     () =>
                     {
-                        if (SelectedCodePoint <= MaxCodePoint - 16)
+                        if (SelectedCodePoint < MaxCodePoint - 16)
                         {
                             SelectedCodePoint += 16;
-                        }
-
-                        if (Cursor.Y >= Viewport.Height)
-                        {
-                            ScrollVertical (_rowHeight);
                         }
 
                         return true;
@@ -371,11 +351,6 @@
                             SelectedCodePoint--;
                         }
 
-                        if (Cursor.X > RowLabelWidth + 1)
-                        {
-                            ScrollHorizontal (-COLUMN_WIDTH);
-                        }
-
                         return true;
                     }
                    );
@@ -389,11 +364,6 @@
                             SelectedCodePoint++;
                         }
 
-                        if (Cursor.X >= Viewport.Width)
-                        {
-                            ScrollHorizontal (COLUMN_WIDTH);
-                        }
-
                         return true;
                     }
                    );
@@ -402,9 +372,8 @@
                     Command.PageUp,
                     () =>
                     {
-                        int page = (Viewport.Height - 1 / _rowHeight) * 16;
+                        int page = (Viewport.Height / _rowHeight - 1) * 16;
                         SelectedCodePoint -= Math.Min (page, SelectedCodePoint);
-                        Viewport = Viewport with { Y = SelectedCodePoint / 16 * _rowHeight };
 
                         return true;
                     }
@@ -414,9 +383,8 @@
                     Command.PageDown,
                     () =>
                     {
-                        int page = (Viewport.Height - 1 / _rowHeight) * 16;
+                        int page = (Viewport.Height / _rowHeight - 1) * 16;
                         SelectedCodePoint += Math.Min (page, MaxCodePoint - SelectedCodePoint);
-                        Viewport = Viewport with { Y = SelectedCodePoint / 16 * _rowHeight };
 
                         return true;
                     }
@@ -437,11 +405,11 @@
                     () =>
                     {
                         SelectedCodePoint = MaxCodePoint;
-                        Viewport = Viewport with { Y = SelectedCodePoint / 16 * _rowHeight };
 
                         return true;
                     }
                    );
+        KeyBindings.Add (Key.Enter, Command.Accept);
 
         AddCommand (
                     Command.Accept,
@@ -453,132 +421,7 @@
                     }
                    );
 
-        KeyBindings.Add (Key.Enter, Command.Accept);
-        KeyBindings.Add (Key.CursorUp, Command.ScrollUp);
-        KeyBindings.Add (Key.CursorDown, Command.ScrollDown);
-        KeyBindings.Add (Key.CursorLeft, Command.ScrollLeft);
-        KeyBindings.Add (Key.CursorRight, Command.ScrollRight);
-        KeyBindings.Add (Key.PageUp, Command.PageUp);
-        KeyBindings.Add (Key.PageDown, Command.PageDown);
-        KeyBindings.Add (Key.Home, Command.TopHome);
-        KeyBindings.Add (Key.End, Command.BottomEnd);
-
         MouseClick += Handle_MouseClick;
-        MouseEvent += Handle_MouseEvent;
-
-        // Prototype scrollbars
-        Padding.Thickness = new Thickness (0, 0, 1, 1);
-        var up = new Button ()
-        {
-            AutoSize = false,
-            X = Pos.AnchorEnd(1),
-            Y = 0,
-            Height = 1,
-            Width = 1,
-            NoPadding = true,
-            NoDecorations = true,
-            Title = CM.Glyphs.UpArrow.ToString (),
-            WantContinuousButtonPressed = true,
-            CanFocus = false,
-
-        };
-        up.Accept += (sender, args) =>
-                     {
-                         args.Cancel = ScrollVertical (-1) == true;
-                     };
-
-        var down = new Button ()
-        {
-            AutoSize = false,
-            X = Pos.AnchorEnd (1),
-            Y = Pos.AnchorEnd (2),
-            Height = 1,
-            Width = 1,
-            NoPadding = true,
-            NoDecorations = true,
-            Title = CM.Glyphs.DownArrow.ToString (),
-            WantContinuousButtonPressed = true,
-            CanFocus = false,
-
-        };
-        down.Accept += (sender, args) =>
-                     {
-                         ScrollVertical (1);
-                     };
-
-        var left = new Button ()
-        {
-            AutoSize = false,
-            X = 0,
-            Y = Pos.AnchorEnd (1),
-            Height = 1,
-            Width = 1,
-            NoPadding = true,
-            NoDecorations = true,
-            Title = CM.Glyphs.LeftArrow.ToString (),
-            WantContinuousButtonPressed = true,
-            CanFocus = false,
-
-        };
-        left.Accept += (sender, args) =>
-                     {
-                         ScrollHorizontal (-1);
-                     };
-
-        var right = new Button ()
-        {
-            AutoSize = false,
-            X = Pos.AnchorEnd (2),
-            Y = Pos.AnchorEnd (1),
-            Height = 1,
-            Width = 1,
-            NoPadding = true,
-            NoDecorations = true,
-            Title = CM.Glyphs.RightArrow.ToString (),
-            WantContinuousButtonPressed = true,
-            CanFocus = false,
-
-        };
-        right.Accept += (sender, args) =>
-                     {
-                         ScrollHorizontal (1);
-                     };
-
-
-        Padding.Add (up, down, left, right);
-    }
-
-    private void Handle_MouseEvent (object sender, MouseEventEventArgs e)
-    {
-        if (e.MouseEvent.Flags == MouseFlags.WheeledDown)
-        {
-            ScrollVertical (1);
-            e.Handled = true;
-            return;
-        }
-
-        if (e.MouseEvent.Flags == MouseFlags.WheeledUp)
-        {
-            ScrollVertical (-1);
-            e.Handled = true;
-
-            return;
-        }
-
-        if (e.MouseEvent.Flags == MouseFlags.WheeledRight)
-        {
-            ScrollHorizontal (1);
-            e.Handled = true;
-
-            return;
-        }
-
-        if (e.MouseEvent.Flags == MouseFlags.WheeledLeft)
-        {
-            ScrollHorizontal (-1);
-            e.Handled = true;
-
-        }
     }
 
     /// <summary>Gets the coordinates of the Cursor based on the SelectedCodePoint in screen coordinates</summary>
@@ -586,16 +429,16 @@
     {
         get
         {
-            int row = SelectedCodePoint / 16 * _rowHeight - Viewport.Y + 1;
-
-            int col = SelectedCodePoint % 16 * COLUMN_WIDTH - Viewport.X + RowLabelWidth + 1; // + 1 for padding between label and first column
+            int row = SelectedCodePoint / 16 * _rowHeight + ContentOffset.Y + 1;
+
+            int col = SelectedCodePoint % 16 * COLUMN_WIDTH + ContentOffset.X + RowLabelWidth + 1; // + 1 for padding
 
             return new (col, row);
         }
         set => throw new NotImplementedException ();
     }
 
-    public static int MaxCodePoint = UnicodeRange.Ranges.Max (r => r.End);
+    public static int MaxCodePoint => 0x10FFFF;
 
     /// <summary>
     ///     Specifies the starting offset for the character map. The default is 0x2500 which is the Box Drawing
@@ -606,10 +449,6 @@
         get => _selected;
         set
         {
-            if (_selected == value)
-            {
-                return;
-            }
             _selected = value;
 
             if (IsInitialized)
@@ -617,30 +456,39 @@
                 int row = SelectedCodePoint / 16 * _rowHeight;
                 int col = SelectedCodePoint % 16 * COLUMN_WIDTH;
 
-                if (row - Viewport.Y < 0)
+                int height = Viewport.Height - (ShowHorizontalScrollIndicator ? 2 : 1);
+
+                if (row + ContentOffset.Y < 0)
                 {
                     // Moving up.
-                    Viewport = Viewport with { Y = row };
+                    ContentOffset = new (ContentOffset.X, row);
                 }
-                else if (row - Viewport.Y >= Viewport.Height)
+                else if (row + ContentOffset.Y >= height)
                 {
                     // Moving down.
-                    Viewport = Viewport with { Y = row - Viewport.Height };
+                    ContentOffset = new (
+                                         ContentOffset.X,
+                                         Math.Min (row, row - height + _rowHeight)
+                                        );
                 }
 
-                int width = Viewport.Width / COLUMN_WIDTH * COLUMN_WIDTH - RowLabelWidth;
-
-                if (col - Viewport.X < 0)
+                int width = Viewport.Width / COLUMN_WIDTH * COLUMN_WIDTH - (ShowVerticalScrollIndicator ? RowLabelWidth + 1 : RowLabelWidth);
+
+                if (col + ContentOffset.X < 0)
                 {
                     // Moving left.
-                    Viewport = Viewport with { X = col };
+                    ContentOffset = new (col, ContentOffset.Y);
                 }
-                else if (col - Viewport.X >= width)
+                else if (col + ContentOffset.X >= width)
                 {
                     // Moving right.
-                    Viewport = Viewport with { X = col - width };
+                    ContentOffset = new (
+                                         Math.Min (col, col - width + COLUMN_WIDTH),
+                                         ContentOffset.Y
+                                        );
                 }
             }
+
             SetNeedsDisplay ();
             SelectedCodePointChanged?.Invoke (this, new (SelectedCodePoint, null));
         }
@@ -667,7 +515,6 @@
         {
             _start = value;
             SelectedCodePoint = value;
-            Viewport = Viewport with { Y = SelectedCodePoint / 16 * _rowHeight };
             SetNeedsDisplay ();
         }
     }
@@ -676,71 +523,98 @@
     private static int RowWidth => RowLabelWidth + COLUMN_WIDTH * 16;
     public event EventHandler<ListViewItemEventArgs> Hover;
 
-    public override void OnDrawContent (Rectangle viewport)
-    {
-        if (viewport.Height == 0 || viewport.Width == 0)
+    public override void OnDrawContent (Rectangle contentArea)
+    {
+        if (contentArea.Height == 0 || contentArea.Width == 0)
         {
             return;
         }
 
-        ClearVisibleContent ();
-
-        int cursorCol = Cursor.X + Viewport.X - RowLabelWidth - 1;
-        int cursorRow = Cursor.Y + Viewport.Y - 1;
+        // Call the base (ScrollView) to draw the scrollbars. Do this ahead of our own drawing so that
+        // any wide or tall glyphs actually render over the scrollbars (on platforms like Windows Terminal) that 
+        // does this correctly.
+        base.OnDrawContent (contentArea);
+
+        Rectangle viewport = new (
+                                  ContentOffset,
+                                  new (
+                                       Math.Max (Viewport.Width - (ShowVerticalScrollIndicator ? 1 : 0), 0),
+                                       Math.Max (Viewport.Height - (ShowHorizontalScrollIndicator ? 1 : 0), 0)
+                                      )
+                                 );
+
+        Rectangle oldClip = ClipToViewport ();
+
+        if (ShowHorizontalScrollIndicator)
+        {
+            // ClipToBounds doesn't know about the scroll indicators, so if off, subtract one from height
+            Driver.Clip = new (Driver.Clip.Location, new (Driver.Clip.Size.Width, Driver.Clip.Size.Height - 1));
+        }
+
+        if (ShowVerticalScrollIndicator)
+        {
+            // ClipToBounds doesn't know about the scroll indicators, so if off, subtract one from width
+            Driver.Clip = new (Driver.Clip.Location, new (Driver.Clip.Size.Width - 1, Driver.Clip.Size.Height));
+        }
+
+        int cursorCol = Cursor.X - ContentOffset.X - RowLabelWidth - 1;
+        int cursorRow = Cursor.Y - ContentOffset.Y - 1;
 
         Driver.SetAttribute (GetHotNormalColor ());
         Move (0, 0);
         Driver.AddStr (new (' ', RowLabelWidth + 1));
 
-        int firstColumnX = RowLabelWidth - Viewport.X;
-
-        // Header
         for (var hexDigit = 0; hexDigit < 16; hexDigit++)
         {
-            int x = firstColumnX + hexDigit * COLUMN_WIDTH;
+            int x = ContentOffset.X + RowLabelWidth + hexDigit * COLUMN_WIDTH;
 
             if (x > RowLabelWidth - 2)
             {
                 Move (x, 0);
                 Driver.SetAttribute (GetHotNormalColor ());
                 Driver.AddStr (" ");
-                Driver.SetAttribute (HasFocus && cursorCol + firstColumnX == x ? ColorScheme.HotFocus : GetHotNormalColor ());
+
+                Driver.SetAttribute (
+                                     HasFocus && cursorCol + ContentOffset.X + RowLabelWidth == x
+                                         ? ColorScheme.HotFocus
+                                         : GetHotNormalColor ()
+                                    );
                 Driver.AddStr ($"{hexDigit:x}");
                 Driver.SetAttribute (GetHotNormalColor ());
                 Driver.AddStr (" ");
             }
         }
 
+        int firstColumnX = viewport.X + RowLabelWidth;
+
         // Even though the Clip is set to prevent us from drawing on the row potentially occupied by the horizontal
         // scroll bar, we do the smart thing and not actually draw that row if not necessary.
-        for (var y = 1; y < Viewport.Height; y++)
+        for (var y = 1; y < Viewport.Height - (ShowHorizontalScrollIndicator ? 1 : 0); y++)
         {
             // What row is this?
-            int row = (y + Viewport.Y - 1) / _rowHeight;
+            int row = (y - ContentOffset.Y - 1) / _rowHeight;
 
             int val = row * 16;
 
             if (val > MaxCodePoint)
             {
-                break;
+                continue;
             }
 
             Move (firstColumnX + COLUMN_WIDTH, y);
             Driver.SetAttribute (GetNormalColor ());
 
+            // Note, this code naïvely draws all columns, even if the viewport is smaller than
+            // the needed width. We rely on Clip to ensure we don't draw past the viewport.
+            // If we were *really* worried about performance, we'd optimize this code to only draw the
+            // parts of the row that are actually visible in the viewport.
             for (var col = 0; col < 16; col++)
             {
                 int x = firstColumnX + COLUMN_WIDTH * col + 1;
 
-                if (x < 0 || x > Viewport.Width - 1)
-                {
-                    continue;
-                }
-
                 Move (x, y);
 
-                // If we're at the cursor position, and we don't have focus, invert the colors.
-                if (row == cursorRow && x == cursorCol && !HasFocus)
+                if (cursorRow + ContentOffset.Y + 1 == y && cursorCol + ContentOffset.X + firstColumnX + 1 == x && !HasFocus)
                 {
                     Driver.SetAttribute (GetFocusColor ());
                 }
@@ -755,9 +629,9 @@
 
                 int width = rune.GetColumns ();
 
-                if (!ShowGlyphWidths || (y + Viewport.Y) % _rowHeight > 0)
+                // are we at first row of the row?
+                if (!ShowGlyphWidths || (y - ContentOffset.Y) % _rowHeight > 0)
                 {
-                    // Draw the rune
                     if (width > 0)
                     {
                         Driver.AddRune (rune);
@@ -792,24 +666,25 @@
                 }
                 else
                 {
-                    // Draw the width of the rune
                     Driver.SetAttribute (ColorScheme.HotNormal);
                     Driver.AddStr ($"{width}");
                 }
 
-                // If we're at the cursor position, and we don't have focus, revert the colors to normal
-                if (row == cursorRow && x == cursorCol && !HasFocus)
+                if (cursorRow + ContentOffset.Y + 1 == y && cursorCol + ContentOffset.X + firstColumnX + 1 == x && !HasFocus)
                 {
                     Driver.SetAttribute (GetNormalColor ());
                 }
             }
 
-            // Draw row label (U+XXXX_)
             Move (0, y);
 
-            Driver.SetAttribute (HasFocus && y + Viewport.Y - 1 == cursorRow ? ColorScheme.HotFocus : ColorScheme.HotNormal);
-
-            if (!ShowGlyphWidths || (y + Viewport.Y) % _rowHeight > 0)
+            Driver.SetAttribute (
+                                 HasFocus && cursorRow + ContentOffset.Y + 1 == y
+                                     ? ColorScheme.HotFocus
+                                     : ColorScheme.HotNormal
+                                );
+
+            if (!ShowGlyphWidths || (y - ContentOffset.Y) % _rowHeight > 0)
             {
                 Driver.AddStr ($"U+{val / 16:x5}_ ");
             }
@@ -818,6 +693,8 @@
                 Driver.AddStr (new (' ', RowLabelWidth));
             }
         }
+
+        Driver.Clip = oldClip;
     }
 
     public override bool OnEnter (View view)
@@ -841,9 +718,9 @@
     {
         if (HasFocus
             && Cursor.X >= RowLabelWidth
-            && Cursor.X < Viewport.Width
+            && Cursor.X < Viewport.Width - (ShowVerticalScrollIndicator ? 1 : 0)
             && Cursor.Y > 0
-            && Cursor.Y < Viewport.Height)
+            && Cursor.Y < Viewport.Height - (ShowHorizontalScrollIndicator ? 1 : 0))
         {
             Driver.SetCursorVisibility (_cursor);
             Move (Cursor.X, Cursor.Y);
@@ -896,8 +773,8 @@
             me.X = Cursor.X;
         }
 
-        int row = (me.Y - 1 - -Viewport.Y) / _rowHeight; // -1 for header
-        int col = (me.X - RowLabelWidth - -Viewport.X) / COLUMN_WIDTH;
+        int row = (me.Y - 1 - ContentOffset.Y) / _rowHeight; // -1 for header
+        int col = (me.X - RowLabelWidth - ContentOffset.X) / COLUMN_WIDTH;
 
         if (col > 15)
         {
@@ -935,7 +812,7 @@
         {
             SelectedCodePoint = val;
 
-            _contextMenu = new ()
+            _contextMenu = new()
             {
                 Position = new (me.X + 1, me.Y + 1),
                 MenuItems = new (
@@ -977,7 +854,7 @@
             Y = Pos.Center (),
             Height = 7,
             Width = 50,
-            Buttons = [new () { Text = "Cancel" }]
+            Buttons = [new() { Text = "Cancel" }]
         };
 
         var errorLabel = new Label
@@ -1044,7 +921,7 @@
                                                         document.RootElement,
                                                         new
                                                             JsonSerializerOptions
-                                                        { WriteIndented = true }
+                                                            { WriteIndented = true }
                                                        );
             }
 
@@ -1073,46 +950,46 @@
             var label = new Label { Text = "IsAscii: ", X = 0, Y = 0 };
             dlg.Add (label);
 
-            label = new () { Text = $"{rune.IsAscii}", X = Pos.Right (label), Y = Pos.Top (label) };
-            dlg.Add (label);
-
-            label = new () { Text = ", Bmp: ", X = Pos.Right (label), Y = Pos.Top (label) };
-            dlg.Add (label);
-
-            label = new () { Text = $"{rune.IsBmp}", X = Pos.Right (label), Y = Pos.Top (label) };
-            dlg.Add (label);
-
-            label = new () { Text = ", CombiningMark: ", X = Pos.Right (label), Y = Pos.Top (label) };
-            dlg.Add (label);
-
-            label = new () { Text = $"{rune.IsCombiningMark ()}", X = Pos.Right (label), Y = Pos.Top (label) };
-            dlg.Add (label);
-
-            label = new () { Text = ", SurrogatePair: ", X = Pos.Right (label), Y = Pos.Top (label) };
-            dlg.Add (label);
-
-            label = new () { Text = $"{rune.IsSurrogatePair ()}", X = Pos.Right (label), Y = Pos.Top (label) };
-            dlg.Add (label);
-
-            label = new () { Text = ", Plane: ", X = Pos.Right (label), Y = Pos.Top (label) };
-            dlg.Add (label);
-
-            label = new () { Text = $"{rune.Plane}", X = Pos.Right (label), Y = Pos.Top (label) };
-            dlg.Add (label);
-
-            label = new () { Text = "Columns: ", X = 0, Y = Pos.Bottom (label) };
-            dlg.Add (label);
-
-            label = new () { Text = $"{rune.GetColumns ()}", X = Pos.Right (label), Y = Pos.Top (label) };
-            dlg.Add (label);
-
-            label = new () { Text = ", Utf16SequenceLength: ", X = Pos.Right (label), Y = Pos.Top (label) };
-            dlg.Add (label);
-
-            label = new () { Text = $"{rune.Utf16SequenceLength}", X = Pos.Right (label), Y = Pos.Top (label) };
-            dlg.Add (label);
-
-            label = new ()
+            label = new() { Text = $"{rune.IsAscii}", X = Pos.Right (label), Y = Pos.Top (label) };
+            dlg.Add (label);
+
+            label = new() { Text = ", Bmp: ", X = Pos.Right (label), Y = Pos.Top (label) };
+            dlg.Add (label);
+
+            label = new() { Text = $"{rune.IsBmp}", X = Pos.Right (label), Y = Pos.Top (label) };
+            dlg.Add (label);
+
+            label = new() { Text = ", CombiningMark: ", X = Pos.Right (label), Y = Pos.Top (label) };
+            dlg.Add (label);
+
+            label = new() { Text = $"{rune.IsCombiningMark ()}", X = Pos.Right (label), Y = Pos.Top (label) };
+            dlg.Add (label);
+
+            label = new() { Text = ", SurrogatePair: ", X = Pos.Right (label), Y = Pos.Top (label) };
+            dlg.Add (label);
+
+            label = new() { Text = $"{rune.IsSurrogatePair ()}", X = Pos.Right (label), Y = Pos.Top (label) };
+            dlg.Add (label);
+
+            label = new() { Text = ", Plane: ", X = Pos.Right (label), Y = Pos.Top (label) };
+            dlg.Add (label);
+
+            label = new() { Text = $"{rune.Plane}", X = Pos.Right (label), Y = Pos.Top (label) };
+            dlg.Add (label);
+
+            label = new() { Text = "Columns: ", X = 0, Y = Pos.Bottom (label) };
+            dlg.Add (label);
+
+            label = new() { Text = $"{rune.GetColumns ()}", X = Pos.Right (label), Y = Pos.Top (label) };
+            dlg.Add (label);
+
+            label = new() { Text = ", Utf16SequenceLength: ", X = Pos.Right (label), Y = Pos.Top (label) };
+            dlg.Add (label);
+
+            label = new() { Text = $"{rune.Utf16SequenceLength}", X = Pos.Right (label), Y = Pos.Top (label) };
+            dlg.Add (label);
+
+            label = new()
             {
                 Text =
                     $"Code Point Information from {UcdApiClient.BaseUrl}codepoint/dec/{SelectedCodePoint}:",
