--- conflicted
+++ resolved
@@ -13,7 +13,6 @@
     {
         Application.Init ();
 
-<<<<<<< HEAD
         Window app = new ()
         {
             Title = $"{Application.QuitKey} to Quit - Scenario: {GetName ()}"
@@ -31,10 +30,7 @@
         app.Add (frame);
 
         // TODO: Use Pos.Align her to demo aligning labels and fields
-        var label = new Label { X = 0, Y = 0, Width = 15, TextAlignment = TextAlignment.Right, Text = "Width:" };
-=======
-        var label = new Label { X = 0, Y = 0, TextAlignment = Alignment.Right, Text = "Width:" };
->>>>>>> 12f5bdec
+        var label = new Label { X = 0, Y = 0, Width = 15, TextAlignment = Alignment.Right, Text = "Width:" };
         frame.Add (label);
 
         var widthEdit = new TextField
