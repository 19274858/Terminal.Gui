--- conflicted
+++ resolved
@@ -61,37 +61,6 @@
             _borderEditor.AdornmentToEdit = _viewToEdit?.Border ?? null;
             _paddingEditor.AdornmentToEdit = _viewToEdit?.Padding ?? null;
 
-<<<<<<< HEAD
-        TabStop = TabBehavior.TabGroup;
-
-        //Application.MouseEvent += Application_MouseEvent;
-        ApplicationNavigation.FocusedChanged += ApplicationNavigationOnFocusedChanged;
-        Initialized += AdornmentsEditor_Initialized;
-    }
-
-    private void ApplicationNavigationOnFocusedChanged (object sender, EventArgs e)
-    {
-        if (ApplicationNavigation.IsInHierarchy (this, ApplicationNavigation.Focused))
-        {
-            return;
-        }
-
-        if (ApplicationNavigation.Focused is Adornment adornment)
-        {
-            ViewToEdit = adornment.Parent;
-        }
-        else
-        {
-            ViewToEdit = ApplicationNavigation.Focused;
-        }
-    }
-
-    /// <summary>
-    /// Gets or sets whether the AdornmentsEditor should automatically select the View to edit when the mouse is clicked
-    /// anywhere outside the editor.
-    /// </summary>
-    public bool AutoSelectViewToEdit { get; set; }
-=======
             _lblView.Text = $"{_viewToEdit?.GetType ().Name}: {_viewToEdit?.Id}" ?? string.Empty;
         }
     }
@@ -102,7 +71,6 @@
         Diagnostics = _savedDiagnosticFlags;
         base.Dispose (disposing);
     }
->>>>>>> 55167911
 
     private void AdornmentsEditor_Initialized (object sender, EventArgs e)
     {
@@ -215,11 +183,8 @@
     {
         if (ApplicationNavigation.IsInHierarchy (this, Application.Navigation!.GetFocused ()))
         {
-<<<<<<< HEAD
-            if (_viewToEdit == value)
-            {
-                return;
-            }
+            return;
+        }
 
             _viewToEdit = value;
 
@@ -230,18 +195,7 @@
 
             _lblView.Text = $"{_viewToEdit?.GetType ().Name}: {_viewToEdit?.Id}"  ?? string.Empty;
 
-=======
->>>>>>> 55167911
             return;
         }
-
-        if (Application.Navigation!.GetFocused () is Adornment adornment)
-        {
-            ViewToEdit = adornment.Parent;
-        }
-        else
-        {
-            ViewToEdit = Application.Navigation.GetFocused ();
-        }
     }
 }