﻿using Terminal.Gui;

namespace UICatalog.Scenarios {
	[ScenarioMetadata (Name: "Borders on Window", Description: "Demonstrates Window borders manipulation.")]
	[ScenarioCategory ("Layout")]
	[ScenarioCategory ("Borders")]
	public class BordersOnWindow : Scenario {
		public override void Init (ColorScheme colorScheme)
		{
			Application.Init ();

<<<<<<< HEAD
			var smartView = new Window () {
				X = Pos.Center (),
				Width = 40,
				Height = 20,
				Border = new Border () {
					BorderStyle = borderStyle,
					DrawMarginFrame = drawMarginFrame,
					BorderThickness = borderThickness,
					BorderBrush = borderBrush,
					Padding = padding,
					Background = background,
					Effect3D = effect3D,
				},
				Title = "Window",
				ColorScheme = Colors.TopLevel
			};
=======
			var boc = new BordersOnContainers (
				$"CTRL-Q to Close - Scenario: {GetName ()}",
				"Window",
				new Window ());
>>>>>>> b7d206bf

			Application.Run (boc);
			Application.Shutdown ();
		}

		public override void Run ()
		{
		}
	}
}<|MERGE_RESOLUTION|>--- conflicted
+++ resolved
@@ -9,29 +9,10 @@
 		{
 			Application.Init ();
 
-<<<<<<< HEAD
-			var smartView = new Window () {
-				X = Pos.Center (),
-				Width = 40,
-				Height = 20,
-				Border = new Border () {
-					BorderStyle = borderStyle,
-					DrawMarginFrame = drawMarginFrame,
-					BorderThickness = borderThickness,
-					BorderBrush = borderBrush,
-					Padding = padding,
-					Background = background,
-					Effect3D = effect3D,
-				},
-				Title = "Window",
-				ColorScheme = Colors.TopLevel
-			};
-=======
 			var boc = new BordersOnContainers (
 				$"CTRL-Q to Close - Scenario: {GetName ()}",
 				"Window",
 				new Window ());
->>>>>>> b7d206bf
 
 			Application.Run (boc);
 			Application.Shutdown ();
