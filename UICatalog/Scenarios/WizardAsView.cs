--- conflicted
+++ resolved
@@ -12,12 +12,9 @@
 
 		public override void Init (ColorScheme colorScheme)
 		{
-<<<<<<< HEAD
-=======
 			Application.Init ();
 			Top = Application.Top;
 
->>>>>>> b511708b
 			var menu = new MenuBar (new MenuBarItem [] {
 				new MenuBarItem ("_File", new MenuItem [] {
 					new MenuItem ("_Restart Configuration...", "", () => MessageBox.Query ("Wizaard", "Are you sure you want to reset the Wizard and start over?", "Ok", "Cancel")),
