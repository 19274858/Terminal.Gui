--- conflicted
+++ resolved
@@ -41,11 +41,7 @@
 				LeftFrame = new FrameView ("Settings") {
 					X = 0,
 					Y = 0,
-<<<<<<< HEAD
-					Height = Dim.Percent (100), // BUGBUG: This +1 should not be needed
-=======
 					Height = Dim.Percent (100), 
->>>>>>> 1024f073
 					Width = Dim.Percent (25)
 				};
 				var lbl = new Label (1, 1, "Tick every (ms):");
