﻿using System;
using System.Collections.Generic;
using System.Linq;
using System.Threading;
using Terminal.Gui;
using static UICatalog.Scenarios.Adornments;

namespace UICatalog.Scenarios;

[ScenarioMetadata ("ProgressBar Styles", "Shows the ProgressBar Styles.")]
[ScenarioCategory ("Controls")]
[ScenarioCategory ("Progress")]
[ScenarioCategory ("Threading")]

// TODO: Add enable/disable to show that that is working
// TODO: Clean up how FramesEditor works 
// TODO: Better align rpPBFormat
public class ProgressBarStyles : Scenario
{
    private const uint _timerTick = 20;
    private Timer _fractionTimer;
    private Timer _pulseTimer;
    private ViewDiagnosticFlags _diagnosticFlags;

    public override void Main ()
    {
        Application.Init ();

        _diagnosticFlags = View.Diagnostics;

        Window app = new ()
        {
            Title = $"{Application.QuitKey} to Quit - Scenario: {GetName ()}", BorderStyle = LineStyle.Single,
        };

        var editor = new AdornmentsEditor ();
        app.Add (editor);

        View container = new ()
        {
            X = Pos.Right (editor),
            Y = 0,
            Width = Dim.Fill (),
            Height = Dim.Fill (),
        };
        app.Add (container);

        const float fractionStep = 0.01F;

        var pbList = new ListView
        {
            Title = "Focused ProgressBar",
            Y = Pos.Align (Alignment.Top),
            X = Pos.Center (),
            Width = Dim.Auto (),
            Height = Dim.Auto (),
            BorderStyle = LineStyle.Single
        };
        container.Add (pbList);

        #region ColorPicker

        ColorName ChooseColor (string text, ColorName colorName)
        {
            var colorPicker = new ColorPicker { Title = text, SelectedColor = colorName };

            var dialog = new Dialog { Title = text };

            dialog.Initialized += (sender, args) =>
                                     {
                                         // TODO: Replace with Dim.Auto
                                         dialog.X = pbList.Frame.X;
                                         dialog.Y = pbList.Frame.Height;
                                     };

            dialog.LayoutComplete += (sender, args) =>
                                    {
                                        dialog.Viewport = Rectangle.Empty with
                                        {
                                            Width = colorPicker.Frame.Width,
                                            Height = colorPicker.Frame.Height
                                        };
                                        Application.Top.LayoutSubviews ();
                                    };

            dialog.Add (colorPicker);
            colorPicker.ColorChanged += (s, e) => { dialog.RequestStop (); };
            Application.Run (dialog);
            dialog.Dispose ();

            ColorName retColor = colorPicker.SelectedColor;
            colorPicker.Dispose ();

            return retColor;
        }

        var fgColorPickerBtn = new Button
        {
            Text = "Foreground HotNormal Color",
            X = Pos.Center (),
            Y = Pos.Align (Alignment.Top),
        };
        container.Add (fgColorPickerBtn);

        fgColorPickerBtn.Accept += (s, e) =>
                                    {
                                        ColorName newColor = ChooseColor (
                                                                          fgColorPickerBtn.Text,
                                                                          editor.ViewToEdit.ColorScheme.HotNormal.Foreground
                                                                                .GetClosestNamedColor ()
                                                                         );

                                        var cs = new ColorScheme (editor.ViewToEdit.ColorScheme)
                                        {
                                            HotNormal = new Attribute (
                                                                       newColor,
                                                                       editor.ViewToEdit.ColorScheme.HotNormal
                                                                             .Background
                                                                      )
                                        };
                                        editor.ViewToEdit.ColorScheme = cs;
                                    };

        var bgColorPickerBtn = new Button
        {
            X = Pos.Center (),
            Y = Pos.Align (Alignment.Top),
            Text = "Background HotNormal Color"
        };
        container.Add (bgColorPickerBtn);

        bgColorPickerBtn.Accept += (s, e) =>
                                    {
                                        ColorName newColor = ChooseColor (
                                                                          fgColorPickerBtn.Text,
                                                                          editor.ViewToEdit.ColorScheme.HotNormal.Background
                                                                                .GetClosestNamedColor ()
                                                                         );

                                        var cs = new ColorScheme (editor.ViewToEdit.ColorScheme)
                                        {
                                            HotNormal = new Attribute (
                                                                       editor.ViewToEdit.ColorScheme.HotNormal
                                                                             .Foreground,
                                                                       newColor
                                                                      )
                                        };
                                        editor.ViewToEdit.ColorScheme = cs;
                                    };

        #endregion

        List<ProgressBarFormat> pbFormatEnum =
            Enum.GetValues (typeof (ProgressBarFormat)).Cast<ProgressBarFormat> ().ToList ();

        var rbPBFormat = new RadioGroup
        {
            BorderStyle = LineStyle.Single,
            Title = "ProgressBarFormat",
            X = Pos.Left (pbList),
            Y = Pos.Align (Alignment.Top),
            RadioLabels = pbFormatEnum.Select (e => e.ToString ()).ToArray ()
        };
        container.Add (rbPBFormat);

        var button = new Button
        {
            X = Pos.Center (),
            Y = Pos.Align (Alignment.Top),
            Text = "Start timer"
        };
        container.Add (button);

        var blocksPB = new ProgressBar
        {
            Title = "Blocks",
            X = Pos.Center (),
<<<<<<< HEAD
            Y = Pos.Bottom (button) + 1,
            Width = Dim.Percent (50),
=======
            Y = Pos.Align (Alignment.Top),
            Width = Dim.Width (pbList),
>>>>>>> ce28b2ab
            BorderStyle = LineStyle.Single,
            CanFocus = true
        };
        container.Add (blocksPB);

        rbPBFormat.SelectedItem = (int)blocksPB.ProgressBarFormat;

        var continuousPB = new ProgressBar
        {
            Title = "Continuous",
            X = Pos.Center (),
<<<<<<< HEAD
            Y = Pos.Bottom (blocksPB) + 1,
            Width = Dim.Percent (50),
=======
            Y = Pos.Align (Alignment.Top),
            Width = Dim.Width (pbList),
>>>>>>> ce28b2ab
            ProgressBarStyle = ProgressBarStyle.Continuous,
            BorderStyle = LineStyle.Single,
            CanFocus = true
        };
        container.Add (continuousPB);

        button.Accept += (s, e) =>
                          {
                              if (_fractionTimer == null)
                              {
                                  //blocksPB.Enabled = false;
                                  blocksPB.Fraction = 0;
                                  continuousPB.Fraction = 0;
                                  float fractionSum = 0;

                                  _fractionTimer = new Timer (
                                                              _ =>
                                                              {
                                                                  fractionSum += fractionStep;
                                                                  blocksPB.Fraction = fractionSum;
                                                                  continuousPB.Fraction = fractionSum;

                                                                  if (fractionSum > 1)
                                                                  {
                                                                      _fractionTimer.Dispose ();
                                                                      _fractionTimer = null;
                                                                      button.Enabled = true;
                                                                  }

                                                                  Application.Wakeup ();
                                                              },
                                                              null,
                                                              0,
                                                              _timerTick
                                                             );
                              }
                          };

        var ckbBidirectional = new CheckBox
        {
            X = Pos.Center (), Y = Pos.Bottom (continuousPB) + 1, Text = "BidirectionalMarquee", Checked = true
        };
        container.Add (ckbBidirectional);

        var marqueesBlocksPB = new ProgressBar
        {
            Title = "Marquee Blocks",
            X = Pos.Center (),
<<<<<<< HEAD
            Y = Pos.Bottom (ckbBidirectional) + 1,
            Width = Dim.Percent (50),
=======
            Y = Pos.Align (Alignment.Top),
            Width = Dim.Width (pbList),
>>>>>>> ce28b2ab
            ProgressBarStyle = ProgressBarStyle.MarqueeBlocks,
            BorderStyle = LineStyle.Single,
            CanFocus = true
        };
        container.Add (marqueesBlocksPB);

        var marqueesContinuousPB = new ProgressBar
        {
            Title = "Marquee Continuous",
            X = Pos.Center (),
<<<<<<< HEAD
            Y = Pos.Bottom (marqueesBlocksPB) + 1,
            Width = Dim.Percent (50),
=======
            Y = Pos.Align (Alignment.Top),
            Width = Dim.Width (pbList),
>>>>>>> ce28b2ab
            ProgressBarStyle = ProgressBarStyle.MarqueeContinuous,
            BorderStyle = LineStyle.Single,
            CanFocus = true
        };
        container.Add (marqueesContinuousPB);

        pbList.SetSource (
                          container.Subviews.Where (v => v.GetType () == typeof (ProgressBar))
                                   .Select (v => v.Title)
                                   .ToList ()
                         );

        pbList.SelectedItemChanged += (sender, e) =>
                                      {
                                          editor.ViewToEdit = container.Subviews.First (
                                                                                        v =>
                                                                                            v.GetType () == typeof (ProgressBar)
                                                                                            && v.Title == (string)e.Value
                                                                                       );
                                      };
        pbList.SelectedItem = 0;

        rbPBFormat.SelectedItemChanged += (s, e) =>
                                          {
                                              blocksPB.ProgressBarFormat = (ProgressBarFormat)e.SelectedItem;
                                              continuousPB.ProgressBarFormat = (ProgressBarFormat)e.SelectedItem;
                                              marqueesBlocksPB.ProgressBarFormat = (ProgressBarFormat)e.SelectedItem;
                                              marqueesContinuousPB.ProgressBarFormat = (ProgressBarFormat)e.SelectedItem;
                                          };

        ckbBidirectional.Toggled += (s, e) =>
                                    {
                                        ckbBidirectional.Checked = marqueesBlocksPB.BidirectionalMarquee =
                                                                       marqueesContinuousPB.BidirectionalMarquee = (bool)!e.OldValue;
                                    };

        _pulseTimer = new Timer (
                                 _ =>
                                 {
                                     marqueesBlocksPB.Text = marqueesContinuousPB.Text = DateTime.Now.TimeOfDay.ToString ();
                                     marqueesBlocksPB.Pulse ();
                                     marqueesContinuousPB.Pulse ();
                                     Application.Wakeup ();
                                 },
                                 null,
                                 0,
                                 300
                                );

        app.Unloaded += App_Unloaded;

        Application.Run (app);
        app.Dispose ();
        Application.Shutdown ();

        return;

        void App_Unloaded (object sender, EventArgs args)
        {
            if (_fractionTimer != null)
            {
                _fractionTimer.Dispose ();
                _fractionTimer = null;
            }

            if (_pulseTimer != null)
            {
                _pulseTimer.Dispose ();
                _pulseTimer = null;
            }

            app.Unloaded -= App_Unloaded;
        }
    }
}<|MERGE_RESOLUTION|>--- conflicted
+++ resolved
@@ -175,13 +175,8 @@
         {
             Title = "Blocks",
             X = Pos.Center (),
-<<<<<<< HEAD
-            Y = Pos.Bottom (button) + 1,
+            Y = Pos.Align (Alignment.Top),
             Width = Dim.Percent (50),
-=======
-            Y = Pos.Align (Alignment.Top),
-            Width = Dim.Width (pbList),
->>>>>>> ce28b2ab
             BorderStyle = LineStyle.Single,
             CanFocus = true
         };
@@ -193,13 +188,8 @@
         {
             Title = "Continuous",
             X = Pos.Center (),
-<<<<<<< HEAD
-            Y = Pos.Bottom (blocksPB) + 1,
+            Y = Pos.Align (Alignment.Top),
             Width = Dim.Percent (50),
-=======
-            Y = Pos.Align (Alignment.Top),
-            Width = Dim.Width (pbList),
->>>>>>> ce28b2ab
             ProgressBarStyle = ProgressBarStyle.Continuous,
             BorderStyle = LineStyle.Single,
             CanFocus = true
@@ -248,30 +238,20 @@
         {
             Title = "Marquee Blocks",
             X = Pos.Center (),
-<<<<<<< HEAD
-            Y = Pos.Bottom (ckbBidirectional) + 1,
+            Y = Pos.Align (Alignment.Top),
             Width = Dim.Percent (50),
-=======
+            ProgressBarStyle = ProgressBarStyle.MarqueeBlocks,
+            BorderStyle = LineStyle.Single,
+            CanFocus = true
+        };
+        container.Add (marqueesBlocksPB);
+
+        var marqueesContinuousPB = new ProgressBar
+        {
+            Title = "Marquee Continuous",
+            X = Pos.Center (),
             Y = Pos.Align (Alignment.Top),
             Width = Dim.Width (pbList),
->>>>>>> ce28b2ab
-            ProgressBarStyle = ProgressBarStyle.MarqueeBlocks,
-            BorderStyle = LineStyle.Single,
-            CanFocus = true
-        };
-        container.Add (marqueesBlocksPB);
-
-        var marqueesContinuousPB = new ProgressBar
-        {
-            Title = "Marquee Continuous",
-            X = Pos.Center (),
-<<<<<<< HEAD
-            Y = Pos.Bottom (marqueesBlocksPB) + 1,
-            Width = Dim.Percent (50),
-=======
-            Y = Pos.Align (Alignment.Top),
-            Width = Dim.Width (pbList),
->>>>>>> ce28b2ab
             ProgressBarStyle = ProgressBarStyle.MarqueeContinuous,
             BorderStyle = LineStyle.Single,
             CanFocus = true
