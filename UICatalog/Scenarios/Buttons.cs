--- conflicted
+++ resolved
@@ -18,7 +18,7 @@
 				Y = 0,
 			};
 			Win.Add (editLabel);
-			// Add a TextField using Absolute layout. Use buttons to move/grow.
+			// Add a TextField using Absolute layout. 
 			var edit = new TextField (31, 0, 15, "");
 			Win.Add (edit);
 
@@ -44,7 +44,7 @@
 			{
 				button.Clicked = () => {
 					var btnText = button.Text.ToString ();
-					MessageBox.Query (30, 7, "Message", $"Did you click {txt.ToString ()}?", "Yes", "No");
+					MessageBox.Query ("Message", $"Did you click {txt}?", "Yes", "No");
 				};
 			}
 
@@ -65,6 +65,7 @@
 				Win.Add (colorButton);
 				prev = colorButton;
 			}
+			// BUGBUG: For some reason these buttons don't move to correct locations initially. 
 
 			Button button;
 			Win.Add (button = new Button ("A super long _Button that will probably expose a bug in clipping or wrapping of text. Will it?") {
@@ -118,7 +119,7 @@
 			};
 			moveBtn.Clicked = () => {
 				moveBtn.X = moveBtn.Frame.X + 5;
-				computedFrame.LayoutSubviews (); // BUGBUG: This call should not be neededd. View.X is not causing relayout correctly
+				computedFrame.LayoutSubviews (); // BUGBUG: This call should not be needed. View.X is not causing relayout correctly
 			};
 			computedFrame.Add (moveBtn);
 
@@ -131,7 +132,7 @@
 			};
 			sizeBtn.Clicked = () => {
 				sizeBtn.Width = sizeBtn.Frame.Width + 5;
-				computedFrame.LayoutSubviews (); // BUGBUG: This call should not be neededd. View.X is not causing relayout correctly
+				computedFrame.LayoutSubviews (); // BUGBUG: This call should not be needed. View.X is not causing relayout correctly
 			};
 			computedFrame.Add (sizeBtn);
 
@@ -161,7 +162,6 @@
 			};
 			absoluteFrame.Add (sizeBtnA);
 
-<<<<<<< HEAD
 			var label = new Label ("Text Alignment (changes the four buttons above): ") {
 				X = 2,
 				Y = Pos.Bottom (computedFrame) + 1,
@@ -172,7 +172,7 @@
 				X = 4,
 				Y = Pos.Bottom (label) + 1,
 				Selected = 2,
-				SelectionChanged = (selected) => {
+				SelectedItemChanged = (selected) => {
 					switch (selected) {
 					case 0:
 						moveBtn.TextAlignment = TextAlignment.Left;
@@ -199,37 +199,6 @@
 						sizeBtnA.TextAlignment = TextAlignment.Justified;
 						break;
 					}
-=======
-			List<string> txtAligs = new List<string> () {
-				"Left",
-				"Right",
-				"Centered",
-				"Justified"
-			};
-
-			var lvTextAlig = new ListView (txtAligs) {
-				X = Pos.Right (moveBtn) + 20,
-				Y = Pos.Top (moveBtn) - 3,
-				Width = 20,
-				Height = 4,
-				ColorScheme = Colors.TopLevel
-			};
-
-			lvTextAlig.SelectedItemChanged += (e) => {
-				switch (e.Value) {
-				case "Left":
-					sizeBtn.TextAlignment = TextAlignment.Left;
-					break;
-				case "Right":
-					sizeBtn.TextAlignment = TextAlignment.Right;
-					break;
-				case "Centered":
-					sizeBtn.TextAlignment = TextAlignment.Centered;
-					break;
-				case "Justified":
-					sizeBtn.TextAlignment = TextAlignment.Justified;
-					break;
->>>>>>> 549219c2
 				}
 			};
 			Win.Add (radioGroup);
