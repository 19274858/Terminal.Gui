--- conflicted
+++ resolved
@@ -27,11 +27,6 @@
       "commandName": "Project",
       "commandLineArgs": "\"ProgressBar Styles\""
     },
-<<<<<<< HEAD
-    "SearchCollectionNavTester": {
-      "commandName": "Project",
-      "commandLineArgs": "\"Search Collection Nav\""
-=======
     "VkeyPacketSimulator": {
       "commandName": "Project",
       "commandLineArgs": "VkeyPacketSimulator"
@@ -49,7 +44,6 @@
     "WSL": {
       "commandName": "WSL2",
       "distributionName": ""
->>>>>>> da76bc23
     }
   }
 }