using NStack;
using System;
using System.Collections.Generic;
using System.Diagnostics;
using System.Globalization;
using System.Linq;
using System.Runtime.InteropServices;
using System.Text;
using Terminal.Gui;
using System.IO;
using System.Reflection;
using System.Threading;
using Terminal.Gui.Configuration;
using static Terminal.Gui.Configuration.ConfigurationManager;
using System.Text.Json.Serialization;

#nullable enable

/// <summary>
/// UI Catalog is a comprehensive sample library for Terminal.Gui. It provides a simple UI for adding to the catalog of scenarios.
/// </summary>
/// <remarks>
/// <para>
///	UI Catalog attempts to satisfy the following goals:
/// </para>
/// <para>
/// <list type="number">
///	<item>
///		<description>
///		Be an easy to use showcase for Terminal.Gui concepts and features.
///		</description>
///	</item>
///	<item>
///		<description>
///		Provide sample code that illustrates how to properly implement said concepts & features.
///		</description>
///	</item>
///	<item>
///		<description>
///		Make it easy for contributors to add additional samples in a structured way.
///		</description>
///	</item>
/// </list>
/// </para>	
/// <para>
///	See the project README for more details (https://github.com/gui-cs/Terminal.Gui/tree/master/UICatalog/README.md).
/// </para>	
/// </remarks>
namespace UICatalog {
	/// <summary>
	/// UI Catalog is a comprehensive sample app and scenario library for <see cref="Terminal.Gui"/>
	/// </summary>
	class UICatalogApp {
		//[SerializableConfigurationProperty (Scope = typeof (AppScope), OmitClassName = true), JsonPropertyName ("UICatalog.StatusBar")]
		//public static bool ShowStatusBar { get; set; } = true;

		[SerializableConfigurationProperty (Scope = typeof (AppScope), OmitClassName = true), JsonPropertyName ("UICatalog.StatusBar")]
		public static bool ShowStatusBar { get; set; } = true;

		static readonly FileSystemWatcher _currentDirWatcher = new FileSystemWatcher ();
		static readonly FileSystemWatcher _homeDirWatcher = new FileSystemWatcher ();

		static void Main (string [] args)
		{
			Console.OutputEncoding = Encoding.Default;

			if (Debugger.IsAttached) {
				CultureInfo.DefaultThreadCurrentUICulture = CultureInfo.GetCultureInfo ("en-US");
			}

			_scenarios = Scenario.GetScenarios ();
			_categories = Scenario.GetAllCategories ();
			_nameColumnWidth = _scenarios.OrderByDescending (s => s.GetName ().Length).FirstOrDefault ().GetName ().Length;

			if (args.Length > 0 && args.Contains ("-usc")) {
				_useSystemConsole = true;
				args = args.Where (val => val != "-usc").ToArray ();
			}

			StartConfigFileWatcher ();

			// If a Scenario name has been provided on the commandline
			// run it and exit when done.
			if (args.Length > 0) {
				var item = _scenarios.FindIndex (s => s.GetName ().Equals (args [0], StringComparison.OrdinalIgnoreCase));
				_selectedScenario = (Scenario)Activator.CreateInstance (_scenarios [item].GetType ());
				Application.UseSystemConsole = _useSystemConsole;
				Application.Init ();
				_selectedScenario.Theme = _cachedTheme;
				_selectedScenario.TopLevelColorScheme = _topLevelColorScheme;
				_selectedScenario.Init ();
				_selectedScenario.Setup ();
				_selectedScenario.Run ();
				_selectedScenario.Dispose ();
				_selectedScenario = null;
				Application.Shutdown ();
				VerifyObjectsWereDisposed ();
				return;
			}

			_aboutMessage = new StringBuilder ();
			_aboutMessage.AppendLine (@"A comprehensive sample library for");
			_aboutMessage.AppendLine (@"");
			_aboutMessage.AppendLine (@"  _______                  _             _   _____       _  ");
			_aboutMessage.AppendLine (@" |__   __|                (_)           | | / ____|     (_) ");
			_aboutMessage.AppendLine (@"    | | ___ _ __ _ __ ___  _ _ __   __ _| || |  __ _   _ _  ");
			_aboutMessage.AppendLine (@"    | |/ _ \ '__| '_ ` _ \| | '_ \ / _` | || | |_ | | | | | ");
			_aboutMessage.AppendLine (@"    | |  __/ |  | | | | | | | | | | (_| | || |__| | |_| | | ");
			_aboutMessage.AppendLine (@"    |_|\___|_|  |_| |_| |_|_|_| |_|\__,_|_(_)_____|\__,_|_| ");
			_aboutMessage.AppendLine (@"");
			_aboutMessage.AppendLine (@"v2 - Work in Progress");
			_aboutMessage.AppendLine (@"");
			_aboutMessage.AppendLine (@"https://github.com/gui-cs/Terminal.Gui");

			Scenario scenario;
			while ((scenario = RunUICatalogTopLevel ()) != null) {
				VerifyObjectsWereDisposed ();
				ConfigurationManager.Themes.Theme = _cachedTheme;
				ConfigurationManager.Apply ();
				scenario.Theme = _cachedTheme;
				scenario.TopLevelColorScheme = _topLevelColorScheme;
				scenario.Init ();
				scenario.Setup ();
				scenario.Run ();
				scenario.Dispose ();

				// This call to Application.Shutdown brackets the Application.Init call
				// made by Scenario.Init() above
				Application.Shutdown ();

				VerifyObjectsWereDisposed ();
			}

			StopConfigFileWatcher ();
			VerifyObjectsWereDisposed ();
		}

		private static void StopConfigFileWatcher ()
		{
			_currentDirWatcher.EnableRaisingEvents = false;
			_currentDirWatcher.Changed -= ConfigFileChanged;
			_currentDirWatcher.Created -= ConfigFileChanged;

			_homeDirWatcher.EnableRaisingEvents = false;
			_homeDirWatcher.Changed -= ConfigFileChanged;
			_homeDirWatcher.Created -= ConfigFileChanged;
		}

		private static void StartConfigFileWatcher ()
		{
			// Setup a file system watcher for `./.tui/`
			_currentDirWatcher.NotifyFilter = NotifyFilters.LastWrite;
			var f = new FileInfo (Assembly.GetExecutingAssembly ().Location);
			var tuiDir = Path.Combine (f.Directory.FullName, ".tui");

			if (!Directory.Exists (tuiDir)) {
				Directory.CreateDirectory (tuiDir);
			}
			_currentDirWatcher.Path = tuiDir;
			_currentDirWatcher.Filter = "*config.json";

			// Setup a file system watcher for `~/.tui/`
			_homeDirWatcher.NotifyFilter = NotifyFilters.LastWrite;
			f = new FileInfo (Environment.GetFolderPath (Environment.SpecialFolder.UserProfile));
			tuiDir = Path.Combine (f.FullName, ".tui");

			if (!Directory.Exists (tuiDir)) {
				Directory.CreateDirectory (tuiDir);
			}
			_homeDirWatcher.Path = tuiDir;
			_homeDirWatcher.Filter = "*config.json";

			_currentDirWatcher.Changed += ConfigFileChanged;
			//_currentDirWatcher.Created += ConfigFileChanged;
			_currentDirWatcher.EnableRaisingEvents = true;

			_homeDirWatcher.Changed += ConfigFileChanged;
			//_homeDirWatcher.Created += ConfigFileChanged;
			_homeDirWatcher.EnableRaisingEvents = true;
		}

		private static void ConfigFileChanged (object sender, FileSystemEventArgs e)
		{
			if (Application.Top == null) {
				return;
			}

			// TOOD: THis is a hack. Figure out how to ensure that the file is fully written before reading it.
			Thread.Sleep (500);
			ConfigurationManager.Load ();
			ConfigurationManager.Apply ();
		}

		/// <summary>
		/// Shows the UI Catalog selection UI. When the user selects a Scenario to run, the
		/// UI Catalog main app UI is killed and the Scenario is run as though it were Application.Top. 
		/// When the Scenario exits, this function exits.
		/// </summary>
		/// <returns></returns>
		static Scenario RunUICatalogTopLevel ()
		{
			Application.UseSystemConsole = _useSystemConsole;

			// Run UI Catalog UI. When it exits, if _selectedScenario is != null then
			// a Scenario was selected. Otherwise, the user wants to quit UI Catalog.
			Application.Init ();

			if (_cachedTheme is null) {
				_cachedTheme = ConfigurationManager.Themes.Theme;
			} else {
				ConfigurationManager.Themes.Theme = _cachedTheme;
				ConfigurationManager.Apply ();
			}

			//Application.EnableConsoleScrolling = _enableConsoleScrolling;

			Application.Run<UICatalogTopLevel> ();
			Application.Shutdown ();

			return _selectedScenario;
		}

		static List<Scenario> _scenarios;
		static List<string> _categories;
		static int _nameColumnWidth;
		// When a scenario is run, the main app is killed. These items
		// are therefore cached so that when the scenario exits the
		// main app UI can be restored to previous state
		static int _cachedScenarioIndex = 0;
		static int _cachedCategoryIndex = 0;
		static string? _cachedTheme;
		
		static StringBuilder _aboutMessage;

		// If set, holds the scenario the user selected
		static Scenario _selectedScenario = null;

		static bool _useSystemConsole = false;
		static ConsoleDriver.DiagnosticFlags _diagnosticFlags;
		static bool _enableConsoleScrolling = false;
		static bool _isFirstRunning = true;
		static string _topLevelColorScheme;

		static MenuItem [] _themeMenuItems;
		static MenuBarItem _themeMenuBarItem;

		/// <summary>
		/// This is the main UI Catalog app view. It is run fresh when the app loads (if a Scenario has not been passed on 
		/// the command line) and each time a Scenario ends.
		/// </summary>
		public class UICatalogTopLevel : Toplevel {
			public MenuItem miIsMouseDisabled;
			public MenuItem miEnableConsoleScrolling;

			public TileView ContentPane;
			public ListView CategoryListView;
			public ListView ScenarioListView;

			public StatusItem Capslock;
			public StatusItem Numlock;
			public StatusItem Scrolllock;
			public StatusItem DriverName;
			public StatusItem OS;

			public UICatalogTopLevel ()
			{
				_themeMenuItems = CreateThemeMenuItems ();
				_themeMenuBarItem = new MenuBarItem ("_Themes", _themeMenuItems);
				MenuBar = new MenuBar (new MenuBarItem [] {
					new MenuBarItem ("_File", new MenuItem [] {
						new MenuItem ("_Quit", "Quit UI Catalog", () => RequestStop(), null, null)
					}),
					_themeMenuBarItem,
					new MenuBarItem ("Diag_nostics", CreateDiagnosticMenuItems()),
					new MenuBarItem ("_Help", new MenuItem [] {
						new MenuItem ("_gui.cs API Overview", "", () => OpenUrl ("https://gui-cs.github.io/Terminal.Gui/articles/overview.html"), null, null, Key.F1),
						new MenuItem ("gui.cs _README", "", () => OpenUrl ("https://github.com/gui-cs/Terminal.Gui"), null, null, Key.F2),
						new MenuItem ("_About...",
							"About UI Catalog", () =>  MessageBox.Query ("About UI Catalog", _aboutMessage.ToString(), 0, null, false, "_Ok"), null, null, Key.CtrlMask | Key.A),
					}),
				});

				Capslock = new StatusItem (Key.CharMask, "Caps", null);
				Numlock = new StatusItem (Key.CharMask, "Num", null);
				Scrolllock = new StatusItem (Key.CharMask, "Scroll", null);
				DriverName = new StatusItem (Key.CharMask, "Driver:", null);
				OS = new StatusItem (Key.CharMask, "OS:", null);

				StatusBar = new StatusBar () {
					Visible = UICatalogApp.ShowStatusBar
				};

				StatusBar.Items = new StatusItem [] {
					new StatusItem(Application.QuitKey, $"~{Application.QuitKey} to quit", () => {
						if (_selectedScenario is null){
							// This causes GetScenarioToRun to return null
							_selectedScenario = null;
							RequestStop();
						} else {
							_selectedScenario.RequestStop();
						}
					}),
					new StatusItem(Key.F10, "~F10~ Status Bar", () => {
						StatusBar.Visible = !StatusBar.Visible;
						ContentPane.Height = Dim.Fill(StatusBar.Visible ? 1 : 0);
						LayoutSubviews();
						SetChildNeedsDisplay();
					}),
					DriverName,
					OS
				};

				ContentPane = new TileView () {
					X = 0,
					Y = 1, // for menu
					Width = Dim.Fill (),
					Height = Dim.Fill (1),
					CanFocus = true,
					Shortcut = Key.CtrlMask | Key.C,
				};
				ContentPane.Border.BorderStyle = BorderStyle.Single;
				ContentPane.SetSplitterPos (0, 25);
				ContentPane.ShortcutAction = () => ContentPane.SetFocus ();

				CategoryListView = new ListView (_categories) {
					X = 0,
					Y = 0,
					Width = Dim.Fill (0),
					Height = Dim.Fill (0),
					AllowsMarking = false,
					CanFocus = true,
				};
				CategoryListView.OpenSelectedItem += (s,a) => {
					ScenarioListView.SetFocus ();
				};
				CategoryListView.SelectedItemChanged += CategoryListView_SelectedChanged;

				ContentPane.Tiles.ElementAt (0).Title = "Categories";
				ContentPane.Tiles.ElementAt (0).MinSize = 2;
				ContentPane.Tiles.ElementAt (0).ContentView.Add (CategoryListView);

				ScenarioListView = new ListView () {
					X = 0,
					Y = 0,
					Width = Dim.Fill (0),
					Height = Dim.Fill (0),
					AllowsMarking = false,
					CanFocus = true,
				};

				ScenarioListView.OpenSelectedItem += ScenarioListView_OpenSelectedItem;

				ContentPane.Tiles.ElementAt (1).Title = "Scenarios";
				ContentPane.Tiles.ElementAt (1).ContentView.Add (ScenarioListView);
				ContentPane.Tiles.ElementAt (1).MinSize = 2;

				KeyDown += KeyDownHandler;
				Add (MenuBar);
				Add (ContentPane);

				Add (StatusBar);

				Loaded += LoadedHandler;
				Unloaded += UnloadedHandler;

				// Restore previous selections
				CategoryListView.SelectedItem = _cachedCategoryIndex;
				ScenarioListView.SelectedItem = _cachedScenarioIndex;

				ConfigurationManager.Applied += ConfigAppliedHandler;
			}
<<<<<<< HEAD
 
			void LoadedHandler (object sender, EventArgs args)
=======

			void LoadedHandler ()
>>>>>>> 752574a5
			{
				ConfigChanged ();

				miIsMouseDisabled.Checked = Application.IsMouseDisabled;
				miEnableConsoleScrolling.Checked = Application.EnableConsoleScrolling;
				DriverName.Title = $"Driver: {Driver.GetType ().Name}";
				OS.Title = $"OS: {Microsoft.DotNet.PlatformAbstractions.RuntimeEnvironment.OperatingSystem} {Microsoft.DotNet.PlatformAbstractions.RuntimeEnvironment.OperatingSystemVersion}";

				if (_selectedScenario != null) {
					_selectedScenario = null;
					_isFirstRunning = false;
				}
				if (!_isFirstRunning) {
					ScenarioListView.SetFocus ();
				}

				StatusBar.VisibleChanged += (s, e) => {
					UICatalogApp.ShowStatusBar = StatusBar.Visible;

					var height = (StatusBar.Visible ? 1 : 0);// + (MenuBar.Visible ? 1 : 0);
					ContentPane.Height = Dim.Fill (height);
					LayoutSubviews ();
					SetChildNeedsDisplay ();
				};

				Loaded -= LoadedHandler;
			}

			private void UnloadedHandler (object sender, EventArgs args)
			{
				ConfigurationManager.Applied -= ConfigAppliedHandler;
				Unloaded -= UnloadedHandler;
			}
<<<<<<< HEAD
			
			void ConfigAppliedHandler (object sender, ConfigurationManagerEventArgs a)
=======

			void ConfigAppliedHandler (ConfigurationManagerEventArgs a)
>>>>>>> 752574a5
			{
				ConfigChanged ();
			}

			/// <summary>
			/// Launches the selected scenario, setting the global _selectedScenario
			/// </summary>
			/// <param name="e"></param>
			void ScenarioListView_OpenSelectedItem (object sender, EventArgs e)
			{
				if (_selectedScenario is null) {
					// Save selected item state
					_cachedCategoryIndex = CategoryListView.SelectedItem;
					_cachedScenarioIndex = ScenarioListView.SelectedItem;
					// Create new instance of scenario (even though Scenarios contains instances)
					_selectedScenario = (Scenario)Activator.CreateInstance (ScenarioListView.Source.ToList () [ScenarioListView.SelectedItem].GetType ());

					// Tell the main app to stop
					Application.RequestStop ();
				}
			}

			List<MenuItem []> CreateDiagnosticMenuItems ()
			{
				List<MenuItem []> menuItems = new List<MenuItem []> ();
				menuItems.Add (CreateDiagnosticFlagsMenuItems ());
				menuItems.Add (new MenuItem [] { null });
				menuItems.Add (CreateEnableConsoleScrollingMenuItems ());
				menuItems.Add (CreateDisabledEnabledMouseItems ());
				menuItems.Add (CreateKeybindingsMenuItems ());
				return menuItems;
			}

			MenuItem [] CreateDisabledEnabledMouseItems ()
			{
				List<MenuItem> menuItems = new List<MenuItem> ();
				miIsMouseDisabled = new MenuItem {
					Title = "_Disable Mouse"
				};
				miIsMouseDisabled.Shortcut = Key.CtrlMask | Key.AltMask | (Key)miIsMouseDisabled.Title.ToString ().Substring (1, 1) [0];
				miIsMouseDisabled.CheckType |= MenuItemCheckStyle.Checked;
				miIsMouseDisabled.Action += () => {
					miIsMouseDisabled.Checked = Application.IsMouseDisabled = (bool)!miIsMouseDisabled.Checked;
				};
				menuItems.Add (miIsMouseDisabled);

				return menuItems.ToArray ();
			}

			MenuItem [] CreateKeybindingsMenuItems ()
			{
				List<MenuItem> menuItems = new List<MenuItem> ();
				var item = new MenuItem {
					Title = "_Key Bindings",
					Help = "Change which keys do what"
				};
				item.Action += () => {
					var dlg = new KeyBindingsDialog ();
					Application.Run (dlg);
				};

				menuItems.Add (null);
				menuItems.Add (item);

				return menuItems.ToArray ();
			}

			MenuItem [] CreateEnableConsoleScrollingMenuItems ()
			{
				List<MenuItem> menuItems = new List<MenuItem> ();
				miEnableConsoleScrolling = new MenuItem ();
				miEnableConsoleScrolling.Title = "_Enable Console Scrolling";
				miEnableConsoleScrolling.Shortcut = Key.CtrlMask | Key.AltMask | (Key)miEnableConsoleScrolling.Title.ToString ().Substring (1, 1) [0];
				miEnableConsoleScrolling.CheckType |= MenuItemCheckStyle.Checked;
				miEnableConsoleScrolling.Action += () => {
					miEnableConsoleScrolling.Checked = !miEnableConsoleScrolling.Checked;
					Application.EnableConsoleScrolling = (bool)miEnableConsoleScrolling.Checked;
				};
				menuItems.Add (miEnableConsoleScrolling);

				return menuItems.ToArray ();
			}

			MenuItem [] CreateDiagnosticFlagsMenuItems ()
			{
				const string OFF = "Diagnostics: _Off";
				const string FRAME_RULER = "Diagnostics: Frame _Ruler";
				const string FRAME_PADDING = "Diagnostics: _Frame Padding";
				var index = 0;

				List<MenuItem> menuItems = new List<MenuItem> ();
				foreach (Enum diag in Enum.GetValues (_diagnosticFlags.GetType ())) {
					var item = new MenuItem {
						Title = GetDiagnosticsTitle (diag),
						Shortcut = Key.AltMask + index.ToString () [0]
					};
					index++;
					item.CheckType |= MenuItemCheckStyle.Checked;
					if (GetDiagnosticsTitle (ConsoleDriver.DiagnosticFlags.Off) == item.Title) {
						item.Checked = (_diagnosticFlags & (ConsoleDriver.DiagnosticFlags.FramePadding
						| ConsoleDriver.DiagnosticFlags.FrameRuler)) == 0;
					} else {
						item.Checked = _diagnosticFlags.HasFlag (diag);
					}
					item.Action += () => {
						var t = GetDiagnosticsTitle (ConsoleDriver.DiagnosticFlags.Off);
						if (item.Title == t && item.Checked == false) {
							_diagnosticFlags &= ~(ConsoleDriver.DiagnosticFlags.FramePadding | ConsoleDriver.DiagnosticFlags.FrameRuler);
							item.Checked = true;
						} else if (item.Title == t && item.Checked == true) {
							_diagnosticFlags |= (ConsoleDriver.DiagnosticFlags.FramePadding | ConsoleDriver.DiagnosticFlags.FrameRuler);
							item.Checked = false;
						} else {
							var f = GetDiagnosticsEnumValue (item.Title);
							if (_diagnosticFlags.HasFlag (f)) {
								SetDiagnosticsFlag (f, false);
							} else {
								SetDiagnosticsFlag (f, true);
							}
						}
						foreach (var menuItem in menuItems) {
							if (menuItem.Title == t) {
								menuItem.Checked = !_diagnosticFlags.HasFlag (ConsoleDriver.DiagnosticFlags.FrameRuler)
									&& !_diagnosticFlags.HasFlag (ConsoleDriver.DiagnosticFlags.FramePadding);
							} else if (menuItem.Title != t) {
								menuItem.Checked = _diagnosticFlags.HasFlag (GetDiagnosticsEnumValue (menuItem.Title));
							}
						}
						ConsoleDriver.Diagnostics = _diagnosticFlags;
						Application.Top.SetNeedsDisplay ();
					};
					menuItems.Add (item);
				}
				return menuItems.ToArray ();

				string GetDiagnosticsTitle (Enum diag)
				{
					return Enum.GetName (_diagnosticFlags.GetType (), diag) switch {
						"Off" => OFF,
						"FrameRuler" => FRAME_RULER,
						"FramePadding" => FRAME_PADDING,
						_ => "",
					};
				}

				Enum GetDiagnosticsEnumValue (ustring title)
				{
					return title.ToString () switch {
						FRAME_RULER => ConsoleDriver.DiagnosticFlags.FrameRuler,
						FRAME_PADDING => ConsoleDriver.DiagnosticFlags.FramePadding,
						_ => null,
					};
				}

				void SetDiagnosticsFlag (Enum diag, bool add)
				{
					switch (diag) {
					case ConsoleDriver.DiagnosticFlags.FrameRuler:
						if (add) {
							_diagnosticFlags |= ConsoleDriver.DiagnosticFlags.FrameRuler;
						} else {
							_diagnosticFlags &= ~ConsoleDriver.DiagnosticFlags.FrameRuler;
						}
						break;
					case ConsoleDriver.DiagnosticFlags.FramePadding:
						if (add) {
							_diagnosticFlags |= ConsoleDriver.DiagnosticFlags.FramePadding;
						} else {
							_diagnosticFlags &= ~ConsoleDriver.DiagnosticFlags.FramePadding;
						}
						break;
					default:
						_diagnosticFlags = default;
						break;
					}
				}
			}

			public MenuItem [] CreateThemeMenuItems ()
			{
				List<MenuItem> menuItems = new List<MenuItem> ();
				foreach (var theme in ConfigurationManager.Themes) {
					var item = new MenuItem {
						Title = theme.Key,
						Shortcut = Key.AltMask + theme.Key [0]
					};
					item.CheckType |= MenuItemCheckStyle.Checked;
					item.Checked = theme.Key == _cachedTheme; // ConfigurationManager.Themes.Theme;
					item.Action += () => {
						ConfigurationManager.Themes.Theme = _cachedTheme = theme.Key;
						ConfigurationManager.Apply ();
					};
					menuItems.Add (item);
				}

				var schemeMenuItems = new List<MenuItem> ();
				foreach (var sc in Colors.ColorSchemes) {
					var item = new MenuItem {
						Title = $"_{sc.Key}",
						Data = sc.Key,
						Shortcut = Key.AltMask | (Key)sc.Key [..1] [0]
					};
					item.CheckType |= MenuItemCheckStyle.Radio;
					item.Checked = sc.Key == _topLevelColorScheme;
					item.Action += () => {
						_topLevelColorScheme = (string)item.Data;
						foreach (var schemeMenuItem in schemeMenuItems) {
							schemeMenuItem.Checked = (string)schemeMenuItem.Data == _topLevelColorScheme;
						}
						ColorScheme = Colors.ColorSchemes [_topLevelColorScheme];
						Application.Top.SetNeedsDisplay ();
					};
					schemeMenuItems.Add (item);
				}
				menuItems.Add (null);
				var mbi = new MenuBarItem ("_Color Scheme for Application.Top", schemeMenuItems.ToArray ());
				menuItems.Add (mbi);

				return menuItems.ToArray ();
			}

			public void ConfigChanged ()
			{
				if (_topLevelColorScheme == null || !Colors.ColorSchemes.ContainsKey (_topLevelColorScheme)) {
					_topLevelColorScheme = "Base";
				}

				_themeMenuItems = ((UICatalogTopLevel)Application.Top).CreateThemeMenuItems ();
				_themeMenuBarItem.Children = _themeMenuItems;

				var checkedThemeMenu = _themeMenuItems.Where (m => (bool)m.Checked).FirstOrDefault ();
				if (checkedThemeMenu != null) {
					checkedThemeMenu.Checked = false;
				}
				checkedThemeMenu = _themeMenuItems.Where (m => m != null && m.Title == ConfigurationManager.Themes.Theme).FirstOrDefault ();
				if (checkedThemeMenu != null) {
					ConfigurationManager.Themes.Theme = checkedThemeMenu.Title.ToString ();
					checkedThemeMenu.Checked = true;
				}
				var schemeMenuItems = ((MenuBarItem)_themeMenuItems.Where (i => i is MenuBarItem).FirstOrDefault ()).Children;
				foreach (var schemeMenuItem in schemeMenuItems) {
					schemeMenuItem.Checked = (string)schemeMenuItem.Data == _topLevelColorScheme;
				}

				ColorScheme = Colors.ColorSchemes [_topLevelColorScheme];

				ContentPane.Border.BorderStyle = FrameView.DefaultBorderStyle;

				MenuBar.Menus [0].Children [0].Shortcut = Application.QuitKey;
				StatusBar.Items [0].Shortcut = Application.QuitKey;
				StatusBar.Items [0].Title = $"~{Application.QuitKey} to quit";

				miIsMouseDisabled.Checked = Application.IsMouseDisabled;
				miEnableConsoleScrolling.Checked = Application.EnableConsoleScrolling;

				var height = (UICatalogApp.ShowStatusBar ? 1 : 0);// + (MenuBar.Visible ? 1 : 0);
				ContentPane.Height = Dim.Fill (height);

				StatusBar.Visible = UICatalogApp.ShowStatusBar;

				Application.Top.SetNeedsDisplay ();
			}

			void KeyDownHandler (object sender, KeyEventEventArgs a)
			{
				if (a.KeyEvent.IsCapslock) {
					Capslock.Title = "Caps: On";
					StatusBar.SetNeedsDisplay ();
				} else {
					Capslock.Title = "Caps: Off";
					StatusBar.SetNeedsDisplay ();
				}

				if (a.KeyEvent.IsNumlock) {
					Numlock.Title = "Num: On";
					StatusBar.SetNeedsDisplay ();
				} else {
					Numlock.Title = "Num: Off";
					StatusBar.SetNeedsDisplay ();
				}

				if (a.KeyEvent.IsScrolllock) {
					Scrolllock.Title = "Scroll: On";
					StatusBar.SetNeedsDisplay ();
				} else {
					Scrolllock.Title = "Scroll: Off";
					StatusBar.SetNeedsDisplay ();
				}
			}

			void CategoryListView_SelectedChanged (object sender, ListViewItemEventArgs e)
			{
				var item = _categories [e.Item];
				List<Scenario> newlist;
				if (e.Item == 0) {
					// First category is "All"
					newlist = _scenarios;

				} else {
					newlist = _scenarios.Where (s => s.GetCategories ().Contains (item)).ToList ();
				}
				ScenarioListView.SetSource (newlist.ToList ());
			}
		}

		static void VerifyObjectsWereDisposed ()
		{
#if DEBUG_IDISPOSABLE
			// Validate there are no outstanding Responder-based instances 
			// after a scenario was selected to run. This proves the main UI Catalog
			// 'app' closed cleanly.
			foreach (var inst in Responder.Instances) {

				Debug.Assert (inst.WasDisposed);
			}
			Responder.Instances.Clear ();

			// Validate there are no outstanding Application.RunState-based instances 
			// after a scenario was selected to run. This proves the main UI Catalog
			// 'app' closed cleanly.
			foreach (var inst in Application.RunState.Instances) {
				Debug.Assert (inst.WasDisposed);
			}
			Application.RunState.Instances.Clear ();
#endif
		}

		static void OpenUrl (string url)
		{
			try {
				if (RuntimeInformation.IsOSPlatform (OSPlatform.Windows)) {
					url = url.Replace ("&", "^&");
					Process.Start (new ProcessStartInfo ("cmd", $"/c start {url}") { CreateNoWindow = true });
				} else if (RuntimeInformation.IsOSPlatform (OSPlatform.Linux)) {
					using var process = new Process {
						StartInfo = new ProcessStartInfo {
							FileName = "xdg-open",
							Arguments = url,
							RedirectStandardError = true,
							RedirectStandardOutput = true,
							CreateNoWindow = true,
							UseShellExecute = false
						}
					};
					process.Start ();
				} else if (RuntimeInformation.IsOSPlatform (OSPlatform.OSX)) {
					Process.Start ("open", url);
				}
			} catch {
				throw;
			}
		}
	}
}<|MERGE_RESOLUTION|>--- conflicted
+++ resolved
@@ -369,13 +369,8 @@
 
 				ConfigurationManager.Applied += ConfigAppliedHandler;
 			}
-<<<<<<< HEAD
- 
+      
 			void LoadedHandler (object sender, EventArgs args)
-=======
-
-			void LoadedHandler ()
->>>>>>> 752574a5
 			{
 				ConfigChanged ();
 
@@ -409,13 +404,8 @@
 				ConfigurationManager.Applied -= ConfigAppliedHandler;
 				Unloaded -= UnloadedHandler;
 			}
-<<<<<<< HEAD
-			
+      
 			void ConfigAppliedHandler (object sender, ConfigurationManagerEventArgs a)
-=======
-
-			void ConfigAppliedHandler (ConfigurationManagerEventArgs a)
->>>>>>> 752574a5
 			{
 				ConfigChanged ();
 			}
