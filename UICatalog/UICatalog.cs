using NStack;
using System;
using System.Collections.Generic;
using System.Diagnostics;
using System.Globalization;
using System.Linq;
using System.Runtime.InteropServices;
using System.Text;
using Terminal.Gui;
using System.IO;
using System.Reflection;
using System.Threading;
using Terminal.Gui.Configuration;
using static Terminal.Gui.Configuration.ConfigurationManager;
using System.Text.Json.Serialization;

/// <summary>
/// UI Catalog is a comprehensive sample library for Terminal.Gui. It provides a simple UI for adding to the catalog of scenarios.
/// </summary>
/// <remarks>
/// <para>
///	UI Catalog attempts to satisfy the following goals:
/// </para>
/// <para>
/// <list type="number">
///	<item>
///		<description>
///		Be an easy to use showcase for Terminal.Gui concepts and features.
///		</description>
///	</item>
///	<item>
///		<description>
///		Provide sample code that illustrates how to properly implement said concepts & features.
///		</description>
///	</item>
///	<item>
///		<description>
///		Make it easy for contributors to add additional samples in a structured way.
///		</description>
///	</item>
/// </list>
/// </para>	
/// <para>
///	See the project README for more details (https://github.com/gui-cs/Terminal.Gui/tree/master/UICatalog/README.md).
/// </para>	
/// </remarks>
namespace UICatalog {
	/// <summary>
	/// UI Catalog is a comprehensive sample app and scenario library for <see cref="Terminal.Gui"/>
	/// </summary>
	class UICatalogApp {
		//[SerializableConfigurationProperty (Scope = typeof (AppScope), OmitClassName = true), JsonPropertyName ("UICatalog.StatusBar")]
		//public static bool ShowStatusBar { get; set; } = true;

		[SerializableConfigurationProperty (Scope = typeof (AppScope), OmitClassName = true), JsonPropertyName("UICatalog.StatusBar")]
		public static bool ShowStatusBar { get; set; } = true;

		static readonly FileSystemWatcher _currentDirWatcher = new FileSystemWatcher ();
		static readonly FileSystemWatcher _homeDirWatcher = new FileSystemWatcher ();

		static void Main (string [] args)
		{
			Console.OutputEncoding = Encoding.Default;

			if (Debugger.IsAttached) {
				CultureInfo.DefaultThreadCurrentUICulture = CultureInfo.GetCultureInfo ("en-US");
			}

			_scenarios = Scenario.GetScenarios ();
			_categories = Scenario.GetAllCategories ();
			_nameColumnWidth = _scenarios.OrderByDescending (s => s.GetName ().Length).FirstOrDefault ().GetName ().Length;

			if (args.Length > 0 && args.Contains ("-usc")) {
				_useSystemConsole = true;
				args = args.Where (val => val != "-usc").ToArray ();
			}

			StartConfigFileWatcher ();

			// If a Scenario name has been provided on the commandline
			// run it and exit when done.
			if (args.Length > 0) {
				var item = _scenarios.FindIndex (s => s.GetName ().Equals (args [0], StringComparison.OrdinalIgnoreCase));
				_selectedScenario = (Scenario)Activator.CreateInstance (_scenarios [item].GetType ());
				Application.UseSystemConsole = _useSystemConsole;
				Application.Init ();
				_selectedScenario.Init (Colors.ColorSchemes [_topLevelColorScheme]);
				_selectedScenario.Setup ();
				_selectedScenario.Run ();
				_selectedScenario.Dispose ();
				_selectedScenario = null;
				Application.Shutdown ();
				return;
			}

			_aboutMessage = new StringBuilder ();
			_aboutMessage.AppendLine (@"A comprehensive sample library for");
			_aboutMessage.AppendLine (@"");
			_aboutMessage.AppendLine (@"  _______                  _             _   _____       _  ");
			_aboutMessage.AppendLine (@" |__   __|                (_)           | | / ____|     (_) ");
			_aboutMessage.AppendLine (@"    | | ___ _ __ _ __ ___  _ _ __   __ _| || |  __ _   _ _  ");
			_aboutMessage.AppendLine (@"    | |/ _ \ '__| '_ ` _ \| | '_ \ / _` | || | |_ | | | | | ");
			_aboutMessage.AppendLine (@"    | |  __/ |  | | | | | | | | | | (_| | || |__| | |_| | | ");
			_aboutMessage.AppendLine (@"    |_|\___|_|  |_| |_| |_|_|_| |_|\__,_|_(_)_____|\__,_|_| ");
			_aboutMessage.AppendLine (@"");
			_aboutMessage.AppendLine (@"https://github.com/gui-cs/Terminal.Gui");

			Scenario scenario;
			while ((scenario = RunUICatalogTopLevel ()) != null) {
				VerifyObjectsWereDisposed ();
				scenario.Init (Colors.ColorSchemes [_topLevelColorScheme]);
				scenario.Setup ();
				scenario.Run ();
				scenario.Dispose ();

				// This call to Application.Shutdown brackets the Application.Init call
				// made by Scenario.Init() above
				Application.Shutdown ();

				VerifyObjectsWereDisposed ();
			}

			StopConfigFileWatcher ();
			VerifyObjectsWereDisposed ();
		}

		private static void StopConfigFileWatcher() {
			_currentDirWatcher.EnableRaisingEvents = false;
			_currentDirWatcher.Changed -= ConfigFileChanged;
			_currentDirWatcher.Created -= ConfigFileChanged;

			_homeDirWatcher.EnableRaisingEvents = false;
			_homeDirWatcher.Changed -= ConfigFileChanged;
			_homeDirWatcher.Created -= ConfigFileChanged;
		}

		private static void StartConfigFileWatcher()
		{
			// Setup a file system watcher for `./.tui/`
			_currentDirWatcher.NotifyFilter = NotifyFilters.LastWrite;
			var f = new FileInfo (Assembly.GetExecutingAssembly ().Location);
			var tuiDir = Path.Combine (f.Directory.FullName, ".tui");

			if (!Directory.Exists (tuiDir)) {
				Directory.CreateDirectory (tuiDir);
			}
			_currentDirWatcher.Path = tuiDir;
			_currentDirWatcher.Filter = "*config.json";

			// Setup a file system watcher for `~/.tui/`
			_homeDirWatcher.NotifyFilter = NotifyFilters.LastWrite;
			f = new FileInfo (Environment.GetFolderPath (Environment.SpecialFolder.UserProfile));
			tuiDir = Path.Combine (f.FullName, ".tui");

			if (!Directory.Exists (tuiDir)) {
				Directory.CreateDirectory (tuiDir);
			}
			_homeDirWatcher.Path = tuiDir;
			_homeDirWatcher.Filter = "*config.json";

			_currentDirWatcher.Changed += ConfigFileChanged;
			//_currentDirWatcher.Created += ConfigFileChanged;
			_currentDirWatcher.EnableRaisingEvents = true;

			_homeDirWatcher.Changed += ConfigFileChanged;
			//_homeDirWatcher.Created += ConfigFileChanged;
			_homeDirWatcher.EnableRaisingEvents = true;
		}

		private static void ConfigFileChanged (object sender, FileSystemEventArgs e)
		{
			if (Application.Top == null) {
				return;
			}

			// TOOD: THis is a hack. Figure out how to ensure that the file is fully written before reading it.
			Thread.Sleep (500);
			ConfigurationManager.Load ();
			ConfigurationManager.Apply ();
		}

		/// <summary>
		/// Shows the UI Catalog selection UI. When the user selects a Scenario to run, the
		/// UI Catalog main app UI is killed and the Scenario is run as though it were Application.Top. 
		/// When the Scenario exits, this function exits.
		/// </summary>
		/// <returns></returns>
		static Scenario RunUICatalogTopLevel ()
		{
			Application.UseSystemConsole = _useSystemConsole;

			// Run UI Catalog UI. When it exits, if _selectedScenario is != null then
			// a Scenario was selected. Otherwise, the user wants to exit UI Catalog.
			Application.Init ();
			
			Application.EnableConsoleScrolling = _enableConsoleScrolling;
			
			Application.Run<UICatalogTopLevel> ();
			Application.Shutdown ();

			return _selectedScenario;
		}

		static List<Scenario> _scenarios;
		static List<string> _categories;
		static int _nameColumnWidth;
		// When a scenario is run, the main app is killed. These items
		// are therefore cached so that when the scenario exits the
		// main app UI can be restored to previous state
		static int _cachedScenarioIndex = 0;
		static int _cachedCategoryIndex = 0;
		static StringBuilder _aboutMessage;

		// If set, holds the scenario the user selected
		static Scenario _selectedScenario = null;

		static bool _useSystemConsole = false;
		static ConsoleDriver.DiagnosticFlags _diagnosticFlags;
<<<<<<< HEAD
=======
		static bool _enableConsoleScrolling = false;
>>>>>>> 04d70559
		static bool _isFirstRunning = true;
		static string _topLevelColorScheme;

		static MenuItem [] _themeMenuItems;
		static MenuBarItem _themeMenuBarItem;

		/// <summary>
		/// This is the main UI Catalog app view. It is run fresh when the app loads (if a Scenario has not been passed on 
		/// the command line) and each time a Scenario ends.
		/// </summary>
		public class UICatalogTopLevel : Toplevel {
			public MenuItem miIsMouseDisabled;
			public MenuItem miEnableConsoleScrolling;

			public TileView ContentPane;
			public ListView CategoryListView;
			public ListView ScenarioListView;

			public StatusItem Capslock;
			public StatusItem Numlock;
			public StatusItem Scrolllock;
			public StatusItem DriverName;
			public StatusItem OS;

			public UICatalogTopLevel ()
			{
				_themeMenuItems = CreateThemeMenuItems ();
				_themeMenuBarItem = new MenuBarItem ("_Themes", _themeMenuItems);
				MenuBar = new MenuBar (new MenuBarItem [] {
					new MenuBarItem ("_File", new MenuItem [] {
						new MenuItem ("_Quit", "Quit UI Catalog", () => RequestStop(), null, null)
					}),
					_themeMenuBarItem,
					new MenuBarItem ("Diag_nostics", CreateDiagnosticMenuItems()),
					new MenuBarItem ("_Help", new MenuItem [] {
						new MenuItem ("_gui.cs API Overview", "", () => OpenUrl ("https://gui-cs.github.io/Terminal.Gui/articles/overview.html"), null, null, Key.F1),
						new MenuItem ("gui.cs _README", "", () => OpenUrl ("https://github.com/gui-cs/Terminal.Gui"), null, null, Key.F2),
						new MenuItem ("_About...",
							"About UI Catalog", () =>  MessageBox.Query ("About UI Catalog", _aboutMessage.ToString(), "_Ok"), null, null, Key.CtrlMask | Key.A),
					}),
				});

				Capslock = new StatusItem (Key.CharMask, "Caps", null);
				Numlock = new StatusItem (Key.CharMask, "Num", null);
				Scrolllock = new StatusItem (Key.CharMask, "Scroll", null);
				DriverName = new StatusItem (Key.CharMask, "Driver:", null);
				OS = new StatusItem (Key.CharMask, "OS:", null);

				StatusBar = new StatusBar () {
					Visible = UICatalogApp.ShowStatusBar					
				};

				StatusBar.Items = new StatusItem [] {
					new StatusItem(Application.QuitKey, $"~{Application.QuitKey} to quit", () => {
						if (_selectedScenario is null){
							// This causes GetScenarioToRun to return null
							_selectedScenario = null;
							RequestStop();
						} else {
							_selectedScenario.RequestStop();
						}
					}),
					new StatusItem(Key.F10, "~F10~ Status Bar", () => {
						StatusBar.Visible = !StatusBar.Visible;
						ContentPane.Height = Dim.Fill(StatusBar.Visible ? 1 : 0);
						LayoutSubviews();
						SetChildNeedsDisplay();
					}),
					DriverName,
					OS
				};

				ContentPane = new TileView () {
					X = 0,
					Y = 1, // for menu
					Width = Dim.Fill (),
					Height = Dim.Fill (1),
					CanFocus = true,
					Shortcut = Key.CtrlMask | Key.C,
				};
				ContentPane.Border.BorderStyle = BorderStyle.Single;
				ContentPane.SetSplitterPos (0, 25);
				ContentPane.ShortcutAction = () => ContentPane.SetFocus ();
					
				CategoryListView = new ListView (_categories) {
					X = 0,
					Y = 0,
					Width = Dim.Fill (0),
					Height = Dim.Fill (0),
					AllowsMarking = false,
					CanFocus = true,
				};
				CategoryListView.OpenSelectedItem += (a) => {
					ScenarioListView.SetFocus ();
				};
				CategoryListView.SelectedItemChanged += CategoryListView_SelectedChanged;

				ContentPane.Tiles.ElementAt (0).Title = "Categories";
				ContentPane.Tiles.ElementAt (0).MinSize = 2;
				ContentPane.Tiles.ElementAt (0).ContentView.Add (CategoryListView);

				ScenarioListView = new ListView () {
					X = 0,
					Y = 0,
					Width = Dim.Fill (0),
					Height = Dim.Fill (0),
					AllowsMarking = false,
					CanFocus = true,
				};

				ScenarioListView.OpenSelectedItem += ScenarioListView_OpenSelectedItem;

				ContentPane.Tiles.ElementAt (1).Title = "Scenarios";
				ContentPane.Tiles.ElementAt (1).ContentView.Add (ScenarioListView);
				ContentPane.Tiles.ElementAt (1).MinSize = 2;

				KeyDown += KeyDownHandler;
				Add (MenuBar);
				Add (ContentPane);

				Add (StatusBar);

				Loaded += LoadedHandler;
				Unloaded += UnloadedHandler;

				// Restore previous selections
				CategoryListView.SelectedItem = _cachedCategoryIndex;
				ScenarioListView.SelectedItem = _cachedScenarioIndex;

				ConfigurationManager.Applied += ConfigAppliedHandler;
			}
 
			void LoadedHandler ()
			{
<<<<<<< HEAD
				ConfigChanged ();

=======
				if (_colorScheme == null) {
					ColorScheme = _colorScheme = Colors.Base;
				}

				miIsMouseDisabled.Checked = Application.IsMouseDisabled;
				miEnableConsoleScrolling.Checked = Application.EnableConsoleScrolling;
>>>>>>> 04d70559
				DriverName.Title = $"Driver: {Driver.GetType ().Name}";
				OS.Title = $"OS: {Microsoft.DotNet.PlatformAbstractions.RuntimeEnvironment.OperatingSystem} {Microsoft.DotNet.PlatformAbstractions.RuntimeEnvironment.OperatingSystemVersion}";

				if (_selectedScenario != null) {
					_selectedScenario = null;
					_isFirstRunning = false;
				}
				if (!_isFirstRunning) {
					ScenarioListView.SetFocus ();
				}

				StatusBar.VisibleChanged += () => {
					UICatalogApp.ShowStatusBar = StatusBar.Visible;

					var height = (StatusBar.Visible ? 1 : 0);// + (MenuBar.Visible ? 1 : 0);
					ContentPane.Height = Dim.Fill (height);
					LayoutSubviews ();
					SetChildNeedsDisplay ();
				};

				Loaded -= LoadedHandler;
			}

			private void UnloadedHandler ()
			{
				ConfigurationManager.Applied -= ConfigAppliedHandler;
				Unloaded -= UnloadedHandler;
			}
			
			void ConfigAppliedHandler (ConfigurationManagerEventArgs a)
			{
				ConfigChanged ();
			}

			/// <summary>
			/// Launches the selected scenario, setting the global _selectedScenario
			/// </summary>
			/// <param name="e"></param>
			void ScenarioListView_OpenSelectedItem (EventArgs e)
			{
				if (_selectedScenario is null) {
					// Save selected item state
					_cachedCategoryIndex = CategoryListView.SelectedItem;
					_cachedScenarioIndex = ScenarioListView.SelectedItem;
					// Create new instance of scenario (even though Scenarios contains instances)
					_selectedScenario = (Scenario)Activator.CreateInstance (ScenarioListView.Source.ToList () [ScenarioListView.SelectedItem].GetType ());

					// Tell the main app to stop
					Application.RequestStop ();
				}
			}

			List<MenuItem []> CreateDiagnosticMenuItems ()
			{
<<<<<<< HEAD
				List<MenuItem []> menuItems = new List<MenuItem []> {
					CreateDiagnosticFlagsMenuItems (),
					new MenuItem [] { null },
					CreateHeightAsBufferMenuItems (),
					CreateDisabledEnabledMouseItems (),
					CreateKeybindingsMenuItems ()
				};
=======
				List<MenuItem []> menuItems = new List<MenuItem []> ();
				menuItems.Add (CreateDiagnosticFlagsMenuItems ());
				menuItems.Add (new MenuItem [] { null });
				menuItems.Add (CreateEnableConsoleScrollingMenuItems ());
				menuItems.Add (CreateDisabledEnabledMouseItems ());
				menuItems.Add (CreateKeybindingsMenuItems ());
>>>>>>> 04d70559
				return menuItems;
			}

			MenuItem [] CreateDisabledEnabledMouseItems ()
			{
				List<MenuItem> menuItems = new List<MenuItem> ();
				miIsMouseDisabled = new MenuItem {
					Title = "_Disable Mouse"
				};
				miIsMouseDisabled.Shortcut = Key.CtrlMask | Key.AltMask | (Key)miIsMouseDisabled.Title.ToString ().Substring (1, 1) [0];
				miIsMouseDisabled.CheckType |= MenuItemCheckStyle.Checked;
				miIsMouseDisabled.Action += () => {
					miIsMouseDisabled.Checked = Application.IsMouseDisabled = (bool)!miIsMouseDisabled.Checked;
				};
				menuItems.Add (miIsMouseDisabled);

				return menuItems.ToArray ();
			}

			MenuItem [] CreateKeybindingsMenuItems ()
			{
				List<MenuItem> menuItems = new List<MenuItem> ();
				var item = new MenuItem {
					Title = "_Key Bindings",
					Help = "Change which keys do what"
				};
				item.Action += () => {
					var dlg = new KeyBindingsDialog ();
					Application.Run (dlg);
				};

				menuItems.Add (null);
				menuItems.Add (item);

				return menuItems.ToArray ();
			}

			MenuItem [] CreateEnableConsoleScrollingMenuItems ()
			{
				List<MenuItem> menuItems = new List<MenuItem> ();
<<<<<<< HEAD
				miHeightAsBuffer = new MenuItem {
					Title = "_Height As Buffer"
				};
				miHeightAsBuffer.Shortcut = Key.CtrlMask | Key.AltMask | (Key)miHeightAsBuffer.Title.ToString ().Substring (1, 1) [0];
				miHeightAsBuffer.CheckType |= MenuItemCheckStyle.Checked;
				miHeightAsBuffer.Action += () => {
					miHeightAsBuffer.Checked = !miHeightAsBuffer.Checked;
					Application.HeightAsBuffer = (bool)miHeightAsBuffer.Checked;
=======
				miEnableConsoleScrolling = new MenuItem ();
				miEnableConsoleScrolling.Title = "_Enable Console Scrolling";
				miEnableConsoleScrolling.Shortcut = Key.CtrlMask | Key.AltMask | (Key)miEnableConsoleScrolling.Title.ToString ().Substring (1, 1) [0];
				miEnableConsoleScrolling.CheckType |= MenuItemCheckStyle.Checked;
				miEnableConsoleScrolling.Action += () => {
					miEnableConsoleScrolling.Checked = !miEnableConsoleScrolling.Checked;
					Application.EnableConsoleScrolling = miEnableConsoleScrolling.Checked;
>>>>>>> 04d70559
				};
				menuItems.Add (miEnableConsoleScrolling);

				return menuItems.ToArray ();
			}

			MenuItem [] CreateDiagnosticFlagsMenuItems ()
			{
				const string OFF = "Diagnostics: _Off";
				const string FRAME_RULER = "Diagnostics: Frame _Ruler";
				const string FRAME_PADDING = "Diagnostics: _Frame Padding";
				var index = 0;

				List<MenuItem> menuItems = new List<MenuItem> ();
				foreach (Enum diag in Enum.GetValues (_diagnosticFlags.GetType ())) {
					var item = new MenuItem {
						Title = GetDiagnosticsTitle (diag),
						Shortcut = Key.AltMask + index.ToString () [0]
					};
					index++;
					item.CheckType |= MenuItemCheckStyle.Checked;
					if (GetDiagnosticsTitle (ConsoleDriver.DiagnosticFlags.Off) == item.Title) {
						item.Checked = (_diagnosticFlags & (ConsoleDriver.DiagnosticFlags.FramePadding
						| ConsoleDriver.DiagnosticFlags.FrameRuler)) == 0;
					} else {
						item.Checked = _diagnosticFlags.HasFlag (diag);
					}
					item.Action += () => {
						var t = GetDiagnosticsTitle (ConsoleDriver.DiagnosticFlags.Off);
						if (item.Title == t && item.Checked == false) {
							_diagnosticFlags &= ~(ConsoleDriver.DiagnosticFlags.FramePadding | ConsoleDriver.DiagnosticFlags.FrameRuler);
							item.Checked = true;
						} else if (item.Title == t && item.Checked == true) {
							_diagnosticFlags |= (ConsoleDriver.DiagnosticFlags.FramePadding | ConsoleDriver.DiagnosticFlags.FrameRuler);
							item.Checked = false;
						} else {
							var f = GetDiagnosticsEnumValue (item.Title);
							if (_diagnosticFlags.HasFlag (f)) {
								SetDiagnosticsFlag (f, false);
							} else {
								SetDiagnosticsFlag (f, true);
							}
						}
						foreach (var menuItem in menuItems) {
							if (menuItem.Title == t) {
								menuItem.Checked = !_diagnosticFlags.HasFlag (ConsoleDriver.DiagnosticFlags.FrameRuler)
									&& !_diagnosticFlags.HasFlag (ConsoleDriver.DiagnosticFlags.FramePadding);
							} else if (menuItem.Title != t) {
								menuItem.Checked = _diagnosticFlags.HasFlag (GetDiagnosticsEnumValue (menuItem.Title));
							}
						}
						ConsoleDriver.Diagnostics = _diagnosticFlags;
						Application.Top.SetNeedsDisplay ();
					};
					menuItems.Add (item);
				}
				return menuItems.ToArray ();

				string GetDiagnosticsTitle (Enum diag)
				{
					return Enum.GetName (_diagnosticFlags.GetType (), diag) switch {
						"Off" => OFF,
						"FrameRuler" => FRAME_RULER,
						"FramePadding" => FRAME_PADDING,
						_ => "",
					};
				}

				Enum GetDiagnosticsEnumValue (ustring title)
				{
					return title.ToString () switch {
						FRAME_RULER => ConsoleDriver.DiagnosticFlags.FrameRuler,
						FRAME_PADDING => ConsoleDriver.DiagnosticFlags.FramePadding,
						_ => null,
					};
				}

				void SetDiagnosticsFlag (Enum diag, bool add)
				{
					switch (diag) {
					case ConsoleDriver.DiagnosticFlags.FrameRuler:
						if (add) {
							_diagnosticFlags |= ConsoleDriver.DiagnosticFlags.FrameRuler;
						} else {
							_diagnosticFlags &= ~ConsoleDriver.DiagnosticFlags.FrameRuler;
						}
						break;
					case ConsoleDriver.DiagnosticFlags.FramePadding:
						if (add) {
							_diagnosticFlags |= ConsoleDriver.DiagnosticFlags.FramePadding;
						} else {
							_diagnosticFlags &= ~ConsoleDriver.DiagnosticFlags.FramePadding;
						}
						break;
					default:
						_diagnosticFlags = default;
						break;
					}
				}
			}

			public MenuItem [] CreateThemeMenuItems ()
			{
				List<MenuItem> menuItems = new List<MenuItem> ();
				foreach (var theme in ConfigurationManager.Themes) {
					var item = new MenuItem {
						Title = theme.Key,
						Shortcut = Key.AltMask + theme.Key [0]
					};
					item.CheckType |= MenuItemCheckStyle.Checked;
					item.Checked = theme.Key == ConfigurationManager.Themes.Theme;
					item.Action += () => {
						ConfigurationManager.Themes.Theme = theme.Key;
						ConfigurationManager.Apply ();
					};
					menuItems.Add (item);
				}

				var schemeMenuItems = new List<MenuItem> ();
				foreach (var sc in Colors.ColorSchemes) {
					var item = new MenuItem {
						Title = $"_{sc.Key}",
						Data = sc.Key,
						Shortcut = Key.AltMask | (Key)sc.Key [..1] [0]
					};
					item.CheckType |= MenuItemCheckStyle.Radio;
					item.Checked = sc.Key == _topLevelColorScheme;
					item.Action += () => {
						_topLevelColorScheme = (string)item.Data;
						foreach (var schemeMenuItem in schemeMenuItems) {
							schemeMenuItem.Checked = (string)schemeMenuItem.Data == _topLevelColorScheme;
						}
						ColorScheme = Colors.ColorSchemes [_topLevelColorScheme];
						Application.Top.SetNeedsDisplay ();
					};
					schemeMenuItems.Add (item);
				}
				menuItems.Add (null);
				var mbi = new MenuBarItem ("_Color Scheme for Application.Top", schemeMenuItems.ToArray ());
				menuItems.Add (mbi);

				return menuItems.ToArray ();
			}

			public void ConfigChanged ()
			{
				if (_topLevelColorScheme == null || !Colors.ColorSchemes.ContainsKey (_topLevelColorScheme)) {
					_topLevelColorScheme = "Base";
				}
				
				_themeMenuItems = ((UICatalogTopLevel)Application.Top).CreateThemeMenuItems ();
				_themeMenuBarItem.Children = _themeMenuItems;

				var checkedThemeMenu = _themeMenuItems.Where (m => (bool)m.Checked).FirstOrDefault ();
				if (checkedThemeMenu != null) {
					checkedThemeMenu.Checked = false;
				}
				checkedThemeMenu = _themeMenuItems.Where (m => m != null && m.Title == ConfigurationManager.Themes.Theme).FirstOrDefault ();
				if (checkedThemeMenu != null) {
					ConfigurationManager.Themes.Theme = checkedThemeMenu.Title.ToString ();
					checkedThemeMenu.Checked = true;
				}
				var schemeMenuItems = ((MenuBarItem)_themeMenuItems.Where (i => i is MenuBarItem).FirstOrDefault ()).Children;
				foreach (var schemeMenuItem in schemeMenuItems) {
					schemeMenuItem.Checked = (string)schemeMenuItem.Data == _topLevelColorScheme;
				}

				ColorScheme = Colors.ColorSchemes [_topLevelColorScheme];

				ContentPane.Border.BorderStyle = FrameView.DefaultBorderStyle;

				MenuBar.Menus [0].Children [0].Shortcut = Application.QuitKey;
				StatusBar.Items [0].Shortcut = Application.QuitKey;
				StatusBar.Items [0].Title = $"~{Application.QuitKey} to quit";

				miIsMouseDisabled.Checked = Application.IsMouseDisabled;
				miHeightAsBuffer.Checked = Application.HeightAsBuffer;

				var height = (UICatalogApp.ShowStatusBar ? 1 : 0);// + (MenuBar.Visible ? 1 : 0);
				ContentPane.Height = Dim.Fill (height);

				StatusBar.Visible = UICatalogApp.ShowStatusBar;

				Application.Top.SetNeedsDisplay ();
			}

			void KeyDownHandler (View.KeyEventEventArgs a)
			{
				if (a.KeyEvent.IsCapslock) {
					Capslock.Title = "Caps: On";
					StatusBar.SetNeedsDisplay ();
				} else {
					Capslock.Title = "Caps: Off";
					StatusBar.SetNeedsDisplay ();
				}

				if (a.KeyEvent.IsNumlock) {
					Numlock.Title = "Num: On";
					StatusBar.SetNeedsDisplay ();
				} else {
					Numlock.Title = "Num: Off";
					StatusBar.SetNeedsDisplay ();
				}

				if (a.KeyEvent.IsScrolllock) {
					Scrolllock.Title = "Scroll: On";
					StatusBar.SetNeedsDisplay ();
				} else {
					Scrolllock.Title = "Scroll: Off";
					StatusBar.SetNeedsDisplay ();
				}
			}

			void CategoryListView_SelectedChanged (ListViewItemEventArgs e)
			{
				var item = _categories [e.Item];
				List<Scenario> newlist;
				if (e.Item == 0) {
					// First category is "All"
					newlist = _scenarios;

				} else {
					newlist = _scenarios.Where (s => s.GetCategories ().Contains (item)).ToList ();
				}
				ScenarioListView.SetSource (newlist.ToList ());
			}
		}

		static void VerifyObjectsWereDisposed ()
		{
#if DEBUG_IDISPOSABLE
			// Validate there are no outstanding Responder-based instances 
			// after a scenario was selected to run. This proves the main UI Catalog
			// 'app' closed cleanly.
			foreach (var inst in Responder.Instances) {
				
				Debug.Assert (inst.WasDisposed);
			}
			Responder.Instances.Clear ();

			// Validate there are no outstanding Application.RunState-based instances 
			// after a scenario was selected to run. This proves the main UI Catalog
			// 'app' closed cleanly.
			foreach (var inst in Application.RunState.Instances) {
				Debug.Assert (inst.WasDisposed);
			}
			Application.RunState.Instances.Clear ();
#endif
		}

		static void OpenUrl (string url)
		{
			try {
				if (RuntimeInformation.IsOSPlatform (OSPlatform.Windows)) {
					url = url.Replace ("&", "^&");
					Process.Start (new ProcessStartInfo ("cmd", $"/c start {url}") { CreateNoWindow = true });
				} else if (RuntimeInformation.IsOSPlatform (OSPlatform.Linux)) {
					using var process = new Process {
						StartInfo = new ProcessStartInfo {
							FileName = "xdg-open",
							Arguments = url,
							RedirectStandardError = true,
							RedirectStandardOutput = true,
							CreateNoWindow = true,
							UseShellExecute = false
						}
					};
					process.Start ();
				} else if (RuntimeInformation.IsOSPlatform (OSPlatform.OSX)) {
					Process.Start ("open", url);
				}
			} catch {
				throw;
			}
		}
	}
}<|MERGE_RESOLUTION|>--- conflicted
+++ resolved
@@ -216,10 +216,7 @@
 
 		static bool _useSystemConsole = false;
 		static ConsoleDriver.DiagnosticFlags _diagnosticFlags;
-<<<<<<< HEAD
-=======
 		static bool _enableConsoleScrolling = false;
->>>>>>> 04d70559
 		static bool _isFirstRunning = true;
 		static string _topLevelColorScheme;
 
@@ -354,17 +351,10 @@
  
 			void LoadedHandler ()
 			{
-<<<<<<< HEAD
 				ConfigChanged ();
-
-=======
-				if (_colorScheme == null) {
-					ColorScheme = _colorScheme = Colors.Base;
-				}
 
 				miIsMouseDisabled.Checked = Application.IsMouseDisabled;
 				miEnableConsoleScrolling.Checked = Application.EnableConsoleScrolling;
->>>>>>> 04d70559
 				DriverName.Title = $"Driver: {Driver.GetType ().Name}";
 				OS.Title = $"OS: {Microsoft.DotNet.PlatformAbstractions.RuntimeEnvironment.OperatingSystem} {Microsoft.DotNet.PlatformAbstractions.RuntimeEnvironment.OperatingSystemVersion}";
 
@@ -419,22 +409,12 @@
 
 			List<MenuItem []> CreateDiagnosticMenuItems ()
 			{
-<<<<<<< HEAD
-				List<MenuItem []> menuItems = new List<MenuItem []> {
-					CreateDiagnosticFlagsMenuItems (),
-					new MenuItem [] { null },
-					CreateHeightAsBufferMenuItems (),
-					CreateDisabledEnabledMouseItems (),
-					CreateKeybindingsMenuItems ()
-				};
-=======
 				List<MenuItem []> menuItems = new List<MenuItem []> ();
 				menuItems.Add (CreateDiagnosticFlagsMenuItems ());
 				menuItems.Add (new MenuItem [] { null });
 				menuItems.Add (CreateEnableConsoleScrollingMenuItems ());
 				menuItems.Add (CreateDisabledEnabledMouseItems ());
 				menuItems.Add (CreateKeybindingsMenuItems ());
->>>>>>> 04d70559
 				return menuItems;
 			}
 
@@ -475,16 +455,6 @@
 			MenuItem [] CreateEnableConsoleScrollingMenuItems ()
 			{
 				List<MenuItem> menuItems = new List<MenuItem> ();
-<<<<<<< HEAD
-				miHeightAsBuffer = new MenuItem {
-					Title = "_Height As Buffer"
-				};
-				miHeightAsBuffer.Shortcut = Key.CtrlMask | Key.AltMask | (Key)miHeightAsBuffer.Title.ToString ().Substring (1, 1) [0];
-				miHeightAsBuffer.CheckType |= MenuItemCheckStyle.Checked;
-				miHeightAsBuffer.Action += () => {
-					miHeightAsBuffer.Checked = !miHeightAsBuffer.Checked;
-					Application.HeightAsBuffer = (bool)miHeightAsBuffer.Checked;
-=======
 				miEnableConsoleScrolling = new MenuItem ();
 				miEnableConsoleScrolling.Title = "_Enable Console Scrolling";
 				miEnableConsoleScrolling.Shortcut = Key.CtrlMask | Key.AltMask | (Key)miEnableConsoleScrolling.Title.ToString ().Substring (1, 1) [0];
@@ -492,7 +462,6 @@
 				miEnableConsoleScrolling.Action += () => {
 					miEnableConsoleScrolling.Checked = !miEnableConsoleScrolling.Checked;
 					Application.EnableConsoleScrolling = miEnableConsoleScrolling.Checked;
->>>>>>> 04d70559
 				};
 				menuItems.Add (miEnableConsoleScrolling);
 
