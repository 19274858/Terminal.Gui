using NStack;
using System;
using System.Collections.Generic;
using System.Diagnostics;
using System.Globalization;
using System.Linq;
using System.Runtime.InteropServices;
using System.Text;
using Terminal.Gui;
using System.IO;
using System.Reflection;
using System.Threading;
using Terminal.Gui.Configuration;
using static Terminal.Gui.Configuration.ConfigurationManager;
using System.Text.Json.Serialization;

/// <summary>
/// UI Catalog is a comprehensive sample library for Terminal.Gui. It provides a simple UI for adding to the catalog of scenarios.
/// </summary>
/// <remarks>
/// <para>
///	UI Catalog attempts to satisfy the following goals:
/// </para>
/// <para>
/// <list type="number">
///	<item>
///		<description>
///		Be an easy to use showcase for Terminal.Gui concepts and features.
///		</description>
///	</item>
///	<item>
///		<description>
///		Provide sample code that illustrates how to properly implement said concepts & features.
///		</description>
///	</item>
///	<item>
///		<description>
///		Make it easy for contributors to add additional samples in a structured way.
///		</description>
///	</item>
/// </list>
/// </para>	
/// <para>
///	See the project README for more details (https://github.com/gui-cs/Terminal.Gui/tree/master/UICatalog/README.md).
/// </para>	
/// </remarks>
namespace UICatalog {
	/// <summary>
	/// UI Catalog is a comprehensive sample app and scenario library for <see cref="Terminal.Gui"/>
	/// </summary>
	class UICatalogApp {
		//[SerializableConfigurationProperty (Scope = typeof (AppScope), OmitClassName = true), JsonPropertyName ("UICatalog.StatusBar")]
		//public static bool ShowStatusBar { get; set; } = true;

		[SerializableConfigurationProperty (Scope = typeof (AppScope), OmitClassName = true), JsonPropertyName("UICatalog.StatusBar")]
		public static bool ShowStatusBar { get; set; } = true;

		static readonly FileSystemWatcher _currentDirWatcher = new FileSystemWatcher ();
		static readonly FileSystemWatcher _homeDirWatcher = new FileSystemWatcher ();

		static void Main (string [] args)
		{
			Console.OutputEncoding = Encoding.Default;

			if (Debugger.IsAttached) {
				CultureInfo.DefaultThreadCurrentUICulture = CultureInfo.GetCultureInfo ("en-US");
			}

			_scenarios = Scenario.GetScenarios ();
			_categories = Scenario.GetAllCategories ();
			_nameColumnWidth = _scenarios.OrderByDescending (s => s.GetName ().Length).FirstOrDefault ().GetName ().Length;

			if (args.Length > 0 && args.Contains ("-usc")) {
				_useSystemConsole = true;
				args = args.Where (val => val != "-usc").ToArray ();
			}

			StartConfigFileWatcher ();

			// If a Scenario name has been provided on the commandline
			// run it and exit when done.
			if (args.Length > 0) {
				var item = _scenarios.FindIndex (s => s.GetName ().Equals (args [0], StringComparison.OrdinalIgnoreCase));
				_selectedScenario = (Scenario)Activator.CreateInstance (_scenarios [item].GetType ());
				Application.UseSystemConsole = _useSystemConsole;
				Application.Init ();
				_selectedScenario.Init (Colors.ColorSchemes [_topLevelColorScheme == null ? "Base" : _topLevelColorScheme]);
				_selectedScenario.Setup ();
				_selectedScenario.Run ();
				_selectedScenario.Dispose ();
				_selectedScenario = null;
				Application.Shutdown ();
				VerifyObjectsWereDisposed ();
				return;
			}

			_aboutMessage = new StringBuilder ();
			_aboutMessage.AppendLine (@"A comprehensive sample library for");
			_aboutMessage.AppendLine (@"");
			_aboutMessage.AppendLine (@"  _______                  _             _   _____       _  ");
			_aboutMessage.AppendLine (@" |__   __|                (_)           | | / ____|     (_) ");
			_aboutMessage.AppendLine (@"    | | ___ _ __ _ __ ___  _ _ __   __ _| || |  __ _   _ _  ");
			_aboutMessage.AppendLine (@"    | |/ _ \ '__| '_ ` _ \| | '_ \ / _` | || | |_ | | | | | ");
			_aboutMessage.AppendLine (@"    | |  __/ |  | | | | | | | | | | (_| | || |__| | |_| | | ");
			_aboutMessage.AppendLine (@"    |_|\___|_|  |_| |_| |_|_|_| |_|\__,_|_(_)_____|\__,_|_| ");
			_aboutMessage.AppendLine (@"");
			_aboutMessage.AppendLine (@"v2 - Work in Progress");
			_aboutMessage.AppendLine (@"");
			_aboutMessage.AppendLine (@"https://github.com/gui-cs/Terminal.Gui");

			Scenario scenario;
			while ((scenario = RunUICatalogTopLevel ()) != null) {
				VerifyObjectsWereDisposed ();
				scenario.Init (Colors.ColorSchemes [_topLevelColorScheme]);
				scenario.Setup ();
				scenario.Run ();
				scenario.Dispose ();

				// This call to Application.Shutdown brackets the Application.Init call
				// made by Scenario.Init() above
				Application.Shutdown ();

				VerifyObjectsWereDisposed ();
			}

			StopConfigFileWatcher ();
			VerifyObjectsWereDisposed ();
		}

		private static void StopConfigFileWatcher() {
			_currentDirWatcher.EnableRaisingEvents = false;
			_currentDirWatcher.Changed -= ConfigFileChanged;
			_currentDirWatcher.Created -= ConfigFileChanged;

			_homeDirWatcher.EnableRaisingEvents = false;
			_homeDirWatcher.Changed -= ConfigFileChanged;
			_homeDirWatcher.Created -= ConfigFileChanged;
		}

		private static void StartConfigFileWatcher()
		{
			// Setup a file system watcher for `./.tui/`
			_currentDirWatcher.NotifyFilter = NotifyFilters.LastWrite;
			var f = new FileInfo (Assembly.GetExecutingAssembly ().Location);
			var tuiDir = Path.Combine (f.Directory.FullName, ".tui");

			if (!Directory.Exists (tuiDir)) {
				Directory.CreateDirectory (tuiDir);
			}
			_currentDirWatcher.Path = tuiDir;
			_currentDirWatcher.Filter = "*config.json";

			// Setup a file system watcher for `~/.tui/`
			_homeDirWatcher.NotifyFilter = NotifyFilters.LastWrite;
			f = new FileInfo (Environment.GetFolderPath (Environment.SpecialFolder.UserProfile));
			tuiDir = Path.Combine (f.FullName, ".tui");

			if (!Directory.Exists (tuiDir)) {
				Directory.CreateDirectory (tuiDir);
			}
			_homeDirWatcher.Path = tuiDir;
			_homeDirWatcher.Filter = "*config.json";

			_currentDirWatcher.Changed += ConfigFileChanged;
			//_currentDirWatcher.Created += ConfigFileChanged;
			_currentDirWatcher.EnableRaisingEvents = true;

			_homeDirWatcher.Changed += ConfigFileChanged;
			//_homeDirWatcher.Created += ConfigFileChanged;
			_homeDirWatcher.EnableRaisingEvents = true;
		}

		private static void ConfigFileChanged (object sender, FileSystemEventArgs e)
		{
			if (Application.Top == null) {
				return;
			}

			// TOOD: THis is a hack. Figure out how to ensure that the file is fully written before reading it.
			Thread.Sleep (500);
			ConfigurationManager.Load ();
			ConfigurationManager.Apply ();
		}

		/// <summary>
		/// Shows the UI Catalog selection UI. When the user selects a Scenario to run, the
		/// UI Catalog main app UI is killed and the Scenario is run as though it were Application.Top. 
		/// When the Scenario exits, this function exits.
		/// </summary>
		/// <returns></returns>
		static Scenario RunUICatalogTopLevel ()
		{
			Application.UseSystemConsole = _useSystemConsole;

			// Run UI Catalog UI. When it exits, if _selectedScenario is != null then
			// a Scenario was selected. Otherwise, the user wants to exit UI Catalog.
			Application.Init ();
<<<<<<< HEAD
			
			Application.EnableConsoleScrolling = _enableConsoleScrolling;
			
=======

			Application.EnableConsoleScrolling = _enableConsoleScrolling;

>>>>>>> e66c3a03
			Application.Run<UICatalogTopLevel> ();
			Application.Shutdown ();

			return _selectedScenario;
		}

		static List<Scenario> _scenarios;
		static List<string> _categories;
		static int _nameColumnWidth;
		// When a scenario is run, the main app is killed. These items
		// are therefore cached so that when the scenario exits the
		// main app UI can be restored to previous state
		static int _cachedScenarioIndex = 0;
		static int _cachedCategoryIndex = 0;
		static StringBuilder _aboutMessage;

		// If set, holds the scenario the user selected
		static Scenario _selectedScenario = null;

		static bool _useSystemConsole = false;
		static ConsoleDriver.DiagnosticFlags _diagnosticFlags;
		static bool _enableConsoleScrolling = false;
		static bool _isFirstRunning = true;
		static string _topLevelColorScheme;

		static MenuItem [] _themeMenuItems;
		static MenuBarItem _themeMenuBarItem;

		/// <summary>
		/// This is the main UI Catalog app view. It is run fresh when the app loads (if a Scenario has not been passed on 
		/// the command line) and each time a Scenario ends.
		/// </summary>
		public class UICatalogTopLevel : Toplevel {
			public MenuItem miIsMouseDisabled;
			public MenuItem miEnableConsoleScrolling;

			public TileView ContentPane;
			public ListView CategoryListView;
			public ListView ScenarioListView;

			public StatusItem Capslock;
			public StatusItem Numlock;
			public StatusItem Scrolllock;
			public StatusItem DriverName;
			public StatusItem OS;

			public UICatalogTopLevel ()
			{
				_themeMenuItems = CreateThemeMenuItems ();
				_themeMenuBarItem = new MenuBarItem ("_Themes", _themeMenuItems);
				MenuBar = new MenuBar (new MenuBarItem [] {
					new MenuBarItem ("_File", new MenuItem [] {
						new MenuItem ("_Quit", "Quit UI Catalog", () => RequestStop(), null, null)
					}),
					_themeMenuBarItem,
					new MenuBarItem ("Diag_nostics", CreateDiagnosticMenuItems()),
					new MenuBarItem ("_Help", new MenuItem [] {
						new MenuItem ("_gui.cs API Overview", "", () => OpenUrl ("https://gui-cs.github.io/Terminal.Gui/articles/overview.html"), null, null, Key.F1),
						new MenuItem ("gui.cs _README", "", () => OpenUrl ("https://github.com/gui-cs/Terminal.Gui"), null, null, Key.F2),
						new MenuItem ("_About...",
							"About UI Catalog", () =>  MessageBox.Query ("About UI Catalog", _aboutMessage.ToString(), "_Ok"), null, null, Key.CtrlMask | Key.A),
					}),
				});

				Capslock = new StatusItem (Key.CharMask, "Caps", null);
				Numlock = new StatusItem (Key.CharMask, "Num", null);
				Scrolllock = new StatusItem (Key.CharMask, "Scroll", null);
				DriverName = new StatusItem (Key.CharMask, "Driver:", null);
				OS = new StatusItem (Key.CharMask, "OS:", null);

				StatusBar = new StatusBar () {
					Visible = UICatalogApp.ShowStatusBar					
				};

				StatusBar.Items = new StatusItem [] {
					new StatusItem(Application.QuitKey, $"~{Application.QuitKey} to quit", () => {
						if (_selectedScenario is null){
							// This causes GetScenarioToRun to return null
							_selectedScenario = null;
							RequestStop();
						} else {
							_selectedScenario.RequestStop();
						}
					}),
					new StatusItem(Key.F10, "~F10~ Status Bar", () => {
						StatusBar.Visible = !StatusBar.Visible;
						ContentPane.Height = Dim.Fill(StatusBar.Visible ? 1 : 0);
						LayoutSubviews();
						SetChildNeedsDisplay();
					}),
					DriverName,
					OS
				};

				ContentPane = new TileView () {
					X = 0,
					Y = 1, // for menu
					Width = Dim.Fill (),
					Height = Dim.Fill (1),
					CanFocus = true,
					Shortcut = Key.CtrlMask | Key.C,
				};
				ContentPane.Border.BorderStyle = BorderStyle.Single;
				ContentPane.SetSplitterPos (0, 25);
				ContentPane.ShortcutAction = () => ContentPane.SetFocus ();
					
				CategoryListView = new ListView (_categories) {
					X = 0,
					Y = 0,
					Width = Dim.Fill (0),
					Height = Dim.Fill (0),
					AllowsMarking = false,
					CanFocus = true,
				};
				CategoryListView.OpenSelectedItem += (a) => {
					ScenarioListView.SetFocus ();
				};
				CategoryListView.SelectedItemChanged += CategoryListView_SelectedChanged;

				ContentPane.Tiles.ElementAt (0).Title = "Categories";
				ContentPane.Tiles.ElementAt (0).MinSize = 2;
				ContentPane.Tiles.ElementAt (0).ContentView.Add (CategoryListView);

				ScenarioListView = new ListView () {
					X = 0,
					Y = 0,
					Width = Dim.Fill (0),
					Height = Dim.Fill (0),
					AllowsMarking = false,
					CanFocus = true,
				};

				ScenarioListView.OpenSelectedItem += ScenarioListView_OpenSelectedItem;

				ContentPane.Tiles.ElementAt (1).Title = "Scenarios";
				ContentPane.Tiles.ElementAt (1).ContentView.Add (ScenarioListView);
				ContentPane.Tiles.ElementAt (1).MinSize = 2;

				KeyDown += KeyDownHandler;
				Add (MenuBar);
				Add (ContentPane);

				Add (StatusBar);

				Loaded += LoadedHandler;
				Unloaded += UnloadedHandler;

				// Restore previous selections
				CategoryListView.SelectedItem = _cachedCategoryIndex;
				ScenarioListView.SelectedItem = _cachedScenarioIndex;

				ConfigurationManager.Applied += ConfigAppliedHandler;
			}
 
			void LoadedHandler ()
			{
				ConfigChanged ();

				miIsMouseDisabled.Checked = Application.IsMouseDisabled;
				miEnableConsoleScrolling.Checked = Application.EnableConsoleScrolling;
				DriverName.Title = $"Driver: {Driver.GetType ().Name}";
				OS.Title = $"OS: {Microsoft.DotNet.PlatformAbstractions.RuntimeEnvironment.OperatingSystem} {Microsoft.DotNet.PlatformAbstractions.RuntimeEnvironment.OperatingSystemVersion}";

				if (_selectedScenario != null) {
					_selectedScenario = null;
					_isFirstRunning = false;
				}
				if (!_isFirstRunning) {
					ScenarioListView.SetFocus ();
				}

				StatusBar.VisibleChanged += () => {
					UICatalogApp.ShowStatusBar = StatusBar.Visible;

					var height = (StatusBar.Visible ? 1 : 0);// + (MenuBar.Visible ? 1 : 0);
					ContentPane.Height = Dim.Fill (height);
					LayoutSubviews ();
					SetChildNeedsDisplay ();
				};

				Loaded -= LoadedHandler;
			}

			private void UnloadedHandler ()
			{
				ConfigurationManager.Applied -= ConfigAppliedHandler;
				Unloaded -= UnloadedHandler;
			}
			
			void ConfigAppliedHandler (ConfigurationManagerEventArgs a)
			{
				ConfigChanged ();
			}

			/// <summary>
			/// Launches the selected scenario, setting the global _selectedScenario
			/// </summary>
			/// <param name="e"></param>
			void ScenarioListView_OpenSelectedItem (EventArgs e)
			{
				if (_selectedScenario is null) {
					// Save selected item state
					_cachedCategoryIndex = CategoryListView.SelectedItem;
					_cachedScenarioIndex = ScenarioListView.SelectedItem;
					// Create new instance of scenario (even though Scenarios contains instances)
					_selectedScenario = (Scenario)Activator.CreateInstance (ScenarioListView.Source.ToList () [ScenarioListView.SelectedItem].GetType ());

					// Tell the main app to stop
					Application.RequestStop ();
				}
			}

			List<MenuItem []> CreateDiagnosticMenuItems ()
			{
				List<MenuItem []> menuItems = new List<MenuItem []> ();
				menuItems.Add (CreateDiagnosticFlagsMenuItems ());
				menuItems.Add (new MenuItem [] { null });
				menuItems.Add (CreateEnableConsoleScrollingMenuItems ());
				menuItems.Add (CreateDisabledEnabledMouseItems ());
				menuItems.Add (CreateKeybindingsMenuItems ());
				return menuItems;
			}

			MenuItem [] CreateDisabledEnabledMouseItems ()
			{
				List<MenuItem> menuItems = new List<MenuItem> ();
				miIsMouseDisabled = new MenuItem {
					Title = "_Disable Mouse"
				};
				miIsMouseDisabled.Shortcut = Key.CtrlMask | Key.AltMask | (Key)miIsMouseDisabled.Title.ToString ().Substring (1, 1) [0];
				miIsMouseDisabled.CheckType |= MenuItemCheckStyle.Checked;
				miIsMouseDisabled.Action += () => {
					miIsMouseDisabled.Checked = Application.IsMouseDisabled = (bool)!miIsMouseDisabled.Checked;
				};
				menuItems.Add (miIsMouseDisabled);

				return menuItems.ToArray ();
			}

			MenuItem [] CreateKeybindingsMenuItems ()
			{
				List<MenuItem> menuItems = new List<MenuItem> ();
				var item = new MenuItem {
					Title = "_Key Bindings",
					Help = "Change which keys do what"
				};
				item.Action += () => {
					var dlg = new KeyBindingsDialog ();
					Application.Run (dlg);
				};

				menuItems.Add (null);
				menuItems.Add (item);

				return menuItems.ToArray ();
			}

			MenuItem [] CreateEnableConsoleScrollingMenuItems ()
			{
				List<MenuItem> menuItems = new List<MenuItem> ();
				miEnableConsoleScrolling = new MenuItem ();
				miEnableConsoleScrolling.Title = "_Enable Console Scrolling";
				miEnableConsoleScrolling.Shortcut = Key.CtrlMask | Key.AltMask | (Key)miEnableConsoleScrolling.Title.ToString ().Substring (1, 1) [0];
				miEnableConsoleScrolling.CheckType |= MenuItemCheckStyle.Checked;
				miEnableConsoleScrolling.Action += () => {
					miEnableConsoleScrolling.Checked = !miEnableConsoleScrolling.Checked;
					Application.EnableConsoleScrolling = (bool)miEnableConsoleScrolling.Checked;
				};
				menuItems.Add (miEnableConsoleScrolling);

				return menuItems.ToArray ();
			}

			MenuItem [] CreateDiagnosticFlagsMenuItems ()
			{
				const string OFF = "Diagnostics: _Off";
				const string FRAME_RULER = "Diagnostics: Frame _Ruler";
				const string FRAME_PADDING = "Diagnostics: _Frame Padding";
				var index = 0;

				List<MenuItem> menuItems = new List<MenuItem> ();
				foreach (Enum diag in Enum.GetValues (_diagnosticFlags.GetType ())) {
					var item = new MenuItem {
						Title = GetDiagnosticsTitle (diag),
						Shortcut = Key.AltMask + index.ToString () [0]
					};
					index++;
					item.CheckType |= MenuItemCheckStyle.Checked;
					if (GetDiagnosticsTitle (ConsoleDriver.DiagnosticFlags.Off) == item.Title) {
						item.Checked = (_diagnosticFlags & (ConsoleDriver.DiagnosticFlags.FramePadding
						| ConsoleDriver.DiagnosticFlags.FrameRuler)) == 0;
					} else {
						item.Checked = _diagnosticFlags.HasFlag (diag);
					}
					item.Action += () => {
						var t = GetDiagnosticsTitle (ConsoleDriver.DiagnosticFlags.Off);
						if (item.Title == t && item.Checked == false) {
							_diagnosticFlags &= ~(ConsoleDriver.DiagnosticFlags.FramePadding | ConsoleDriver.DiagnosticFlags.FrameRuler);
							item.Checked = true;
						} else if (item.Title == t && item.Checked == true) {
							_diagnosticFlags |= (ConsoleDriver.DiagnosticFlags.FramePadding | ConsoleDriver.DiagnosticFlags.FrameRuler);
							item.Checked = false;
						} else {
							var f = GetDiagnosticsEnumValue (item.Title);
							if (_diagnosticFlags.HasFlag (f)) {
								SetDiagnosticsFlag (f, false);
							} else {
								SetDiagnosticsFlag (f, true);
							}
						}
						foreach (var menuItem in menuItems) {
							if (menuItem.Title == t) {
								menuItem.Checked = !_diagnosticFlags.HasFlag (ConsoleDriver.DiagnosticFlags.FrameRuler)
									&& !_diagnosticFlags.HasFlag (ConsoleDriver.DiagnosticFlags.FramePadding);
							} else if (menuItem.Title != t) {
								menuItem.Checked = _diagnosticFlags.HasFlag (GetDiagnosticsEnumValue (menuItem.Title));
							}
						}
						ConsoleDriver.Diagnostics = _diagnosticFlags;
						Application.Top.SetNeedsDisplay ();
					};
					menuItems.Add (item);
				}
				return menuItems.ToArray ();

				string GetDiagnosticsTitle (Enum diag)
				{
					return Enum.GetName (_diagnosticFlags.GetType (), diag) switch {
						"Off" => OFF,
						"FrameRuler" => FRAME_RULER,
						"FramePadding" => FRAME_PADDING,
						_ => "",
					};
				}

				Enum GetDiagnosticsEnumValue (ustring title)
				{
					return title.ToString () switch {
						FRAME_RULER => ConsoleDriver.DiagnosticFlags.FrameRuler,
						FRAME_PADDING => ConsoleDriver.DiagnosticFlags.FramePadding,
						_ => null,
					};
				}

				void SetDiagnosticsFlag (Enum diag, bool add)
				{
					switch (diag) {
					case ConsoleDriver.DiagnosticFlags.FrameRuler:
						if (add) {
							_diagnosticFlags |= ConsoleDriver.DiagnosticFlags.FrameRuler;
						} else {
							_diagnosticFlags &= ~ConsoleDriver.DiagnosticFlags.FrameRuler;
						}
						break;
					case ConsoleDriver.DiagnosticFlags.FramePadding:
						if (add) {
							_diagnosticFlags |= ConsoleDriver.DiagnosticFlags.FramePadding;
						} else {
							_diagnosticFlags &= ~ConsoleDriver.DiagnosticFlags.FramePadding;
						}
						break;
					default:
						_diagnosticFlags = default;
						break;
					}
				}
			}

			public MenuItem [] CreateThemeMenuItems ()
			{
				List<MenuItem> menuItems = new List<MenuItem> ();
				foreach (var theme in ConfigurationManager.Themes) {
					var item = new MenuItem {
						Title = theme.Key,
						Shortcut = Key.AltMask + theme.Key [0]
					};
					item.CheckType |= MenuItemCheckStyle.Checked;
					item.Checked = theme.Key == ConfigurationManager.Themes.Theme;
					item.Action += () => {
						ConfigurationManager.Themes.Theme = theme.Key;
						ConfigurationManager.Apply ();
					};
					menuItems.Add (item);
				}

				var schemeMenuItems = new List<MenuItem> ();
				foreach (var sc in Colors.ColorSchemes) {
					var item = new MenuItem {
						Title = $"_{sc.Key}",
						Data = sc.Key,
						Shortcut = Key.AltMask | (Key)sc.Key [..1] [0]
					};
					item.CheckType |= MenuItemCheckStyle.Radio;
					item.Checked = sc.Key == _topLevelColorScheme;
					item.Action += () => {
						_topLevelColorScheme = (string)item.Data;
						foreach (var schemeMenuItem in schemeMenuItems) {
							schemeMenuItem.Checked = (string)schemeMenuItem.Data == _topLevelColorScheme;
						}
						ColorScheme = Colors.ColorSchemes [_topLevelColorScheme];
						Application.Top.SetNeedsDisplay ();
					};
					schemeMenuItems.Add (item);
				}
				menuItems.Add (null);
				var mbi = new MenuBarItem ("_Color Scheme for Application.Top", schemeMenuItems.ToArray ());
				menuItems.Add (mbi);

				return menuItems.ToArray ();
			}

			public void ConfigChanged ()
			{
				if (_topLevelColorScheme == null || !Colors.ColorSchemes.ContainsKey (_topLevelColorScheme)) {
					_topLevelColorScheme = "Base";
				}
				
				_themeMenuItems = ((UICatalogTopLevel)Application.Top).CreateThemeMenuItems ();
				_themeMenuBarItem.Children = _themeMenuItems;

				var checkedThemeMenu = _themeMenuItems.Where (m => (bool)m.Checked).FirstOrDefault ();
				if (checkedThemeMenu != null) {
					checkedThemeMenu.Checked = false;
				}
				checkedThemeMenu = _themeMenuItems.Where (m => m != null && m.Title == ConfigurationManager.Themes.Theme).FirstOrDefault ();
				if (checkedThemeMenu != null) {
					ConfigurationManager.Themes.Theme = checkedThemeMenu.Title.ToString ();
					checkedThemeMenu.Checked = true;
				}
				var schemeMenuItems = ((MenuBarItem)_themeMenuItems.Where (i => i is MenuBarItem).FirstOrDefault ()).Children;
				foreach (var schemeMenuItem in schemeMenuItems) {
					schemeMenuItem.Checked = (string)schemeMenuItem.Data == _topLevelColorScheme;
				}

				ColorScheme = Colors.ColorSchemes [_topLevelColorScheme];

				ContentPane.Border.BorderStyle = FrameView.DefaultBorderStyle;

				MenuBar.Menus [0].Children [0].Shortcut = Application.QuitKey;
				StatusBar.Items [0].Shortcut = Application.QuitKey;
				StatusBar.Items [0].Title = $"~{Application.QuitKey} to quit";

				miIsMouseDisabled.Checked = Application.IsMouseDisabled;
				miEnableConsoleScrolling.Checked = Application.EnableConsoleScrolling;

				var height = (UICatalogApp.ShowStatusBar ? 1 : 0);// + (MenuBar.Visible ? 1 : 0);
				ContentPane.Height = Dim.Fill (height);

				StatusBar.Visible = UICatalogApp.ShowStatusBar;

				Application.Top.SetNeedsDisplay ();
			}

			void KeyDownHandler (View.KeyEventEventArgs a)
			{
				if (a.KeyEvent.IsCapslock) {
					Capslock.Title = "Caps: On";
					StatusBar.SetNeedsDisplay ();
				} else {
					Capslock.Title = "Caps: Off";
					StatusBar.SetNeedsDisplay ();
				}

				if (a.KeyEvent.IsNumlock) {
					Numlock.Title = "Num: On";
					StatusBar.SetNeedsDisplay ();
				} else {
					Numlock.Title = "Num: Off";
					StatusBar.SetNeedsDisplay ();
				}

				if (a.KeyEvent.IsScrolllock) {
					Scrolllock.Title = "Scroll: On";
					StatusBar.SetNeedsDisplay ();
				} else {
					Scrolllock.Title = "Scroll: Off";
					StatusBar.SetNeedsDisplay ();
				}
			}

			void CategoryListView_SelectedChanged (ListViewItemEventArgs e)
			{
				var item = _categories [e.Item];
				List<Scenario> newlist;
				if (e.Item == 0) {
					// First category is "All"
					newlist = _scenarios;

				} else {
					newlist = _scenarios.Where (s => s.GetCategories ().Contains (item)).ToList ();
				}
				ScenarioListView.SetSource (newlist.ToList ());
			}
		}

		static void VerifyObjectsWereDisposed ()
		{
#if DEBUG_IDISPOSABLE
			// Validate there are no outstanding Responder-based instances 
			// after a scenario was selected to run. This proves the main UI Catalog
			// 'app' closed cleanly.
			foreach (var inst in Responder.Instances) {
				
				Debug.Assert (inst.WasDisposed);
			}
			Responder.Instances.Clear ();

			// Validate there are no outstanding Application.RunState-based instances 
			// after a scenario was selected to run. This proves the main UI Catalog
			// 'app' closed cleanly.
			foreach (var inst in Application.RunState.Instances) {
				Debug.Assert (inst.WasDisposed);
			}
			Application.RunState.Instances.Clear ();
#endif
		}

		static void OpenUrl (string url)
		{
			try {
				if (RuntimeInformation.IsOSPlatform (OSPlatform.Windows)) {
					url = url.Replace ("&", "^&");
					Process.Start (new ProcessStartInfo ("cmd", $"/c start {url}") { CreateNoWindow = true });
				} else if (RuntimeInformation.IsOSPlatform (OSPlatform.Linux)) {
					using var process = new Process {
						StartInfo = new ProcessStartInfo {
							FileName = "xdg-open",
							Arguments = url,
							RedirectStandardError = true,
							RedirectStandardOutput = true,
							CreateNoWindow = true,
							UseShellExecute = false
						}
					};
					process.Start ();
				} else if (RuntimeInformation.IsOSPlatform (OSPlatform.OSX)) {
					Process.Start ("open", url);
				}
			} catch {
				throw;
			}
		}
	}
}<|MERGE_RESOLUTION|>--- conflicted
+++ resolved
@@ -195,15 +195,9 @@
 			// Run UI Catalog UI. When it exits, if _selectedScenario is != null then
 			// a Scenario was selected. Otherwise, the user wants to exit UI Catalog.
 			Application.Init ();
-<<<<<<< HEAD
-			
+
 			Application.EnableConsoleScrolling = _enableConsoleScrolling;
-			
-=======
-
-			Application.EnableConsoleScrolling = _enableConsoleScrolling;
-
->>>>>>> e66c3a03
+
 			Application.Run<UICatalogTopLevel> ();
 			Application.Shutdown ();
 
