﻿using Microsoft.VisualStudio.TestPlatform.Utilities;
using System.Text;
using Xunit;
using Xunit.Abstractions;

namespace Terminal.Gui.ViewsTests {
	public class ScrollViewTests {
		readonly ITestOutputHelper output;

		public ScrollViewTests (ITestOutputHelper output)
		{
			this.output = output;
		}

		[Fact]
		public void Constructors_Defaults ()
		{
			var sv = new ScrollView ();
			Assert.Equal (LayoutStyle.Absolute, sv.LayoutStyle);
			Assert.True (sv.CanFocus);
			Assert.Equal (new Rect (0, 0, 0, 0), sv.Frame);
			Assert.Equal (Rect.Empty, sv.Frame);
			Assert.Equal (Point.Empty, sv.ContentOffset);
			Assert.Equal (Size.Empty, sv.ContentSize);
			Assert.True (sv.AutoHideScrollBars);
			Assert.True (sv.KeepContentAlwaysInViewport);

			sv = new ScrollView (new Rect (1, 2, 20, 10));
			Assert.Equal (LayoutStyle.Absolute, sv.LayoutStyle);
			Assert.True (sv.CanFocus);
			Assert.Equal (new Rect (1, 2, 20, 10), sv.Frame);
			Assert.Equal (Point.Empty, sv.ContentOffset);
			Assert.Equal (Size.Empty, sv.ContentSize);
			Assert.True (sv.AutoHideScrollBars);
			Assert.True (sv.KeepContentAlwaysInViewport);
		}

		[Fact]
		public void Adding_Views ()
		{
			var sv = new ScrollView (new Rect (0, 0, 20, 10)) {
				ContentSize = new Size (30, 20)
			};
			sv.Add (new View () { Width = 10, Height = 5 },
				new View () { X = 12, Y = 7, Width = 10, Height = 5 });

			Assert.Equal (new Size (30, 20), sv.ContentSize);
			Assert.Equal (2, sv.Subviews [0].Subviews.Count);
		}

		[Fact]
		public void KeyBindings_Command ()
		{
			var sv = new ScrollView (new Rect (0, 0, 20, 10)) {
				ContentSize = new Size (40, 20)
			};
			sv.Add (new View () { Width = 20, Height = 5 },
				new View () { X = 22, Y = 7, Width = 10, Height = 5 });

			sv.BeginInit (); sv.EndInit ();

			Assert.True (sv.KeepContentAlwaysInViewport);
			Assert.True (sv.AutoHideScrollBars);
			Assert.Equal (new Point (0, 0), sv.ContentOffset);
			Assert.False (sv.OnKeyDown (new (KeyCode.CursorUp)));
			Assert.Equal (new Point (0, 0), sv.ContentOffset);
			Assert.True (sv.OnKeyDown (new (KeyCode.CursorDown)));
			Assert.Equal (new Point (0, -1), sv.ContentOffset);
			Assert.True (sv.OnKeyDown (new (KeyCode.CursorUp)));
			Assert.Equal (new Point (0, 0), sv.ContentOffset);
			Assert.False (sv.OnKeyDown (new (KeyCode.PageUp)));
			Assert.Equal (new Point (0, 0), sv.ContentOffset);
			Assert.True (sv.OnKeyDown (new (KeyCode.PageDown)));
			Assert.Equal (new Point (0, -10), sv.ContentOffset);
			Assert.False (sv.OnKeyDown (new (KeyCode.PageDown)));
			Assert.Equal (new Point (0, -10), sv.ContentOffset);
			Assert.False (sv.OnKeyDown (new (KeyCode.CursorDown)));
			Assert.Equal (new Point (0, -10), sv.ContentOffset);
			Assert.True (sv.OnKeyDown (new ((KeyCode)'v' | KeyCode.AltMask)));
			Assert.Equal (new Point (0, 0), sv.ContentOffset);
			Assert.True (sv.OnKeyDown (new (KeyCode.V | KeyCode.CtrlMask)));
			Assert.Equal (new Point (0, -10), sv.ContentOffset);
			Assert.False (sv.OnKeyDown (new (KeyCode.CursorLeft)));
			Assert.Equal (new Point (0, -10), sv.ContentOffset);
			Assert.True (sv.OnKeyDown (new (KeyCode.CursorRight)));
			Assert.Equal (new Point (-1, -10), sv.ContentOffset);
			Assert.True (sv.OnKeyDown (new (KeyCode.CursorLeft)));
			Assert.Equal (new Point (0, -10), sv.ContentOffset);
			Assert.False (sv.OnKeyDown (new (KeyCode.PageUp | KeyCode.CtrlMask)));
			Assert.Equal (new Point (0, -10), sv.ContentOffset);
			Assert.True (sv.OnKeyDown (new (KeyCode.PageDown | KeyCode.CtrlMask)));
			Assert.Equal (new Point (-20, -10), sv.ContentOffset);
			Assert.False (sv.OnKeyDown (new (KeyCode.CursorRight)));
			Assert.Equal (new Point (-20, -10), sv.ContentOffset);
			Assert.True (sv.OnKeyDown (new (KeyCode.Home)));
			Assert.Equal (new Point (-20, 0), sv.ContentOffset);
			Assert.False (sv.OnKeyDown (new (KeyCode.Home)));
			Assert.Equal (new Point (-20, 0), sv.ContentOffset);
			Assert.True (sv.OnKeyDown (new (KeyCode.End)));
			Assert.Equal (new Point (-20, -10), sv.ContentOffset);
			Assert.False (sv.OnKeyDown (new (KeyCode.End)));
			Assert.Equal (new Point (-20, -10), sv.ContentOffset);
			Assert.True (sv.OnKeyDown (new (KeyCode.Home | KeyCode.CtrlMask)));
			Assert.Equal (new Point (0, -10), sv.ContentOffset);
			Assert.False (sv.OnKeyDown (new (KeyCode.Home | KeyCode.CtrlMask)));
			Assert.Equal (new Point (0, -10), sv.ContentOffset);
			Assert.True (sv.OnKeyDown (new (KeyCode.End | KeyCode.CtrlMask)));
			Assert.Equal (new Point (-20, -10), sv.ContentOffset);
			Assert.False (sv.OnKeyDown (new (KeyCode.End | KeyCode.CtrlMask)));
			Assert.Equal (new Point (-20, -10), sv.ContentOffset);
			Assert.True (sv.OnKeyDown (new (KeyCode.Home)));
			Assert.Equal (new Point (-20, 0), sv.ContentOffset);
			Assert.True (sv.OnKeyDown (new (KeyCode.Home | KeyCode.CtrlMask)));
			Assert.Equal (new Point (0, 0), sv.ContentOffset);

			sv.KeepContentAlwaysInViewport = false;
			Assert.False (sv.KeepContentAlwaysInViewport);
			Assert.True (sv.AutoHideScrollBars);
			Assert.Equal (new Point (0, 0), sv.ContentOffset);
			Assert.False (sv.OnKeyDown (new (KeyCode.CursorUp)));
			Assert.Equal (new Point (0, 0), sv.ContentOffset);
			Assert.True (sv.OnKeyDown (new (KeyCode.CursorDown)));
			Assert.Equal (new Point (0, -1), sv.ContentOffset);
			Assert.True (sv.OnKeyDown (new (KeyCode.CursorUp)));
			Assert.Equal (new Point (0, 0), sv.ContentOffset);
			Assert.False (sv.OnKeyDown (new (KeyCode.PageUp)));
			Assert.Equal (new Point (0, 0), sv.ContentOffset);
			Assert.True (sv.OnKeyDown (new (KeyCode.PageDown)));
			Assert.Equal (new Point (0, -10), sv.ContentOffset);
			Assert.True (sv.OnKeyDown (new (KeyCode.PageDown)));
			Assert.Equal (new Point (0, -19), sv.ContentOffset);
			Assert.False (sv.OnKeyDown (new (KeyCode.PageDown)));
			Assert.Equal (new Point (0, -19), sv.ContentOffset);
			Assert.False (sv.OnKeyDown (new (KeyCode.CursorDown)));
			Assert.Equal (new Point (0, -19), sv.ContentOffset);
			Assert.True (sv.OnKeyDown (new ((KeyCode)'v' | KeyCode.AltMask)));
			Assert.Equal (new Point (0, -9), sv.ContentOffset);
			Assert.True (sv.OnKeyDown (new (KeyCode.V | KeyCode.CtrlMask)));
			Assert.Equal (new Point (0, -19), sv.ContentOffset);
			Assert.False (sv.OnKeyDown (new (KeyCode.CursorLeft)));
			Assert.Equal (new Point (0, -19), sv.ContentOffset);
			Assert.True (sv.OnKeyDown (new (KeyCode.CursorRight)));
			Assert.Equal (new Point (-1, -19), sv.ContentOffset);
			Assert.True (sv.OnKeyDown (new (KeyCode.CursorLeft)));
			Assert.Equal (new Point (0, -19), sv.ContentOffset);
			Assert.False (sv.OnKeyDown (new (KeyCode.PageUp | KeyCode.CtrlMask)));
			Assert.Equal (new Point (0, -19), sv.ContentOffset);
			Assert.True (sv.OnKeyDown (new (KeyCode.PageDown | KeyCode.CtrlMask)));
			Assert.Equal (new Point (-20, -19), sv.ContentOffset);
			Assert.True (sv.OnKeyDown (new (KeyCode.PageDown | KeyCode.CtrlMask)));
			Assert.Equal (new Point (-39, -19), sv.ContentOffset);
			Assert.False (sv.OnKeyDown (new (KeyCode.PageDown | KeyCode.CtrlMask)));
			Assert.Equal (new Point (-39, -19), sv.ContentOffset);
			Assert.False (sv.OnKeyDown (new (KeyCode.CursorRight)));
			Assert.Equal (new Point (-39, -19), sv.ContentOffset);
			Assert.True (sv.OnKeyDown (new (KeyCode.PageUp | KeyCode.CtrlMask)));
			Assert.Equal (new Point (-19, -19), sv.ContentOffset);
			Assert.True (sv.OnKeyDown (new (KeyCode.Home)));
			Assert.Equal (new Point (-19, 0), sv.ContentOffset);
			Assert.False (sv.OnKeyDown (new (KeyCode.Home)));
			Assert.Equal (new Point (-19, 0), sv.ContentOffset);
			Assert.True (sv.OnKeyDown (new (KeyCode.End)));
			Assert.Equal (new Point (-19, -19), sv.ContentOffset);
			Assert.False (sv.OnKeyDown (new (KeyCode.End)));
			Assert.Equal (new Point (-19, -19), sv.ContentOffset);
			Assert.True (sv.OnKeyDown (new (KeyCode.Home | KeyCode.CtrlMask)));
			Assert.Equal (new Point (0, -19), sv.ContentOffset);
			Assert.False (sv.OnKeyDown (new (KeyCode.Home | KeyCode.CtrlMask)));
			Assert.Equal (new Point (0, -19), sv.ContentOffset);
			Assert.True (sv.OnKeyDown (new (KeyCode.End | KeyCode.CtrlMask)));
			Assert.Equal (new Point (-39, -19), sv.ContentOffset);
			Assert.False (sv.OnKeyDown (new (KeyCode.End | KeyCode.CtrlMask)));
			Assert.Equal (new Point (-39, -19), sv.ContentOffset);
		}

		[Fact, AutoInitShutdown]
		public void AutoHideScrollBars_False_ShowHorizontalScrollIndicator_ShowVerticalScrollIndicator ()
		{
			var sv = new ScrollView {
				Width = 10,
				Height = 10,
				AutoHideScrollBars = false
			};

			sv.ShowHorizontalScrollIndicator = true;
			sv.ShowVerticalScrollIndicator = true;

			Application.Top.Add (sv);
			Application.Begin (Application.Top);

			Assert.Equal (new Rect (0, 0, 10, 10), sv.Bounds);

			Assert.False (sv.AutoHideScrollBars);
			Assert.True (sv.ShowHorizontalScrollIndicator);
			Assert.True (sv.ShowVerticalScrollIndicator);
			sv.Draw ();
			TestHelpers.AssertDriverContentsAre (@"
         ▲
         ┬
         │
         │
         │
         │
         │
         ┴
         ▼
◄├─────┤► 
", output);

			sv.ShowHorizontalScrollIndicator = false;
			Assert.Equal (new Rect (0, 0, 10, 10), sv.Bounds);
			sv.ShowVerticalScrollIndicator = true;
			Assert.Equal (new Rect (0, 0, 10, 10), sv.Bounds);

			Assert.False (sv.AutoHideScrollBars);
			Assert.False (sv.ShowHorizontalScrollIndicator);
			Assert.True (sv.ShowVerticalScrollIndicator);
			sv.Draw ();
			TestHelpers.AssertDriverContentsAre (@"
         ▲
         ┬
         │
         │
         │
         │
         │
         │
         ┴
         ▼
", output);

			sv.ShowHorizontalScrollIndicator = true;
			sv.ShowVerticalScrollIndicator = false;

			Assert.False (sv.AutoHideScrollBars);
			Assert.True (sv.ShowHorizontalScrollIndicator);
			Assert.False (sv.ShowVerticalScrollIndicator);
			sv.Draw ();
			TestHelpers.AssertDriverContentsAre (@"
         
         
         
         
         
         
         
         
         
◄├──────┤► 
", output);

			sv.ShowHorizontalScrollIndicator = false;
			sv.ShowVerticalScrollIndicator = false;

			Assert.False (sv.AutoHideScrollBars);
			Assert.False (sv.ShowHorizontalScrollIndicator);
			Assert.False (sv.ShowVerticalScrollIndicator);
			sv.Draw ();
			TestHelpers.AssertDriverContentsAre (@"
         
         
         
         
         
         
         
         
         
         
", output);
		}

		[Fact, AutoInitShutdown]
		public void AutoHideScrollBars_ShowHorizontalScrollIndicator_ShowVerticalScrollIndicator ()
		{
			var sv = new ScrollView {
				Width = 10,
				Height = 10
			};

			Application.Top.Add (sv);
			Application.Begin (Application.Top);

			Assert.True (sv.AutoHideScrollBars);
			Assert.False (sv.ShowHorizontalScrollIndicator);
			Assert.False (sv.ShowVerticalScrollIndicator);
			TestHelpers.AssertDriverContentsWithFrameAre ("", output);

			sv.AutoHideScrollBars = false;
			sv.ShowHorizontalScrollIndicator = true;
			sv.ShowVerticalScrollIndicator = true;
			sv.LayoutSubviews ();
			sv.Draw ();
			TestHelpers.AssertDriverContentsWithFrameAre (@"
         ▲
         ┬
         │
         │
         │
         │
         │
         ┴
         ▼
◄├─────┤► 
", output);
		}

		[Fact, AutoInitShutdown]
		public void ContentSize_AutoHideScrollBars_ShowHorizontalScrollIndicator_ShowVerticalScrollIndicator ()
		{
			var sv = new ScrollView {
				Width = 10,
				Height = 10,
				ContentSize = new Size (50, 50)
			};

			Application.Top.Add (sv);
			Application.Begin (Application.Top);

			Assert.Equal (50, sv.ContentSize.Width);
			Assert.Equal (50, sv.ContentSize.Height);
			Assert.True (sv.AutoHideScrollBars);
			Assert.True (sv.ShowHorizontalScrollIndicator);
			Assert.True (sv.ShowVerticalScrollIndicator);
			TestHelpers.AssertDriverContentsWithFrameAre (@"
         ▲
         ┬
         ┴
         ░
         ░
         ░
         ░
         ░
         ▼
◄├┤░░░░░► 
", output);
		}

		[Fact, AutoInitShutdown]
		public void ContentOffset_ContentSize_AutoHideScrollBars_ShowHorizontalScrollIndicator_ShowVerticalScrollIndicator ()
		{
			var sv = new ScrollView {
				Width = 10,
				Height = 10,
				ContentSize = new Size (50, 50),
				ContentOffset = new Point (25, 25)
			};

			Application.Top.Add (sv);
			Application.Begin (Application.Top);

			Assert.Equal (-25, sv.ContentOffset.X);
			Assert.Equal (-25, sv.ContentOffset.Y);
			Assert.Equal (50, sv.ContentSize.Width);
			Assert.Equal (50, sv.ContentSize.Height);
			Assert.True (sv.AutoHideScrollBars);
			Assert.True (sv.ShowHorizontalScrollIndicator);
			Assert.True (sv.ShowVerticalScrollIndicator);
			TestHelpers.AssertDriverContentsWithFrameAre (@"
         ▲
         ░
         ░
         ░
         ┬
         │
         ┴
         ░
         ▼
◄░░░├─┤░► 
", output);
		}

		// There still have an issue with lower right corner of the scroll view
		[Fact, AutoInitShutdown]
		public void Frame_And_Labels_Does_Not_Overspill_ScrollView ()
		{
			var sv = new ScrollView {
				X = 3,
				Y = 3,
				Width = 10,
				Height = 10,
				ContentSize = new Size (50, 50)
			};
			for (int i = 0; i < 8; i++) {
				sv.Add (new CustomButton ("█", $"Button {i}", 20, 3) { Y = i * 3 });
			}
			Application.Top.Add (sv);
			Application.Begin (Application.Top);

			TestHelpers.AssertDriverContentsWithFrameAre (@"
   █████████▲
   ██████But┬
   █████████┴
   ┌────────░
   │     But░
   └────────░
   ┌────────░
   │     But░
   └────────▼
   ◄├┤░░░░░►─", output);

			sv.ContentOffset = new Point (5, 5);
			sv.LayoutSubviews ();
			Application.Refresh ();
			TestHelpers.AssertDriverContentsWithFrameAre (@"
   ─────────▲
   ─────────┬
    Button 2│
   ─────────┴
   ─────────░
    Button 3░
   ─────────░
   ─────────░
    Button 4▼
   ◄├─┤░░░░►─", output);
		}

		private class CustomButton : FrameView {
			private Label labelFill;
			private Label labelText;

			public CustomButton (string fill, string text, int width, int height) : base ()
			{
				Width = width;
				Height = height;
				//labelFill = new Label () { AutoSize = false, X = Pos.Center (), Y = Pos.Center (), Width = Dim.Fill (), Height = Dim.Fill (), Visible = false };
				labelFill = new Label () { AutoSize = false, Width = Dim.Fill (), Height = Dim.Fill (), Visible = false };
				labelFill.LayoutComplete += (s, e) => {
					var fillText = new System.Text.StringBuilder ();
					for (int i = 0; i < labelFill.Bounds.Height; i++) {
						if (i > 0) {
							fillText.AppendLine ("");
						}
						for (int j = 0; j < labelFill.Bounds.Width; j++) {
							fillText.Append (fill);
						}
					}
					labelFill.Text = fillText.ToString ();
				};

				labelText = new Label (text) { X = Pos.Center (), Y = Pos.Center () };
				Add (labelFill, labelText);
				CanFocus = true;
			}

			public override bool OnEnter (View view)
			{
<<<<<<< HEAD
				Border.BorderStyle = LineStyle.None;
=======
				Border.LineStyle = LineStyle.None;
>>>>>>> 81ad703f
				Border.Thickness = new Thickness (0);
				labelFill.Visible = true;
				view = this;
				return base.OnEnter (view);
			}

			public override bool OnLeave (View view)
			{
<<<<<<< HEAD
				Border.BorderStyle = LineStyle.Single;
=======
				Border.LineStyle = LineStyle.Single;
>>>>>>> 81ad703f
				Border.Thickness = new Thickness (1);
				labelFill.Visible = false;
				if (view == null)
					view = this;
				return base.OnLeave (view);
			}
		}
		// There are still issue with the lower right corner of the scroll view
		[Fact, AutoInitShutdown]
		public void Clear_Window_Inside_ScrollView ()
		{
			var topLabel = new Label ("At 15,0") { X = 15 };
			var sv = new ScrollView {
				X = 3,
				Y = 3,
				Width = 10,
				Height = 10,
				ContentSize = new Size (23, 23),
				KeepContentAlwaysInViewport = false
			};
			var bottomLabel = new Label ("At 15,15") { X = 15, Y = 15 };
			Application.Top.Add (topLabel, sv, bottomLabel);
			Application.Begin (Application.Top);

			TestHelpers.AssertDriverContentsWithFrameAre (@"
               At 15,0 
                       
                       
            ▲          
            ┬          
            ┴          
            ░          
            ░          
            ░          
            ░          
            ░          
            ▼          
   ◄├┤░░░░░►           
                       
                       
               At 15,15", output);

			var attributes = new Attribute [] {
<<<<<<< HEAD
						Colors.TopLevel.Normal,
						Colors.TopLevel.Focus,
						Colors.Base.Normal
					};

			TestHelpers.AssertDriverColorsAre (@"
=======
						Colors.ColorSchemes ["TopLevel"].Normal,
						Colors.ColorSchemes ["TopLevel"].Focus,
						Colors.ColorSchemes ["Base"].Normal
					};

			TestHelpers.AssertDriverAttributesAre (@"
>>>>>>> 81ad703f
00000000000000000000000
00000000000000000000000
00000000000000000000000
00000000000010000000000
00000000000010000000000
00000000000010000000000
00000000000010000000000
00000000000010000000000
00000000000010000000000
00000000000010000000000
00000000000010000000000
00000000000010000000000
00011111111100000000000
00000000000000000000000
00000000000000000000000
00000000000000000000000", null, attributes);

			sv.Add (new Window { X = 3, Y = 3, Width = 20, Height = 20 });

			Application.Refresh ();
			TestHelpers.AssertDriverContentsWithFrameAre (@"
               At 15,0 
                       
                       
            ▲          
            ┬          
            ┴          
      ┌─────░          
      │     ░          
      │     ░          
      │     ░          
      │     ░          
      │     ▼          
   ◄├┤░░░░░►           
                       
                       
               At 15,15", output);

<<<<<<< HEAD
			TestHelpers.AssertDriverColorsAre (@"
=======
			TestHelpers.AssertDriverAttributesAre (@"
>>>>>>> 81ad703f
00000000000000000000000
00000000000000000000000
00000000000000000000000
00000000000010000000000
00000000000010000000000
00000000000010000000000
00000022222210000000000
00000022222210000000000
00000022222210000000000
00000022222210000000000
00000022222210000000000
00000022222210000000000
00011111111120000000000
00000000000000000000000
00000000000000000000000
00000000000000000000000", null, attributes);

			sv.ContentOffset = new Point (20, 20);
			Application.Refresh ();
			TestHelpers.AssertDriverContentsWithFrameAre (@"
               At 15,0 
                       
                       
     │      ▲          
     │      ░          
   ──┘      ░          
            ░          
            ░          
            ┬          
            │          
            ┴          
            ▼          
   ◄░░░░├─┤►           
                       
                       
               At 15,15", output);

<<<<<<< HEAD
			TestHelpers.AssertDriverColorsAre (@"
=======
			TestHelpers.AssertDriverAttributesAre (@"
>>>>>>> 81ad703f
00000000000000000000000
00000000000000000000000
00000000000000000000000
00022200000010000000000
00022200000010000000000
00022200000010000000000
00000000000010000000000
00000000000010000000000
00000000000010000000000
00000000000010000000000
00000000000010000000000
00000000000010000000000
00011111111100000000000
00000000000000000000000
00000000000000000000000
00000000000000000000000", null, attributes);
		}
<<<<<<< HEAD
		
=======

>>>>>>> 81ad703f
		[Fact, AutoInitShutdown]
		public void DrawTextFormatter_Respects_The_Clip_Bounds ()
		{
			var rule = "0123456789";
			var size = new Size (40, 40);
			var view = new View (new Rect (Point.Empty, size));
			view.Add (new Label (rule.Repeat (size.Width / rule.Length)) { AutoSize = false, Width = Dim.Fill () });
			view.Add (new Label (rule.Repeat (size.Height / rule.Length), TextDirection.TopBottom_LeftRight) { Height = Dim.Fill (), AutoSize = false });
			view.Add (new Label (1, 1, "[ Press me! ]"));
			var scrollView = new ScrollView (new Rect (1, 1, 15, 10)) {
				ContentSize = size,
				ShowHorizontalScrollIndicator = true,
				ShowVerticalScrollIndicator = true
			};
			scrollView.Add (view);
			var win = new Window (new Rect (1, 1, 20, 14));
			win.Add (scrollView);
			Application.Top.Add (win);
			Application.Begin (Application.Top);

			var expected = @"
 ┌──────────────────┐
 │                  │
 │ 01234567890123▲  │
 │ 1[ Press me! ]┬  │
 │ 2             │  │
 │ 3             ┴  │
 │ 4             ░  │
 │ 5             ░  │
 │ 6             ░  │
 │ 7             ░  │
 │ 8             ▼  │
 │ ◄├───┤░░░░░░░►   │
 │                  │
 └──────────────────┘
"
			;

			var pos = TestHelpers.AssertDriverContentsWithFrameAre (expected, output);
			Assert.Equal (new Rect (1, 1, 21, 14), pos);

			Assert.True (scrollView.OnKeyDown (new (KeyCode.CursorRight)));
			Application.Top.Draw ();

			expected = @"
 ┌──────────────────┐
 │                  │
 │ 12345678901234▲  │
 │ [ Press me! ] ┬  │
 │               │  │
 │               ┴  │
 │               ░  │
 │               ░  │
 │               ░  │
 │               ░  │
 │               ▼  │
 │ ◄├───┤░░░░░░░►   │
 │                  │
 └──────────────────┘
"
			;

			pos = TestHelpers.AssertDriverContentsWithFrameAre (expected, output);
			Assert.Equal (new Rect (1, 1, 21, 14), pos);

			Assert.True (scrollView.OnKeyDown (new (KeyCode.CursorRight)));
			Application.Top.Draw ();

			expected = @"
 ┌──────────────────┐
 │                  │
 │ 23456789012345▲  │
 │  Press me! ]  ┬  │
 │               │  │
 │               ┴  │
 │               ░  │
 │               ░  │
 │               ░  │
 │               ░  │
 │               ▼  │
 │ ◄├────┤░░░░░░►   │
 │                  │
 └──────────────────┘
"
			;

			pos = TestHelpers.AssertDriverContentsWithFrameAre (expected, output);
			Assert.Equal (new Rect (1, 1, 21, 14), pos);

			Assert.True (scrollView.OnKeyDown (new (KeyCode.CursorRight)));
			Application.Top.Draw ();

			expected = @"
 ┌──────────────────┐
 │                  │
 │ 34567890123456▲  │
 │ Press me! ]   ┬  │
 │               │  │
 │               ┴  │
 │               ░  │
 │               ░  │
 │               ░  │
 │               ░  │
 │               ▼  │
 │ ◄├────┤░░░░░░►   │
 │                  │
 └──────────────────┘
"
			;

			pos = TestHelpers.AssertDriverContentsWithFrameAre (expected, output);
			Assert.Equal (new Rect (1, 1, 21, 14), pos);

			Assert.True (scrollView.OnKeyDown (new (KeyCode.CursorRight)));
			Application.Top.Draw ();

			expected = @"
 ┌──────────────────┐
 │                  │
 │ 45678901234567▲  │
 │ ress me! ]    ┬  │
 │               │  │
 │               ┴  │
 │               ░  │
 │               ░  │
 │               ░  │
 │               ░  │
 │               ▼  │
 │ ◄░├───┤░░░░░░►   │
 │                  │
 └──────────────────┘
"
			;

			pos = TestHelpers.AssertDriverContentsWithFrameAre (expected, output);
			Assert.Equal (new Rect (1, 1, 21, 14), pos);

			Assert.True (scrollView.OnKeyDown (new (KeyCode.CursorRight)));
			Application.Top.Draw ();

			expected = @"
 ┌──────────────────┐
 │                  │
 │ 56789012345678▲  │
 │ ess me! ]     ┬  │
 │               │  │
 │               ┴  │
 │               ░  │
 │               ░  │
 │               ░  │
 │               ░  │
 │               ▼  │
 │ ◄░├────┤░░░░░►   │
 │                  │
 └──────────────────┘
"
			;

			pos = TestHelpers.AssertDriverContentsWithFrameAre (expected, output);
			Assert.Equal (new Rect (1, 1, 21, 14), pos);

			Assert.True (scrollView.OnKeyDown (new (KeyCode.CursorRight)));
			Application.Top.Draw ();

			expected = @"
 ┌──────────────────┐
 │                  │
 │ 67890123456789▲  │
 │ ss me! ]      ┬  │
 │               │  │
 │               ┴  │
 │               ░  │
 │               ░  │
 │               ░  │
 │               ░  │
 │               ▼  │
 │ ◄░├────┤░░░░░►   │
 │                  │
 └──────────────────┘
"
			;

			pos = TestHelpers.AssertDriverContentsWithFrameAre (expected, output);
			Assert.Equal (new Rect (1, 1, 21, 14), pos);

			Assert.True (scrollView.OnKeyDown (new (KeyCode.CursorRight)));
			Application.Top.Draw ();

			expected = @"
 ┌──────────────────┐
 │                  │
 │ 78901234567890▲  │
 │ s me! ]       ┬  │
 │               │  │
 │               ┴  │
 │               ░  │
 │               ░  │
 │               ░  │
 │               ░  │
 │               ▼  │
 │ ◄░░├───┤░░░░░►   │
 │                  │
 └──────────────────┘
";

			pos = TestHelpers.AssertDriverContentsWithFrameAre (expected, output);
			Assert.Equal (new Rect (1, 1, 21, 14), pos);

			Assert.True (scrollView.OnKeyDown (new (KeyCode.CtrlMask | KeyCode.End)));
			Application.Top.Draw ();

			expected = @"
 ┌──────────────────┐
 │                  │
 │ 67890123456789▲  │
 │               ┬  │
 │               │  │
 │               ┴  │
 │               ░  │
 │               ░  │
 │               ░  │
 │               ░  │
 │               ▼  │
 │ ◄░░░░░░░├───┤►   │
 │                  │
 └──────────────────┘
";

			pos = TestHelpers.AssertDriverContentsWithFrameAre (expected, output);
			Assert.Equal (new Rect (1, 1, 21, 14), pos);

			Assert.True (scrollView.OnKeyDown (new (KeyCode.CtrlMask | KeyCode.Home)));
			Assert.True (scrollView.OnKeyDown (new (KeyCode.CursorDown)));
			Application.Top.Draw ();

			expected = @"
 ┌──────────────────┐
 │                  │
 │ 1[ Press me! ]▲  │
 │ 2             ┬  │
 │ 3             │  │
 │ 4             ┴  │
 │ 5             ░  │
 │ 6             ░  │
 │ 7             ░  │
 │ 8             ░  │
 │ 9             ▼  │
 │ ◄├───┤░░░░░░░►   │
 │                  │
 └──────────────────┘
";

			pos = TestHelpers.AssertDriverContentsWithFrameAre (expected, output);
			Assert.Equal (new Rect (1, 1, 21, 14), pos);

			Assert.True (scrollView.OnKeyDown (new (KeyCode.CursorDown)));
			Application.Top.Draw ();

			expected = @"
 ┌──────────────────┐
 │                  │
 │ 2             ▲  │
 │ 3             ┬  │
 │ 4             │  │
 │ 5             ┴  │
 │ 6             ░  │
 │ 7             ░  │
 │ 8             ░  │
 │ 9             ░  │
 │ 0             ▼  │
 │ ◄├───┤░░░░░░░►   │
 │                  │
 └──────────────────┘
";

			pos = TestHelpers.AssertDriverContentsWithFrameAre (expected, output);
			Assert.Equal (new Rect (1, 1, 21, 14), pos);

			Assert.True (scrollView.OnKeyDown (new (KeyCode.CursorDown)));
			Application.Top.Draw ();

			expected = @"
 ┌──────────────────┐
 │                  │
 │ 3             ▲  │
 │ 4             ┬  │
 │ 5             │  │
 │ 6             ┴  │
 │ 7             ░  │
 │ 8             ░  │
 │ 9             ░  │
 │ 0             ░  │
 │ 1             ▼  │
 │ ◄├───┤░░░░░░░►   │
 │                  │
 └──────────────────┘
";

			pos = TestHelpers.AssertDriverContentsWithFrameAre (expected, output);
			Assert.Equal (new Rect (1, 1, 21, 14), pos);

			Assert.True (scrollView.OnKeyDown (new (KeyCode.End)));
			Application.Top.Draw ();

			expected = @"
 ┌──────────────────┐
 │                  │
 │ 1             ▲  │
 │ 2             ░  │
 │ 3             ░  │
 │ 4             ░  │
 │ 5             ░  │
 │ 6             ░  │
 │ 7             ┬  │
 │ 8             ┴  │
 │ 9             ▼  │
 │ ◄├───┤░░░░░░░►   │
 │                  │
 └──────────────────┘
";

			pos = TestHelpers.AssertDriverContentsWithFrameAre (expected, output);
			Assert.Equal (new Rect (1, 1, 21, 14), pos);
		}

		[Fact, AutoInitShutdown]
		public void Remove_Added_View_Is_Allowed ()
		{
			var sv = new ScrollView () {
				Width = 20,
				Height = 20,
				ContentSize = new Size (100, 100)
			};
			sv.Add (new View () { Width = Dim.Fill (), Height = Dim.Fill (50), Id = "View1" },
				new View () { Y = 51, Width = Dim.Fill (), Height = Dim.Fill (), Id = "View2" });

			Application.Top.Add (sv);
			Application.Begin (Application.Top);

			Assert.Equal (4, sv.Subviews.Count);
			Assert.Equal (2, sv.Subviews [0].Subviews.Count);

			sv.Remove (sv.Subviews [0].Subviews [1]);
			Assert.Equal (4, sv.Subviews.Count);
			Assert.Single (sv.Subviews [0].Subviews);
			Assert.Equal ("View1", sv.Subviews [0].Subviews [0].Id);
		}
	}
}<|MERGE_RESOLUTION|>--- conflicted
+++ resolved
@@ -445,11 +445,7 @@
 
 			public override bool OnEnter (View view)
 			{
-<<<<<<< HEAD
-				Border.BorderStyle = LineStyle.None;
-=======
 				Border.LineStyle = LineStyle.None;
->>>>>>> 81ad703f
 				Border.Thickness = new Thickness (0);
 				labelFill.Visible = true;
 				view = this;
@@ -458,11 +454,7 @@
 
 			public override bool OnLeave (View view)
 			{
-<<<<<<< HEAD
-				Border.BorderStyle = LineStyle.Single;
-=======
 				Border.LineStyle = LineStyle.Single;
->>>>>>> 81ad703f
 				Border.Thickness = new Thickness (1);
 				labelFill.Visible = false;
 				if (view == null)
@@ -506,21 +498,12 @@
                At 15,15", output);
 
 			var attributes = new Attribute [] {
-<<<<<<< HEAD
-						Colors.TopLevel.Normal,
-						Colors.TopLevel.Focus,
-						Colors.Base.Normal
-					};
-
-			TestHelpers.AssertDriverColorsAre (@"
-=======
 						Colors.ColorSchemes ["TopLevel"].Normal,
 						Colors.ColorSchemes ["TopLevel"].Focus,
 						Colors.ColorSchemes ["Base"].Normal
 					};
 
 			TestHelpers.AssertDriverAttributesAre (@"
->>>>>>> 81ad703f
 00000000000000000000000
 00000000000000000000000
 00000000000000000000000
@@ -559,11 +542,7 @@
                        
                At 15,15", output);
 
-<<<<<<< HEAD
-			TestHelpers.AssertDriverColorsAre (@"
-=======
 			TestHelpers.AssertDriverAttributesAre (@"
->>>>>>> 81ad703f
 00000000000000000000000
 00000000000000000000000
 00000000000000000000000
@@ -601,11 +580,7 @@
                        
                At 15,15", output);
 
-<<<<<<< HEAD
-			TestHelpers.AssertDriverColorsAre (@"
-=======
 			TestHelpers.AssertDriverAttributesAre (@"
->>>>>>> 81ad703f
 00000000000000000000000
 00000000000000000000000
 00000000000000000000000
@@ -623,11 +598,7 @@
 00000000000000000000000
 00000000000000000000000", null, attributes);
 		}
-<<<<<<< HEAD
-		
-=======
-
->>>>>>> 81ad703f
+
 		[Fact, AutoInitShutdown]
 		public void DrawTextFormatter_Respects_The_Clip_Bounds ()
 		{
