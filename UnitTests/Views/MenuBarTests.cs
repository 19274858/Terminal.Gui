﻿using Xunit.Abstractions;

namespace Terminal.Gui.ViewsTests;

public class MenuBarTests (ITestOutputHelper output)
{
    [Fact]
    [AutoInitShutdown]
    public void AllowNullChecked_Get_Set ()
    {
        var mi = new MenuItem ("Check this out 你", "", null) { CheckType = MenuItemCheckStyle.Checked };
        mi.Action = mi.ToggleChecked;

        var menu = new MenuBar
        {
            Menus =
            [
                new ("Nullable Checked", new [] { mi })
            ]
        };

        //new CheckBox ();
        Toplevel top = new ();
        top.Add (menu);
        Application.Begin (top);

        Assert.False (mi.Checked);
        Assert.True (menu.NewKeyDownEvent (menu.Key));
        Assert.True (menu._openMenu.NewKeyDownEvent (Key.Enter));
        Application.MainLoop.RunIteration ();
        Assert.True (mi.Checked);

        Assert.True (
                     menu.NewMouseEvent (
                                         new () { Position = new (0, 0), Flags = MouseFlags.Button1Pressed, View = menu }
                                        )
                    );

        Assert.True (
                     menu._openMenu.NewMouseEvent (
                                                   new () { Position = new (0, 0), Flags = MouseFlags.Button1Clicked, View = menu._openMenu }
                                                  )
                    );
        Application.MainLoop.RunIteration ();
        Assert.False (mi.Checked);

        mi.AllowNullChecked = true;
        Assert.True (menu.NewKeyDownEvent (menu.Key));
        Assert.True (menu._openMenu.NewKeyDownEvent (Key.Enter));
        Application.MainLoop.RunIteration ();
        Assert.Null (mi.Checked);

        Assert.True (
                     menu.NewMouseEvent (
                                         new () { Position = new (0, 0), Flags = MouseFlags.Button1Pressed, View = menu }
                                        )
                    );
        Application.Refresh ();

        TestHelpers.AssertDriverContentsWithFrameAre (
                                                      @$"
 Nullable Checked       
┌──────────────────────┐
│ {CM.Glyphs.CheckStateNone} Check this out 你  │
└──────────────────────┘",
                                                      output
                                                     );

        Assert.True (
                     menu._openMenu.NewMouseEvent (
                                                   new () { Position = new (0, 0), Flags = MouseFlags.Button1Clicked, View = menu._openMenu }
                                                  )
                    );
        Application.MainLoop.RunIteration ();
        Assert.True (mi.Checked);
        Assert.True (menu.NewKeyDownEvent (menu.Key));
        Assert.True (menu._openMenu.NewKeyDownEvent (Key.Enter));
        Application.MainLoop.RunIteration ();
        Assert.False (mi.Checked);

        Assert.True (
                     menu.NewMouseEvent (
                                         new () { Position = new (0, 0), Flags = MouseFlags.Button1Pressed, View = menu }
                                        )
                    );

        Assert.True (
                     menu._openMenu.NewMouseEvent (
                                                   new () { Position = new (0, 0), Flags = MouseFlags.Button1Clicked, View = menu._openMenu }
                                                  )
                    );
        Application.MainLoop.RunIteration ();
        Assert.Null (mi.Checked);

        mi.AllowNullChecked = false;
        Assert.False (mi.Checked);

        mi.CheckType = MenuItemCheckStyle.NoCheck;
        Assert.Throws<InvalidOperationException> (mi.ToggleChecked);

        mi.CheckType = MenuItemCheckStyle.Radio;
        Assert.Throws<InvalidOperationException> (mi.ToggleChecked);
        top.Dispose ();
    }

    [Fact]
    [AutoInitShutdown]
    public void CanExecute_HotKey ()
    {
        Window win = null;

        var menu = new MenuBar
        {
            Menus =
            [
                new (
                     "_File",
                     new MenuItem []
                     {
                         new ("_New", "", New, CanExecuteNew),
                         new (
                              "_Close",
                              "",
                              Close,
                              CanExecuteClose
                             )
                     }
                    )
            ]
        };
        Toplevel top = new ();
        top.Add (menu);

        bool CanExecuteNew () { return win == null; }

        void New () { win = new (); }

        bool CanExecuteClose () { return win != null; }

        void Close () { win = null; }

        Application.Begin (top);

        Assert.Null (win);
        Assert.True (CanExecuteNew ());
        Assert.False (CanExecuteClose ());

        Assert.True (top.NewKeyDownEvent (Key.F.WithAlt));
        Assert.True (top.NewKeyDownEvent (Key.N.WithAlt));
        Application.MainLoop.RunIteration ();
        Assert.NotNull (win);
        Assert.False (CanExecuteNew ());
        Assert.True (CanExecuteClose ());
        top.Dispose ();
    }

    // TODO: Lots of tests in here really test Menu and MenuItem - Move them to MenuTests.cs

    [Fact]
    public void Constructors_Defaults ()
    {
        var menuBar = new MenuBar ();
        Assert.Equal (KeyCode.F9, menuBar.Key);
        var menu = new Menu { Host = menuBar, X = 0, Y = 0, BarItems = new () };
        Assert.Null (menu.ColorScheme);
        Assert.False (menu.IsInitialized);
        menu.BeginInit ();
        menu.EndInit ();
        Assert.Equal (Colors.ColorSchemes ["Menu"], menu.ColorScheme);
        Assert.True (menu.CanFocus);
        Assert.False (menu.WantContinuousButtonPressed);
        Assert.Equal (LineStyle.Single, menuBar.MenusBorderStyle);

        menuBar = new ();
        Assert.Equal (0, menuBar.X);
        Assert.Equal (0, menuBar.Y);
        Assert.IsType<DimFill> (menuBar.Width);
        Assert.Equal (1, menuBar.Height);
        Assert.Empty (menuBar.Menus);
        Assert.Equal (Colors.ColorSchemes ["Menu"], menuBar.ColorScheme);
        Assert.True (menuBar.WantMousePositionReports);
        Assert.False (menuBar.IsMenuOpen);

        menuBar = new () { Menus = [] };
        Assert.Equal (0, menuBar.X);
        Assert.Equal (0, menuBar.Y);
        Assert.IsType<DimFill> (menuBar.Width);
        Assert.Equal (1, menuBar.Height);
        Assert.Empty (menuBar.Menus);
        Assert.Equal (Colors.ColorSchemes ["Menu"], menuBar.ColorScheme);
        Assert.True (menuBar.WantMousePositionReports);
        Assert.False (menuBar.IsMenuOpen);

        var menuBarItem = new MenuBarItem ();
        Assert.Equal ("", menuBarItem.Title);
        Assert.Null (menuBarItem.Parent);
        Assert.Empty (menuBarItem.Children);

        menuBarItem = new (new MenuBarItem [] { });
        Assert.Equal ("", menuBarItem.Title);
        Assert.Null (menuBarItem.Parent);
        Assert.Empty (menuBarItem.Children);

        menuBarItem = new ("Test", new MenuBarItem [] { });
        Assert.Equal ("Test", menuBarItem.Title);
        Assert.Null (menuBarItem.Parent);
        Assert.Empty (menuBarItem.Children);

        menuBarItem = new ("Test", new List<MenuItem []> ());
        Assert.Equal ("Test", menuBarItem.Title);
        Assert.Null (menuBarItem.Parent);
        Assert.Empty (menuBarItem.Children);

        menuBarItem = new ("Test", "Help", null);
        Assert.Equal ("Test", menuBarItem.Title);
        Assert.Equal ("Help", menuBarItem.Help);
        Assert.Null (menuBarItem.Action);
        Assert.Null (menuBarItem.CanExecute);
        Assert.Null (menuBarItem.Parent);
        Assert.Equal (KeyCode.Null, menuBarItem.Shortcut);
    }

    [Fact]
    [AutoInitShutdown]
    public void Disabled_MenuBar_Is_Never_Opened ()
    {
        Toplevel top = new ();

        var menu = new MenuBar
        {
            Menus =
            [
                new ("File", new MenuItem [] { new ("New", "", null) })
            ]
        };
        top.Add (menu);
        Application.Begin (top);
        Assert.True (menu.Enabled);
        menu.OpenMenu ();
        Assert.True (menu.IsMenuOpen);

        menu.Enabled = false;
        menu.CloseAllMenus ();
        menu.OpenMenu ();
        Assert.False (menu.IsMenuOpen);
        top.Dispose ();
    }

    [Fact]
    [AutoInitShutdown]
    public void Disabled_MenuItem_Is_Never_Selected ()
    {
        var menu = new MenuBar
        {
            Menus =
            [
                new (
                     "Menu",
                     new MenuItem []
                     {
                         new ("Enabled 1", "", null),
                         new ("Disabled", "", null, () => false),
                         null,
                         new ("Enabled 2", "", null)
                     }
                    )
            ]
        };

        Toplevel top = new ();
        top.Add (menu);
        Application.Begin (top);

        Attribute [] attributes =
        {
            // 0
            menu.ColorScheme.Normal,

            // 1
            menu.ColorScheme.Focus,

            // 2
            menu.ColorScheme.Disabled
        };

        TestHelpers.AssertDriverAttributesAre (
                                               @"
00000000000000",
                                               Application.Driver,
                                               attributes
                                              );

        Assert.True (
                     menu.NewMouseEvent (
                                         new () { Position = new (0, 0), Flags = MouseFlags.Button1Pressed, View = menu }
                                        )
                    );
        top.Draw ();

        TestHelpers.AssertDriverAttributesAre (
                                               @"
11111100000000
00000000000000
01111111111110
02222222222220
00000000000000
00000000000000
00000000000000",
                                               Application.Driver,
                                               attributes
                                              );

        Assert.True (
                     top.Subviews [1]
                        .NewMouseEvent (
                                        new () { Position = new (0, 2), Flags = MouseFlags.Button1Clicked, View = top.Subviews [1] }
                                       )
                    );
        top.Subviews [1].Draw ();

        TestHelpers.AssertDriverAttributesAre (
                                               @"
11111100000000
00000000000000
01111111111110
02222222222220
00000000000000
00000000000000
00000000000000",
                                               Application.Driver,
                                               attributes
                                              );

        Assert.True (
                     top.Subviews [1]
                        .NewMouseEvent (
                                        new () { Position = new (0, 2), Flags = MouseFlags.ReportMousePosition, View = top.Subviews [1] }
                                       )
                    );
        top.Subviews [1].Draw ();

        TestHelpers.AssertDriverAttributesAre (
                                               @"
11111100000000
00000000000000
01111111111110
02222222222220
00000000000000
00000000000000
00000000000000",
                                               Application.Driver,
                                               attributes
                                              );
        top.Dispose ();
    }

    [Fact]
    [AutoInitShutdown]
    public void Draw_A_Menu_Over_A_Dialog ()
    {
        // Override CM
        Window.DefaultBorderStyle = LineStyle.Single;
        Dialog.DefaultButtonAlignment = Alignment.Center;
        Dialog.DefaultBorderStyle = LineStyle.Single;

        Toplevel top = new ();
        var win = new Window ();
        top.Add (win);
        RunState rsTop = Application.Begin (top);
        ((FakeDriver)Application.Driver!).SetBufferSize (40, 15);

        Assert.Equal (new (0, 0, 40, 15), win.Frame);

        TestHelpers.AssertDriverContentsWithFrameAre (
                                                      @"
┌──────────────────────────────────────┐
│                                      │
│                                      │
│                                      │
│                                      │
│                                      │
│                                      │
│                                      │
│                                      │
│                                      │
│                                      │
│                                      │
│                                      │
│                                      │
└──────────────────────────────────────┘",
                                                      output
                                                     );

        List<string> items = new ()
        {
            "New",
            "Open",
            "Close",
            "Save",
            "Save As",
            "Delete"
        };
        var dialog = new Dialog { X = 2, Y = 2, Width = 15, Height = 4 };
        var menu = new MenuBar { X = Pos.Center (), Width = 10 };

        menu.Menus = new MenuBarItem []
        {
            new (
                 "File",
                 new MenuItem []
                 {
                     new (
                          items [0],
                          "Create a new file",
                          () => ChangeMenuTitle ("New"),
                          null,
                          null,
                          KeyCode.CtrlMask | KeyCode.N
                         ),
                     new (
                          items [1],
                          "Open a file",
                          () => ChangeMenuTitle ("Open"),
                          null,
                          null,
                          KeyCode.CtrlMask | KeyCode.O
                         ),
                     new (
                          items [2],
                          "Close a file",
                          () => ChangeMenuTitle ("Close"),
                          null,
                          null,
                          KeyCode.CtrlMask | KeyCode.C
                         ),
                     new (
                          items [3],
                          "Save a file",
                          () => ChangeMenuTitle ("Save"),
                          null,
                          null,
                          KeyCode.CtrlMask | KeyCode.S
                         ),
                     new (
                          items [4],
                          "Save a file as",
                          () => ChangeMenuTitle ("Save As"),
                          null,
                          null,
                          KeyCode.CtrlMask | KeyCode.A
                         ),
                     new (
                          items [5],
                          "Delete a file",
                          () => ChangeMenuTitle ("Delete"),
                          null,
                          null,
                          KeyCode.CtrlMask | KeyCode.A
                         )
                 }
                )
        };
        dialog.Add (menu);

        void ChangeMenuTitle (string title)
        {
            menu.Menus [0].Title = title;
            menu.SetNeedsDisplay ();
        }

        RunState rsDialog = Application.Begin (dialog);

        Assert.Equal (new (2, 2, 15, 4), dialog.Frame);

        TestHelpers.AssertDriverContentsWithFrameAre (
                                                      @"
┌──────────────────────────────────────┐
│                                      │
│ ┌─────────────┐                      │
│ │  File       │                      │
│ │             │                      │
│ └─────────────┘                      │
│                                      │
│                                      │
│                                      │
│                                      │
│                                      │
│                                      │
│                                      │
│                                      │
└──────────────────────────────────────┘",
                                                      output
                                                     );

        Assert.Equal ("File", menu.Menus [0].Title);
        menu.OpenMenu ();
        var firstIteration = false;
        Application.RunIteration (ref rsDialog, ref firstIteration);

        TestHelpers.AssertDriverContentsWithFrameAre (
                                                      @"
┌──────────────────────────────────────┐
│                                      │
│ ┌─────────────┐                      │
│ │  File       │                      │
│ │ ┌──────────────────────────────────┐
│ └─│ New    Create a new file  Ctrl+N │
│   │ Open         Open a file  Ctrl+O │
│   │ Close       Close a file  Ctrl+C │
│   │ Save         Save a file  Ctrl+S │
│   │ Save As   Save a file as  Ctrl+A │
│   │ Delete     Delete a file  Ctrl+A │
│   └──────────────────────────────────┘
│                                      │
│                                      │
└──────────────────────────────────────┘",
                                                      output
                                                     );

        Application.OnMouseEvent (new () { Position = new (20, 5), Flags = MouseFlags.Button1Clicked });

        firstIteration = false;

        // Need to fool MainLoop into thinking it's running
        Application.MainLoop.Running = true;
        Application.RunIteration (ref rsDialog, ref firstIteration);
        Assert.Equal (items [0], menu.Menus [0].Title);

        TestHelpers.AssertDriverContentsWithFrameAre (
                                                      @"
┌──────────────────────────────────────┐
│                                      │
│ ┌─────────────┐                      │
│ │  New        │                      │
│ │             │                      │
│ └─────────────┘                      │
│                                      │
│                                      │
│                                      │
│                                      │
│                                      │
│                                      │
│                                      │
│                                      │
└──────────────────────────────────────┘",
                                                      output
                                                     );

        for (var i = 0; i < items.Count; i++)
        {
            menu.OpenMenu ();

            Application.OnMouseEvent (new () { Position = new (20, 5 + i), Flags = MouseFlags.Button1Clicked });

            firstIteration = false;
            Application.RunIteration (ref rsDialog, ref firstIteration);
            Assert.Equal (items [i], menu.Menus [0].Title);
        }

        ((FakeDriver)Application.Driver!).SetBufferSize (20, 15);
        menu.OpenMenu ();
        firstIteration = false;
        Application.RunIteration (ref rsDialog, ref firstIteration);

        TestHelpers.AssertDriverContentsWithFrameAre (
                                                      @"
┌──────────────────┐
│                  │
│ ┌─────────────┐  │
│ │  Delete     │  │
│ │ ┌───────────────
│ └─│ New    Create 
│   │ Open         O
│   │ Close       Cl
│   │ Save         S
│   │ Save As   Save
│   │ Delete     Del
│   └───────────────
│                  │
│                  │
└──────────────────┘",
                                                      output
                                                     );

        Application.End (rsDialog);
        Application.End (rsTop);
        top.Dispose ();
    }

    [Fact]
    [AutoInitShutdown]
    public void Draw_A_Menu_Over_A_Top_Dialog ()
    {
<<<<<<< HEAD
        ((FakeDriver)Application.Driver!).SetBufferSize (40, 15);
=======
        // Override CM
        Window.DefaultBorderStyle = LineStyle.Single;
        Dialog.DefaultButtonAlignment = Alignment.Center;
        Dialog.DefaultBorderStyle = LineStyle.Single;

        ((FakeDriver)Application.Driver).SetBufferSize (40, 15);
>>>>>>> 990b7eec

        Assert.Equal (new (0, 0, 40, 15), Application.Driver?.Clip);
        TestHelpers.AssertDriverContentsWithFrameAre (@"", output);

        List<string> items = new ()
        {
            "New",
            "Open",
            "Close",
            "Save",
            "Save As",
            "Delete"
        };
        var dialog = new Dialog { X = 2, Y = 2, Width = 15, Height = 4 };
        var menu = new MenuBar { X = Pos.Center (), Width = 10 };

        menu.Menus = new MenuBarItem []
        {
            new (
                 "File",
                 new MenuItem []
                 {
                     new (
                          items [0],
                          "Create a new file",
                          () => ChangeMenuTitle ("New"),
                          null,
                          null,
                          KeyCode.CtrlMask | KeyCode.N
                         ),
                     new (
                          items [1],
                          "Open a file",
                          () => ChangeMenuTitle ("Open"),
                          null,
                          null,
                          KeyCode.CtrlMask | KeyCode.O
                         ),
                     new (
                          items [2],
                          "Close a file",
                          () => ChangeMenuTitle ("Close"),
                          null,
                          null,
                          KeyCode.CtrlMask | KeyCode.C
                         ),
                     new (
                          items [3],
                          "Save a file",
                          () => ChangeMenuTitle ("Save"),
                          null,
                          null,
                          KeyCode.CtrlMask | KeyCode.S
                         ),
                     new (
                          items [4],
                          "Save a file as",
                          () => ChangeMenuTitle ("Save As"),
                          null,
                          null,
                          KeyCode.CtrlMask | KeyCode.A
                         ),
                     new (
                          items [5],
                          "Delete a file",
                          () => ChangeMenuTitle ("Delete"),
                          null,
                          null,
                          KeyCode.CtrlMask | KeyCode.A
                         )
                 }
                )
        };
        dialog.Add (menu);

        void ChangeMenuTitle (string title)
        {
            menu.Menus [0].Title = title;
            menu.SetNeedsDisplay ();
        }

        RunState rs = Application.Begin (dialog);

        Assert.Equal (new (2, 2, 15, 4), dialog.Frame);

        TestHelpers.AssertDriverContentsWithFrameAre (
                                                      @"
  ┌─────────────┐
  │  File       │
  │             │
  └─────────────┘",
                                                      output
                                                     );

        Assert.Equal ("File", menu.Menus [0].Title);
        menu.OpenMenu ();
        var firstIteration = false;
        Application.RunIteration (ref rs, ref firstIteration);

        TestHelpers.AssertDriverContentsWithFrameAre (
                                                      @"
  ┌─────────────┐                       
  │  File       │                       
  │ ┌──────────────────────────────────┐
  └─│ New    Create a new file  Ctrl+N │
    │ Open         Open a file  Ctrl+O │
    │ Close       Close a file  Ctrl+C │
    │ Save         Save a file  Ctrl+S │
    │ Save As   Save a file as  Ctrl+A │
    │ Delete     Delete a file  Ctrl+A │
    └──────────────────────────────────┘",
                                                      output
                                                     );

        Application.OnMouseEvent (new () { Position = new (20, 5), Flags = MouseFlags.Button1Clicked });

        firstIteration = false;

        // Need to fool MainLoop into thinking it's running
        Application.MainLoop.Running = true;
        Application.RunIteration (ref rs, ref firstIteration);
        Assert.Equal (items [0], menu.Menus [0].Title);

        TestHelpers.AssertDriverContentsWithFrameAre (
                                                      @"
  ┌─────────────┐
  │  New        │
  │             │
  └─────────────┘",
                                                      output
                                                     );

        for (var i = 1; i < items.Count; i++)
        {
            menu.OpenMenu ();

            Application.OnMouseEvent (new () { Position = new (20, 5 + i), Flags = MouseFlags.Button1Clicked });

            firstIteration = false;
            Application.RunIteration (ref rs, ref firstIteration);
            Assert.Equal (items [i], menu.Menus [0].Title);
        }

        ((FakeDriver)Application.Driver!).SetBufferSize (20, 15);
        menu.OpenMenu ();
        firstIteration = false;
        Application.RunIteration (ref rs, ref firstIteration);

        TestHelpers.AssertDriverContentsWithFrameAre (
                                                      @"
  ┌─────────────┐   
  │  Delete     │   
  │ ┌───────────────
  └─│ New    Create 
    │ Open         O
    │ Close       Cl
    │ Save         S
    │ Save As   Save
    │ Delete     Del
    └───────────────",
                                                      output
                                                     );

        Application.End (rs);
        dialog.Dispose ();
    }

    [Fact]
    [AutoInitShutdown]
    public void DrawFrame_With_Negative_Positions ()
    {
        var menu = new MenuBar
        {
            X = -1,
            Y = -1,
            Menus =
            [
                new (new MenuItem [] { new ("One", "", null), new ("Two", "", null) })
            ]
        };

        Assert.Equal (new (-1, -1), new Point (menu.Frame.X, menu.Frame.Y));

        Toplevel top = new ();
        Application.Begin (top);
        menu.OpenMenu ();
        Application.Refresh ();

        var expected = @"
──────┐
 One  │
 Two  │
──────┘
";

        Rectangle pos = TestHelpers.AssertDriverContentsWithFrameAre (expected, output);
        Assert.Equal (new (0, 0, 7, 4), pos);

        menu.CloseAllMenus ();
        menu.Frame = new (-1, -2, menu.Frame.Width, menu.Frame.Height);
        menu.OpenMenu ();
        Application.Refresh ();

        expected = @"
 One  │
 Two  │
──────┘
";

        pos = TestHelpers.AssertDriverContentsWithFrameAre (expected, output);
        Assert.Equal (new (1, 0, 7, 3), pos);

        menu.CloseAllMenus ();
        menu.Frame = new (0, 0, menu.Frame.Width, menu.Frame.Height);
        ((FakeDriver)Application.Driver!).SetBufferSize (7, 5);
        menu.OpenMenu ();
        Application.Refresh ();

        expected = @"
┌──────
│ One  
│ Two  
└──────
";

        pos = TestHelpers.AssertDriverContentsWithFrameAre (expected, output);
        Assert.Equal (new (0, 1, 7, 4), pos);

        menu.CloseAllMenus ();
        menu.Frame = new (0, 0, menu.Frame.Width, menu.Frame.Height);
        ((FakeDriver)Application.Driver!).SetBufferSize (7, 3);
        menu.OpenMenu ();
        Application.Refresh ();

        expected = @"
┌──────
│ One  
│ Two  
";

        pos = TestHelpers.AssertDriverContentsWithFrameAre (expected, output);
        Assert.Equal (new (0, 0, 7, 3), pos);
        top.Dispose ();
    }

    [Fact]
    [AutoInitShutdown]
    public void DrawFrame_With_Negative_Positions_Disabled_Border ()
    {
        var menu = new MenuBar
        {
            X = -2,
            Y = -1,
            MenusBorderStyle = LineStyle.None,
            Menus =
            [
                new (new MenuItem [] { new ("One", "", null), new ("Two", "", null) })
            ]
        };

        Assert.Equal (new (-2, -1), new Point (menu.Frame.X, menu.Frame.Y));

        Toplevel top = new ();
        Application.Begin (top);
        menu.OpenMenu ();
        Application.Refresh ();

        var expected = @"
ne
wo
";

        _ = TestHelpers.AssertDriverContentsWithFrameAre (expected, output);

        menu.CloseAllMenus ();
        menu.Frame = new (-2, -2, menu.Frame.Width, menu.Frame.Height);
        menu.OpenMenu ();
        Application.Refresh ();

        expected = @"
wo
";

        _ = TestHelpers.AssertDriverContentsWithFrameAre (expected, output);

        menu.CloseAllMenus ();
        menu.Frame = new (0, 0, menu.Frame.Width, menu.Frame.Height);
        ((FakeDriver)Application.Driver!).SetBufferSize (3, 2);
        menu.OpenMenu ();
        Application.Refresh ();

        expected = @"
 On
 Tw
";

        _ = TestHelpers.AssertDriverContentsWithFrameAre (expected, output);

        menu.CloseAllMenus ();
        menu.Frame = new (0, 0, menu.Frame.Width, menu.Frame.Height);
        ((FakeDriver)Application.Driver!).SetBufferSize (3, 1);
        menu.OpenMenu ();
        Application.Refresh ();

        expected = @"
 On
";

        _ = TestHelpers.AssertDriverContentsWithFrameAre (expected, output);
        top.Dispose ();
    }

    [Fact]
    [AutoInitShutdown]
    public void DrawFrame_With_Positive_Positions ()
    {
        var menu = new MenuBar
        {
            Menus =
            [
                new (new MenuItem [] { new ("One", "", null), new ("Two", "", null) })
            ]
        };

        Assert.Equal (Point.Empty, new (menu.Frame.X, menu.Frame.Y));

        Toplevel top = new ();
        Application.Begin (top);
        menu.OpenMenu ();
        Application.Refresh ();

        var expected = @"
┌──────┐
│ One  │
│ Two  │
└──────┘
";

        Rectangle pos = TestHelpers.AssertDriverContentsWithFrameAre (expected, output);
        Assert.Equal (new (0, 1, 8, 4), pos);
        top.Dispose ();
    }

    [Fact]
    [AutoInitShutdown]
    public void DrawFrame_With_Positive_Positions_Disabled_Border ()
    {
        var menu = new MenuBar
        {
            MenusBorderStyle = LineStyle.None,
            Menus =
            [
                new (new MenuItem [] { new ("One", "", null), new ("Two", "", null) })
            ]
        };

        Assert.Equal (Point.Empty, new (menu.Frame.X, menu.Frame.Y));

        Toplevel top = new ();
        Application.Begin (top);
        menu.OpenMenu ();
        Application.Refresh ();

        var expected = @"
 One
 Two
";

        _ = TestHelpers.AssertDriverContentsWithFrameAre (expected, output);
        top.Dispose ();
    }

    [Fact]
    public void Exceptions ()
    {
        Assert.Throws<ArgumentNullException> (() => new MenuBarItem ("Test", (MenuItem [])null));
        Assert.Throws<ArgumentNullException> (() => new MenuBarItem ("Test", (List<MenuItem []>)null));
    }

    [Fact]
    [AutoInitShutdown]
    public void HotKey_MenuBar_OnKeyDown_OnKeyUp_ProcessKeyPressed ()
    {
        var newAction = false;
        var copyAction = false;

        var menu = new MenuBar
        {
            Menus =
            [
                new ("_File", new MenuItem [] { new ("_New", "", () => newAction = true) }),
                new (
                     "_Edit",
                     new MenuItem [] { new ("_Copy", "", () => copyAction = true) }
                    )
            ]
        };

        var top = new Toplevel ();
        top.Add (menu);
        Application.Begin (top);

        Assert.False (newAction);
        Assert.False (copyAction);

#if SUPPORT_ALT_TO_ACTIVATE_MENU
        Assert.False (Application.Top.ProcessKeyDown (new KeyEventArgs (Key.AltMask)));
        Assert.False (Application.Top.ProcessKeyDown (new KeyEventArgs (Key.AltMask)));
        Assert.True (Application.Top.ProcessKeyUp (new KeyEventArgs (Key.AltMask)));
        Assert.True (menu.IsMenuOpen);
        Application.Top.Draw ();

        string expected = @"
 File  Edit
";

        var pos = TestHelpers.AssertDriverContentsWithFrameAre (expected, output);
        Assert.Equal (new (1, 0, 11, 1), pos);

        Assert.True (Application.Top.ProcessKeyDown (new KeyEventArgs (Key.N)));
        Application.MainLoop.RunIteration ();
        Assert.False (newAction); // not yet, hot keys don't work if the item is not visible

        Assert.True (Application.Top.ProcessKeyDown (new KeyEventArgs (Key.F)));
        Application.MainLoop.RunIteration ();
        Assert.True (Application.Top.ProcessKeyDown (new KeyEventArgs (Key.N)));
        Application.MainLoop.RunIteration ();
        Assert.True (newAction);
        Application.Top.Draw ();

        expected = @"
 File  Edit
";

        Assert.False (Application.Top.ProcessKeyDown (new KeyEventArgs (Key.AltMask)));
        Assert.True (Application.Top.ProcessKeyUp (new KeyEventArgs (Key.AltMask)));
        Assert.True (Application.Top.ProcessKeyUp (new KeyEventArgs (Key.AltMask)));
        Assert.True (menu.IsMenuOpen);
        Application.Top.Draw ();

        expected = @"
 File  Edit
";

        pos = TestHelpers.AssertDriverContentsWithFrameAre (expected, output);
        Assert.Equal (new (1, 0, 11, 1), pos);

        Assert.True (Application.Top.ProcessKeyDown (new KeyEventArgs (Key.CursorRight)));
        Assert.True (Application.Top.ProcessKeyDown (new KeyEventArgs (Key.C)));
        Application.MainLoop.RunIteration ();
        Assert.True (copyAction);
#endif
        top.Dispose ();
    }

    [Fact]
    [AutoInitShutdown]
    public void HotKey_MenuBar_ProcessKeyPressed_Menu_ProcessKey ()
    {
        var newAction = false;
        var copyAction = false;

        // Define the expected menu
        var expectedMenu = new ExpectedMenuBar
        {
            Menus =
            [
                new ("File", new MenuItem [] { new ("New", "", null) }),
                new (
                     "Edit",
                     new MenuItem [] { new ("Copy", "", null) }
                    )
            ]
        };

        // The real menu
        var menu = new MenuBar
        {
            Menus =
            [
                new (
                     "_" + expectedMenu.Menus [0].Title,
                     new MenuItem []
                     {
                         new (
                              "_" + expectedMenu.Menus [0].Children [0].Title,
                              "",
                              () => newAction = true
                             )
                     }
                    ),
                new (
                     "_" + expectedMenu.Menus [1].Title,
                     new MenuItem []
                     {
                         new (
                              "_"
                              + expectedMenu.Menus [1]
                                            .Children [0]
                                            .Title,
                              "",
                              () => copyAction = true
                             )
                     }
                    )
            ]
        };

        var top = new Toplevel ();
        top.Add (menu);
        Application.Begin (top);

        Assert.False (newAction);
        Assert.False (copyAction);

        Assert.True (menu.NewKeyDownEvent (Key.F.WithAlt));
        Assert.True (menu.IsMenuOpen);
        Application.Top.Draw ();
        TestHelpers.AssertDriverContentsAre (expectedMenu.ExpectedSubMenuOpen (0), output);

        Assert.True (Application.Top.Subviews [1].NewKeyDownEvent (Key.N));
        Application.MainLoop.RunIteration ();
        Assert.True (newAction);

        Assert.True (menu.NewKeyDownEvent (Key.E.WithAlt));
        Assert.True (menu.IsMenuOpen);
        Application.Top.Draw ();
        TestHelpers.AssertDriverContentsAre (expectedMenu.ExpectedSubMenuOpen (1), output);

        Assert.True (Application.Top.Subviews [1].NewKeyDownEvent (Key.C));
        Application.MainLoop.RunIteration ();
        Assert.True (copyAction);
        top.Dispose ();
    }

    [Fact]
    [AutoInitShutdown]
    public void Key_Open_And_Close_The_MenuBar ()
    {
        var menu = new MenuBar
        {
            Menus =
            [
                new ("File", new MenuItem [] { new ("New", "", null) })
            ]
        };
        var top = new Toplevel ();
        top.Add (menu);
        Application.Begin (top);

        Assert.True (top.NewKeyDownEvent (menu.Key));
        Assert.True (menu.IsMenuOpen);
        Assert.True (top.NewKeyDownEvent (menu.Key));
        Assert.False (menu.IsMenuOpen);

        menu.Key = Key.F10.WithShift;
        Assert.False (top.NewKeyDownEvent (Key.F9));
        Assert.False (menu.IsMenuOpen);

        Assert.True (top.NewKeyDownEvent (Key.F10.WithShift));
        Assert.True (menu.IsMenuOpen);
        Assert.True (top.NewKeyDownEvent (Key.F10.WithShift));
        Assert.False (menu.IsMenuOpen);
        top.Dispose ();
    }

    [Theory]
    [AutoInitShutdown]
    [InlineData ("_File", "_New", "", KeyCode.Space | KeyCode.CtrlMask)]
    [InlineData ("Closed", "None", "", KeyCode.Space | KeyCode.CtrlMask, KeyCode.Space | KeyCode.CtrlMask)]
    [InlineData ("_File", "_New", "", KeyCode.F9)]
    [InlineData ("Closed", "None", "", KeyCode.F9, KeyCode.F9)]
    [InlineData ("_File", "_Open", "", KeyCode.F9, KeyCode.CursorDown)]
    [InlineData ("_File", "_Save", "", KeyCode.F9, KeyCode.CursorDown, KeyCode.CursorDown)]
    [InlineData ("_File", "_Quit", "", KeyCode.F9, KeyCode.CursorDown, KeyCode.CursorDown, KeyCode.CursorDown)]
    [InlineData (
                    "_File",
                    "_New",
                    "",
                    KeyCode.F9,
                    KeyCode.CursorDown,
                    KeyCode.CursorDown,
                    KeyCode.CursorDown,
                    KeyCode.CursorDown
                )]
    [InlineData ("_File", "_New", "", KeyCode.F9, KeyCode.CursorDown, KeyCode.CursorUp)]
    [InlineData ("_File", "_Quit", "", KeyCode.F9, KeyCode.CursorUp)]
    [InlineData ("_File", "_New", "", KeyCode.F9, KeyCode.CursorUp, KeyCode.CursorDown)]
    [InlineData ("Closed", "None", "Open", KeyCode.F9, KeyCode.CursorDown, KeyCode.Enter)]
    [InlineData ("_Edit", "_Copy", "", KeyCode.F9, KeyCode.CursorRight)]
    [InlineData ("_About", "_About", "", KeyCode.F9, KeyCode.CursorLeft)]
    [InlineData ("_Edit", "_Copy", "", KeyCode.F9, KeyCode.CursorLeft, KeyCode.CursorLeft)]
    [InlineData ("_Edit", "_Select All", "", KeyCode.F9, KeyCode.CursorRight, KeyCode.CursorUp)]
    [InlineData ("_File", "_New", "", KeyCode.F9, KeyCode.CursorRight, KeyCode.CursorDown, KeyCode.CursorLeft)]
    [InlineData ("_About", "_About", "", KeyCode.F9, KeyCode.CursorRight, KeyCode.CursorRight)]
    [InlineData ("Closed", "None", "New", KeyCode.F9, KeyCode.Enter)]
    [InlineData ("Closed", "None", "Quit", KeyCode.F9, KeyCode.CursorUp, KeyCode.Enter)]
    [InlineData ("Closed", "None", "Copy", KeyCode.F9, KeyCode.CursorRight, KeyCode.Enter)]
    [InlineData (
                    "Closed",
                    "None",
                    "Find",
                    KeyCode.F9,
                    KeyCode.CursorRight,
                    KeyCode.CursorUp,
                    KeyCode.CursorUp,
                    KeyCode.Enter
                )]
    [InlineData (
                    "Closed",
                    "None",
                    "Replace",
                    KeyCode.F9,
                    KeyCode.CursorRight,
                    KeyCode.CursorUp,
                    KeyCode.CursorUp,
                    KeyCode.CursorDown,
                    KeyCode.Enter
                )]
    [InlineData (
                    "_Edit",
                    "F_ind",
                    "",
                    KeyCode.F9,
                    KeyCode.CursorRight,
                    KeyCode.CursorUp,
                    KeyCode.CursorUp,
                    KeyCode.CursorLeft,
                    KeyCode.Enter
                )]
    [InlineData ("Closed", "None", "About", KeyCode.F9, KeyCode.CursorRight, KeyCode.CursorRight, KeyCode.Enter)]

    // Hotkeys
    [InlineData ("_File", "_New", "", KeyCode.AltMask | KeyCode.F)]
    [InlineData ("Closed", "None", "", KeyCode.AltMask | KeyCode.ShiftMask | KeyCode.F)]
    [InlineData ("Closed", "None", "", KeyCode.AltMask | KeyCode.F, KeyCode.Esc)]
    [InlineData ("Closed", "None", "", KeyCode.AltMask | KeyCode.F, KeyCode.AltMask | KeyCode.F)]
    [InlineData ("Closed", "None", "Open", KeyCode.AltMask | KeyCode.F, KeyCode.O)]
    [InlineData ("_File", "_New", "", KeyCode.AltMask | KeyCode.F, KeyCode.ShiftMask | KeyCode.O)]
    [InlineData ("Closed", "None", "Open", KeyCode.AltMask | KeyCode.F, KeyCode.AltMask | KeyCode.O)]
    [InlineData ("_Edit", "_Copy", "", KeyCode.AltMask | KeyCode.E)]
    [InlineData ("_Edit", "F_ind", "", KeyCode.AltMask | KeyCode.E, KeyCode.F)]
    [InlineData ("_Edit", "F_ind", "", KeyCode.AltMask | KeyCode.E, KeyCode.AltMask | KeyCode.F)]
    [InlineData ("Closed", "None", "Replace", KeyCode.AltMask | KeyCode.E, KeyCode.F, KeyCode.R)]
    [InlineData ("Closed", "None", "Copy", KeyCode.AltMask | KeyCode.E, KeyCode.F, KeyCode.C)]
    [InlineData ("_Edit", "_1st", "", KeyCode.AltMask | KeyCode.E, KeyCode.F, KeyCode.D3)]
    [InlineData ("Closed", "None", "1", KeyCode.AltMask | KeyCode.E, KeyCode.F, KeyCode.D3, KeyCode.D1)]
    [InlineData ("Closed", "None", "1", KeyCode.AltMask | KeyCode.E, KeyCode.F, KeyCode.D3, KeyCode.Enter)]
    [InlineData ("_Edit", "_3rd Level", "", KeyCode.AltMask | KeyCode.E, KeyCode.F, KeyCode.D3, KeyCode.D4)]
    [InlineData ("Closed", "None", "5", KeyCode.AltMask | KeyCode.E, KeyCode.F, KeyCode.D4, KeyCode.D5)]
    [InlineData ("_About", "_About", "", KeyCode.AltMask | KeyCode.A)]
    public void KeyBindings_Navigation_Commands (
        string expectedBarTitle,
        string expectedItemTitle,
        string expectedAction,
        params KeyCode [] keys
    )
    {
        var miAction = "";
        MenuItem mbiCurrent = null;
        MenuItem miCurrent = null;

        var menu = new MenuBar ();

        Func<object, bool> fn = s =>
                                {
                                    miAction = s as string;

                                    return true;
                                };
        menu.EnableForDesign (ref fn);

        menu.Key = KeyCode.F9;
        menu.MenuOpening += (s, e) => mbiCurrent = e.CurrentMenu;
        menu.MenuOpened += (s, e) => { miCurrent = e.MenuItem; };

        menu.MenuClosing += (s, e) =>
                            {
                                mbiCurrent = null;
                                miCurrent = null;
                            };
        menu.UseKeysUpDownAsKeysLeftRight = true;
        var top = new Toplevel ();
        top.Add (menu);
        Application.Begin (top);

        foreach (KeyCode key in keys)
        {
            top.NewKeyDownEvent (new (key));
            Application.MainLoop.RunIteration ();
        }

        Assert.Equal (expectedBarTitle, mbiCurrent != null ? mbiCurrent.Title : "Closed");
        Assert.Equal (expectedItemTitle, miCurrent != null ? miCurrent.Title : "None");
        Assert.Equal (expectedAction, miAction);
        top.Dispose ();
    }

    [Theory]
    [AutoInitShutdown]
    [InlineData ("New", KeyCode.CtrlMask | KeyCode.N)]
    [InlineData ("Quit", KeyCode.CtrlMask | KeyCode.Q)]
    [InlineData ("Copy", KeyCode.CtrlMask | KeyCode.C)]
    [InlineData ("Replace", KeyCode.CtrlMask | KeyCode.H)]
    [InlineData ("1", KeyCode.F1)]
    [InlineData ("5", KeyCode.CtrlMask | KeyCode.D5)]
    public void KeyBindings_Shortcut_Commands (string expectedAction, params KeyCode [] keys)
    {
        var miAction = "";
        MenuItem mbiCurrent = null;
        MenuItem miCurrent = null;

        var menu = new MenuBar ();

        bool FnAction (string s)
        {
            miAction = s;

            return true;
        }
        // Declare a variable for the function
        Func<string, bool> fnActionVariable = FnAction;

        menu.EnableForDesign (ref fnActionVariable);

        menu.Key = KeyCode.F9;
        menu.MenuOpening += (s, e) => mbiCurrent = e.CurrentMenu;
        menu.MenuOpened += (s, e) => { miCurrent = e.MenuItem; };

        menu.MenuClosing += (s, e) =>
                            {
                                mbiCurrent = null;
                                miCurrent = null;
                            };
        menu.UseKeysUpDownAsKeysLeftRight = true;

        var top = new Toplevel ();
        top.Add (menu);
        Application.Begin (top);

        foreach (KeyCode key in keys)
        {
            Assert.True (top.NewKeyDownEvent (new (key)));
            Application.MainLoop!.RunIteration ();
        }

        Assert.Equal (expectedAction, miAction);
        top.Dispose ();
    }

    [Fact]
    [AutoInitShutdown]
    public void Menu_With_Separator ()
    {
        var menu = new MenuBar
        {
            Menus =
            [
                new (
                     "File",
                     new MenuItem []
                     {
                         new (
                              "_Open",
                              "Open a file",
                              () => { },
                              null,
                              null,
                              KeyCode.CtrlMask | KeyCode.O
                             ),
                         null,
                         new ("_Quit", "", null)
                     }
                    )
            ]
        };

        var top = new Toplevel ();
        top.Add (menu);
        Application.Begin (top);

        menu.OpenMenu ();
        Application.Refresh ();

        TestHelpers.AssertDriverContentsWithFrameAre (
                                                      @"
 File                         
┌────────────────────────────┐
│ Open   Open a file  Ctrl+O │
├────────────────────────────┤
│ Quit                       │
└────────────────────────────┘",
                                                      output
                                                     );
        top.Dispose ();
    }

    [Fact]
    [AutoInitShutdown]
    public void Menu_With_Separator_Disabled_Border ()
    {
        var menu = new MenuBar
        {
            MenusBorderStyle = LineStyle.None,
            Menus =
            [
                new (
                     "File",
                     new MenuItem []
                     {
                         new (
                              "_Open",
                              "Open a file",
                              () => { },
                              null,
                              null,
                              KeyCode.CtrlMask | KeyCode.O
                             ),
                         null,
                         new ("_Quit", "", null)
                     }
                    )
            ]
        };

        var top = new Toplevel ();
        top.Add (menu);
        Application.Begin (top);

        menu.OpenMenu ();
        Application.Refresh ();

        TestHelpers.AssertDriverContentsWithFrameAre (
                                                      @"
 File                       
 Open   Open a file  Ctrl+O 
────────────────────────────
 Quit                       ",
                                                      output
                                                     );
        top.Dispose ();
    }

    [Fact]
    [AutoInitShutdown]
    public void MenuBar_ButtonPressed_Open_The_Menu_ButtonPressed_Again_Close_The_Menu ()
    {
        // Define the expected menu
        var expectedMenu = new ExpectedMenuBar
        {
            Menus =
            [
                new ("File", new MenuItem [] { new ("Open", "", null) }),
                new (
                     "Edit",
                     new MenuItem [] { new ("Copy", "", null) }
                    )
            ]
        };

        // Test without HotKeys first
        var menu = new MenuBar
        {
            Menus =
            [
                new (
                     "_" + expectedMenu.Menus [0].Title,
                     new MenuItem [] { new ("_" + expectedMenu.Menus [0].Children [0].Title, "", null) }
                    ),
                new (
                     "_" + expectedMenu.Menus [1].Title,
                     new MenuItem []
                     {
                         new (
                              "_"
                              + expectedMenu.Menus [1]
                                            .Children [0]
                                            .Title,
                              "",
                              null
                             )
                     }
                    )
            ]
        };

        var top = new Toplevel ();
        top.Add (menu);
        Application.Begin (top);

        Assert.True (menu.NewMouseEvent (new () { Position = new (1, 0), Flags = MouseFlags.Button1Pressed, View = menu }));
        Assert.True (menu.IsMenuOpen);
        top.Draw ();

        TestHelpers.AssertDriverContentsAre (expectedMenu.ExpectedSubMenuOpen (0), output);

        Assert.True (menu.NewMouseEvent (new () { Position = new (1, 0), Flags = MouseFlags.Button1Pressed, View = menu }));
        Assert.False (menu.IsMenuOpen);
        top.Draw ();
        TestHelpers.AssertDriverContentsAre (expectedMenu.ClosedMenuText, output);
        top.Dispose ();
    }

    [Fact]
    [AutoInitShutdown]
    public void MenuBar_In_Window_Without_Other_Views_With_Top_Init ()
    {
        var win = new Window ();

        var menu = new MenuBar
        {
            Menus =
            [
                new ("File", new MenuItem [] { new ("New", "", null) }),
                new (
                     "Edit",
                     new MenuItem []
                     {
                         new MenuBarItem (
                                          "Delete",
                                          new MenuItem []
                                              { new ("All", "", null), new ("Selected", "", null) }
                                         )
                     }
                    )
            ]
        };
        win.Add (menu);
        Toplevel top = new ();
        top.Add (win);
        Application.Begin (top);
        ((FakeDriver)Application.Driver!).SetBufferSize (40, 8);

        TestHelpers.AssertDriverContentsWithFrameAre (
                                                      @"
┌──────────────────────────────────────┐
│ File  Edit                           │
│                                      │
│                                      │
│                                      │
│                                      │
│                                      │
└──────────────────────────────────────┘",
                                                      output
                                                     );

        Assert.True (win.NewKeyDownEvent (menu.Key));
        top.Draw ();

        TestHelpers.AssertDriverContentsWithFrameAre (
                                                      @"
┌──────────────────────────────────────┐
│ File  Edit                           │
│┌──────┐                              │
││ New  │                              │
│└──────┘                              │
│                                      │
│                                      │
└──────────────────────────────────────┘",
                                                      output
                                                     );

        Assert.True (menu.NewKeyDownEvent (Key.CursorRight));
        Application.Refresh ();

        TestHelpers.AssertDriverContentsWithFrameAre (
                                                      @"
┌──────────────────────────────────────┐
│ File  Edit                           │
│      ┌─────────┐                     │
│      │ Delete ►│                     │
│      └─────────┘                     │
│                                      │
│                                      │
└──────────────────────────────────────┘",
                                                      output
                                                     );

        Assert.True (menu._openMenu.NewKeyDownEvent (Key.CursorRight));
        top.Draw ();

        TestHelpers.AssertDriverContentsWithFrameAre (
                                                      @"
┌──────────────────────────────────────┐
│ File  Edit                           │
│      ┌─────────┐                     │
│      │ Delete ►│┌───────────┐        │
│      └─────────┘│ All       │        │
│                 │ Selected  │        │
│                 └───────────┘        │
└──────────────────────────────────────┘",
                                                      output
                                                     );

        Assert.True (menu._openMenu.NewKeyDownEvent (Key.CursorRight));
        top.Draw ();

        TestHelpers.AssertDriverContentsWithFrameAre (
                                                      @"
┌──────────────────────────────────────┐
│ File  Edit                           │
│┌──────┐                              │
││ New  │                              │
│└──────┘                              │
│                                      │
│                                      │
└──────────────────────────────────────┘",
                                                      output
                                                     );
        top.Dispose ();
    }

    [Fact]
    [AutoInitShutdown]
    public void MenuBar_In_Window_Without_Other_Views_With_Top_Init_With_Parameterless_Run ()
    {
        var win = new Window ();

        var menu = new MenuBar
        {
            Menus =
            [
                new ("File", new MenuItem [] { new ("New", "", null) }),
                new (
                     "Edit",
                     new MenuItem []
                     {
                         new MenuBarItem (
                                          "Delete",
                                          new MenuItem []
                                              { new ("All", "", null), new ("Selected", "", null) }
                                         )
                     }
                    )
            ]
        };
        win.Add (menu);
        Toplevel top = new ();
        top.Add (win);

        Application.Iteration += (s, a) =>
                                 {
                                     ((FakeDriver)Application.Driver!).SetBufferSize (40, 8);

                                     TestHelpers.AssertDriverContentsWithFrameAre (
                                                                                   @"
┌──────────────────────────────────────┐
│ File  Edit                           │
│                                      │
│                                      │
│                                      │
│                                      │
│                                      │
└──────────────────────────────────────┘",
                                                                                   output
                                                                                  );

                                     Assert.True (win.NewKeyDownEvent (menu.Key));
                                     top.Draw ();

                                     TestHelpers.AssertDriverContentsWithFrameAre (
                                                                                   @"
┌──────────────────────────────────────┐
│ File  Edit                           │
│┌──────┐                              │
││ New  │                              │
│└──────┘                              │
│                                      │
│                                      │
└──────────────────────────────────────┘",
                                                                                   output
                                                                                  );

                                     Assert.True (menu.NewKeyDownEvent (Key.CursorRight));
                                     Application.Refresh ();

                                     TestHelpers.AssertDriverContentsWithFrameAre (
                                                                                   @"
┌──────────────────────────────────────┐
│ File  Edit                           │
│      ┌─────────┐                     │
│      │ Delete ►│                     │
│      └─────────┘                     │
│                                      │
│                                      │
└──────────────────────────────────────┘",
                                                                                   output
                                                                                  );

                                     Assert.True (menu._openMenu.NewKeyDownEvent (Key.CursorRight));
                                     top.Draw ();

                                     TestHelpers.AssertDriverContentsWithFrameAre (
                                                                                   @"
┌──────────────────────────────────────┐
│ File  Edit                           │
│      ┌─────────┐                     │
│      │ Delete ►│┌───────────┐        │
│      └─────────┘│ All       │        │
│                 │ Selected  │        │
│                 └───────────┘        │
└──────────────────────────────────────┘",
                                                                                   output
                                                                                  );

                                     Assert.True (menu._openMenu.NewKeyDownEvent (Key.CursorRight));
                                     top.Draw ();

                                     TestHelpers.AssertDriverContentsWithFrameAre (
                                                                                   @"
┌──────────────────────────────────────┐
│ File  Edit                           │
│┌──────┐                              │
││ New  │                              │
│└──────┘                              │
│                                      │
│                                      │
└──────────────────────────────────────┘",
                                                                                   output
                                                                                  );

                                     Application.RequestStop ();
                                 };

        Application.Run (top);
        top.Dispose ();
    }

    [Fact]
    [AutoInitShutdown]
    public void MenuBar_In_Window_Without_Other_Views_Without_Top_Init ()
    {
        var win = new Window ();

        var menu = new MenuBar
        {
            Menus =
            [
                new ("File", new MenuItem [] { new ("New", "", null) }),
                new (
                     "Edit",
                     new MenuItem []
                     {
                         new MenuBarItem (
                                          "Delete",
                                          new MenuItem []
                                              { new ("All", "", null), new ("Selected", "", null) }
                                         )
                     }
                    )
            ]
        };
        win.Add (menu);
        ((FakeDriver)Application.Driver!).SetBufferSize (40, 8);
        Application.Begin (win);

        TestHelpers.AssertDriverContentsWithFrameAre (
                                                      @"
┌──────────────────────────────────────┐
│ File  Edit                           │
│                                      │
│                                      │
│                                      │
│                                      │
│                                      │
└──────────────────────────────────────┘",
                                                      output
                                                     );

        Assert.True (win.NewKeyDownEvent (menu.Key));
        win.Draw ();

        TestHelpers.AssertDriverContentsWithFrameAre (
                                                      @"
┌──────────────────────────────────────┐
│ File  Edit                           │
│┌──────┐                              │
││ New  │                              │
│└──────┘                              │
│                                      │
│                                      │
└──────────────────────────────────────┘",
                                                      output
                                                     );

        Assert.True (menu.NewKeyDownEvent (Key.CursorRight));
        Application.Refresh ();

        TestHelpers.AssertDriverContentsWithFrameAre (
                                                      @"
┌──────────────────────────────────────┐
│ File  Edit                           │
│      ┌─────────┐                     │
│      │ Delete ►│                     │
│      └─────────┘                     │
│                                      │
│                                      │
└──────────────────────────────────────┘",
                                                      output
                                                     );

        Assert.True (menu._openMenu.NewKeyDownEvent (Key.CursorRight));
        win.Draw ();

        TestHelpers.AssertDriverContentsWithFrameAre (
                                                      @"
┌──────────────────────────────────────┐
│ File  Edit                           │
│      ┌─────────┐                     │
│      │ Delete ►│┌───────────┐        │
│      └─────────┘│ All       │        │
│                 │ Selected  │        │
│                 └───────────┘        │
└──────────────────────────────────────┘",
                                                      output
                                                     );

        Assert.True (menu._openMenu.NewKeyDownEvent (Key.CursorRight));
        win.Draw ();

        TestHelpers.AssertDriverContentsWithFrameAre (
                                                      @"
┌──────────────────────────────────────┐
│ File  Edit                           │
│┌──────┐                              │
││ New  │                              │
│└──────┘                              │
│                                      │
│                                      │
└──────────────────────────────────────┘",
                                                      output
                                                     );
        win.Dispose ();
    }

    [Fact]
    [AutoInitShutdown]
    public void MenuBar_In_Window_Without_Other_Views_Without_Top_Init_With_Run_T ()
    {
        ((FakeDriver)Application.Driver!).SetBufferSize (40, 8);

        Application.Iteration += (s, a) =>
                                 {
                                     Toplevel top = Application.Top;

                                     TestHelpers.AssertDriverContentsWithFrameAre (
                                                                                   @"
┌──────────────────────────────────────┐
│ File  Edit                           │
│                                      │
│                                      │
│                                      │
│                                      │
│                                      │
└──────────────────────────────────────┘",
                                                                                   output
                                                                                  );

                                     Assert.True (top.NewKeyDownEvent (Key.F9));
                                     top.Draw ();

                                     TestHelpers.AssertDriverContentsWithFrameAre (
                                                                                   @"
┌──────────────────────────────────────┐
│ File  Edit                           │
│┌──────┐                              │
││ New  │                              │
│└──────┘                              │
│                                      │
│                                      │
└──────────────────────────────────────┘",
                                                                                   output
                                                                                  );

                                     Assert.True (top.Subviews [0].NewKeyDownEvent (Key.CursorRight));
                                     Application.Refresh ();

                                     TestHelpers.AssertDriverContentsWithFrameAre (
                                                                                   @"
┌──────────────────────────────────────┐
│ File  Edit                           │
│      ┌─────────┐                     │
│      │ Delete ►│                     │
│      └─────────┘                     │
│                                      │
│                                      │
└──────────────────────────────────────┘",
                                                                                   output
                                                                                  );

                                     Assert.True (
                                                  ((MenuBar)top.Subviews [0])._openMenu.NewKeyDownEvent (Key.CursorRight)
                                                 );
                                     top.Draw ();

                                     TestHelpers.AssertDriverContentsWithFrameAre (
                                                                                   @"
┌──────────────────────────────────────┐
│ File  Edit                           │
│      ┌─────────┐                     │
│      │ Delete ►│┌───────────┐        │
│      └─────────┘│ All       │        │
│                 │ Selected  │        │
│                 └───────────┘        │
└──────────────────────────────────────┘",
                                                                                   output
                                                                                  );

                                     Assert.True (
                                                  ((MenuBar)top.Subviews [0])._openMenu.NewKeyDownEvent (Key.CursorRight)
                                                 );
                                     top.Draw ();

                                     TestHelpers.AssertDriverContentsWithFrameAre (
                                                                                   @"
┌──────────────────────────────────────┐
│ File  Edit                           │
│┌──────┐                              │
││ New  │                              │
│└──────┘                              │
│                                      │
│                                      │
└──────────────────────────────────────┘",
                                                                                   output
                                                                                  );

                                     Application.RequestStop ();
                                 };

        Application.Run<CustomWindow> ().Dispose ();
    }

    [Fact]
    [AutoInitShutdown]
    public void MenuBar_Position_And_Size_With_HotKeys_Is_The_Same_As_Without_HotKeys ()
    {
        // Define the expected menu
        var expectedMenu = new ExpectedMenuBar
        {
            Menus =
            [
                new ("File", new MenuItem [] { new ("12", "", null) }),
                new (
                     "Edit",
                     new MenuItem [] { new ("Copy", "", null) }
                    )
            ]
        };

        // Test without HotKeys first
        var menu = new MenuBar
        {
            Menus =
            [
                new (
                     expectedMenu.Menus [0].Title,
                     new MenuItem [] { new (expectedMenu.Menus [0].Children [0].Title, "", null) }
                    ),
                new (
                     expectedMenu.Menus [1].Title,
                     new MenuItem []
                     {
                         new (
                              expectedMenu.Menus [1].Children [0].Title,
                              "",
                              null
                             )
                     }
                    )
            ]
        };

        var top = new Toplevel ();
        top.Add (menu);
        Application.Begin (top);

        // Open first
        Assert.True (menu.NewKeyDownEvent (menu.Key));
        Assert.True (menu.IsMenuOpen);
        top.Draw ();
        TestHelpers.AssertDriverContentsAre (expectedMenu.ExpectedSubMenuOpen (0), output);

        // Open second
        Assert.True (Application.Top.Subviews [1].NewKeyDownEvent (Key.CursorRight));
        Assert.True (menu.IsMenuOpen);
        top.Draw ();
        TestHelpers.AssertDriverContentsAre (expectedMenu.ExpectedSubMenuOpen (1), output);

        // Close menu
        Assert.True (menu.NewKeyDownEvent (menu.Key));
        Assert.False (menu.IsMenuOpen);
        top.Draw ();
        TestHelpers.AssertDriverContentsAre (expectedMenu.ClosedMenuText, output);

        top.Remove (menu);

        // Now test WITH HotKeys
        menu = new ()
        {
            Menus =
            [
                new (
                     "_" + expectedMenu.Menus [0].Title,
                     new MenuItem [] { new ("_" + expectedMenu.Menus [0].Children [0].Title, "", null) }
                    ),
                new (
                     "_" + expectedMenu.Menus [1].Title,
                     new MenuItem []
                     {
                         new (
                              "_" + expectedMenu.Menus [1].Children [0].Title,
                              "",
                              null
                             )
                     }
                    )
            ]
        };

        top.Add (menu);

        // Open first
        Assert.True (menu.NewKeyDownEvent (menu.Key));
        Assert.True (menu.IsMenuOpen);
        top.Draw ();
        TestHelpers.AssertDriverContentsAre (expectedMenu.ExpectedSubMenuOpen (0), output);

        // Open second
        Assert.True (top.Subviews [1].NewKeyDownEvent (Key.CursorRight));
        Assert.True (menu.IsMenuOpen);
        Application.Top.Draw ();
        TestHelpers.AssertDriverContentsAre (expectedMenu.ExpectedSubMenuOpen (1), output);

        // Close menu
        Assert.True (menu.NewKeyDownEvent (menu.Key));
        Assert.False (menu.IsMenuOpen);
        top.Draw ();
        TestHelpers.AssertDriverContentsAre (expectedMenu.ClosedMenuText, output);
        top.Dispose ();
    }

    [Fact]
    [AutoInitShutdown]
    public void MenuBar_Submenus_Alignment_Correct ()
    {
        // Define the expected menu
        var expectedMenu = new ExpectedMenuBar
        {
            Menus =
            [
                new (
                     "File",
                     new MenuItem []
                     {
                         new (
                              "Really Long Sub Menu",
                              "",
                              null
                             )
                     }
                    ),
                new (
                     "123",
                     new MenuItem [] { new ("Copy", "", null) }
                    ),
                new (
                     "Format",
                     new MenuItem [] { new ("Word Wrap", "", null) }
                    ),
                new (
                     "Help",
                     new MenuItem [] { new ("About", "", null) }
                    ),
                new (
                     "1",
                     new MenuItem [] { new ("2", "", null) }
                    ),
                new (
                     "3",
                     new MenuItem [] { new ("2", "", null) }
                    ),
                new (
                     "Last one",
                     new MenuItem [] { new ("Test", "", null) }
                    )
            ]
        };

        MenuBarItem [] items = new MenuBarItem [expectedMenu.Menus.Length];

        for (var i = 0; i < expectedMenu.Menus.Length; i++)
        {
            items [i] = new (
                             expectedMenu.Menus [i].Title,
                             new MenuItem [] { new (expectedMenu.Menus [i].Children [0].Title, "", null) }
                            );
        }

        var menu = new MenuBar { Menus = items };

        var top = new Toplevel ();
        top.Add (menu);
        Application.Begin (top);

        top.Draw ();
        TestHelpers.AssertDriverContentsAre (expectedMenu.ClosedMenuText, output);

        for (var i = 0; i < expectedMenu.Menus.Length; i++)
        {
            menu.OpenMenu (i);
            Assert.True (menu.IsMenuOpen);
            top.Draw ();
            TestHelpers.AssertDriverContentsAre (expectedMenu.ExpectedSubMenuOpen (i), output);
        }

        top.Dispose ();
    }

    [Fact]
    [AutoInitShutdown]
    public void MenuBar_With_Action_But_Without_MenuItems_Not_Throw ()
    {
        var menu = new MenuBar
        {
            Menus =
            [
                new () { Title = "Test 1", Action = () => { } },

                new () { Title = "Test 2", Action = () => { } }
            ]
        };

        var top = new Toplevel ();
        top.Add (menu);
        Application.Begin (top);

#if SUPPORT_ALT_TO_ACTIVATE_MENU
        Assert.True (
                     Application.OnKeyUp (
                                          new KeyEventArgs (
                                                            Key.AltMask
                                                           )
                                         )
                    ); // changed to true because Alt activates menu bar
#endif
        Assert.True (menu.NewKeyDownEvent (Key.CursorRight));
        Assert.True (menu.NewKeyDownEvent (Key.CursorRight));
        top.Dispose ();
    }

    [Fact]
    [AutoInitShutdown]
    public void MenuBarItem_Children_Null_Does_Not_Throw ()
    {
        var menu = new MenuBar
        {
            Menus =
            [
                new ("Test", "", null)
            ]
        };
        var top = new Toplevel ();
        top.Add (menu);

        Exception exception = Record.Exception (() => menu.NewKeyDownEvent (Key.Space));
        Assert.Null (exception);
        top.Dispose ();
    }

    [Fact]
    [AutoInitShutdown]
    public void MenuOpened_On_Disabled_MenuItem ()
    {
        MenuItem miCurrent = null;
        Menu mCurrent = null;

        var menu = new MenuBar
        {
            Menus =
            [
                new (
                     "_File",
                     new MenuItem []
                     {
                         new MenuBarItem (
                                          "_New",
                                          new MenuItem []
                                          {
                                              new (
                                                   "_New doc",
                                                   "Creates new doc.",
                                                   null,
                                                   () => false
                                                  )
                                          }
                                         ),
                         null,
                         new ("_Save", "Saves the file.", null)
                     }
                    )
            ]
        };

        menu.MenuOpened += (s, e) =>
                           {
                               miCurrent = e.MenuItem;
                               mCurrent = menu._openMenu;
                           };
        menu.UseKeysUpDownAsKeysLeftRight = true;
        var top = new Toplevel ();
        top.Add (menu);
        Application.Begin (top);

        // open the menu
        Assert.True (
                     menu.NewMouseEvent (
                                         new () { Position = new (1, 0), Flags = MouseFlags.Button1Pressed, View = menu }
                                        )
                    );
        Assert.True (menu.IsMenuOpen);
        Assert.Equal ("_File", miCurrent.Parent.Title);
        Assert.Equal ("_New", miCurrent.Title);

        Assert.True (
                     mCurrent.NewMouseEvent (
                                             new () { Position = new (1, 1), Flags = MouseFlags.ReportMousePosition, View = mCurrent }
                                            )
                    );
        Assert.True (menu.IsMenuOpen);
        Assert.Equal ("_File", miCurrent.Parent.Title);
        Assert.Equal ("_New", miCurrent.Title);

        Assert.True (
                     mCurrent.NewMouseEvent (
                                             new () { Position = new (1, 1), Flags = MouseFlags.ReportMousePosition, View = mCurrent }
                                            )
                    );
        Assert.True (menu.IsMenuOpen);
        Assert.Equal ("_File", miCurrent.Parent.Title);
        Assert.Equal ("_New", miCurrent.Title);

        Assert.True (
                     mCurrent.NewMouseEvent (
                                             new () { Position = new (1, 2), Flags = MouseFlags.ReportMousePosition, View = mCurrent }
                                            )
                    );
        Assert.True (menu.IsMenuOpen);
        Assert.Equal ("_File", miCurrent.Parent.Title);
        Assert.Equal ("_Save", miCurrent.Title);

        // close the menu
        Assert.True (
                     menu.NewMouseEvent (
                                         new () { Position = new (1, 0), Flags = MouseFlags.Button1Pressed, View = menu }
                                        )
                    );
        Assert.False (menu.IsMenuOpen);

        // open the menu
        Assert.True (menu.NewKeyDownEvent (menu.Key));
        Assert.True (menu.IsMenuOpen);

        // The _New doc is enabled but the sub-menu isn't enabled. Is show but can't be selected and executed
        Assert.Equal ("_New", miCurrent.Parent.Title);
        Assert.Equal ("_New doc", miCurrent.Title);

        Assert.True (mCurrent.NewKeyDownEvent (Key.CursorDown));
        Assert.True (menu.IsMenuOpen);
        Assert.Equal ("_File", miCurrent.Parent.Title);
        Assert.Equal ("_Save", miCurrent.Title);

        Assert.True (mCurrent.NewKeyDownEvent (Key.CursorUp));
        Assert.True (menu.IsMenuOpen);
        Assert.Equal ("_File", miCurrent.Parent.Title);
        Assert.Equal ("_New", miCurrent.Title);

        // close the menu
        Assert.True (menu.NewKeyDownEvent (menu.Key));
        Assert.False (menu.IsMenuOpen);
        top.Dispose ();
    }

    [Fact]
    [AutoInitShutdown]
    public void MenuOpening_MenuOpened_MenuClosing_Events ()
    {
        var miAction = "";
        var isMenuClosed = true;
        var cancelClosing = false;

        var menu = new MenuBar
        {
            Menus =
            [
                new ("_File", new MenuItem [] { new ("_New", "Creates new file.", New) })
            ]
        };

        menu.MenuOpening += (s, e) =>
                            {
                                Assert.Equal ("_File", e.CurrentMenu.Title);
                                Assert.Equal ("_New", e.CurrentMenu.Children [0].Title);
                                Assert.Equal ("Creates new file.", e.CurrentMenu.Children [0].Help);
                                Assert.Equal (New, e.CurrentMenu.Children [0].Action);
                                e.CurrentMenu.Children [0].Action ();
                                Assert.Equal ("New", miAction);

                                e.NewMenuBarItem = new (
                                                        "_Edit",
                                                        new MenuItem [] { new ("_Copy", "Copies the selection.", Copy) }
                                                       );
                            };

        menu.MenuOpened += (s, e) =>
                           {
                               MenuItem mi = e.MenuItem;

                               Assert.Equal ("_Edit", mi.Parent.Title);
                               Assert.Equal ("_Copy", mi.Title);
                               Assert.Equal ("Copies the selection.", mi.Help);
                               Assert.Equal (Copy, mi.Action);
                               mi.Action ();
                               Assert.Equal ("Copy", miAction);
                           };

        menu.MenuClosing += (s, e) =>
                            {
                                Assert.False (isMenuClosed);

                                if (cancelClosing)
                                {
                                    e.Cancel = true;
                                    isMenuClosed = false;
                                }
                                else
                                {
                                    isMenuClosed = true;
                                }
                            };
        var top = new Toplevel ();
        top.Add (menu);
        Application.Begin (top);

        Assert.True (menu.NewKeyDownEvent (menu.Key));
        Assert.True (menu.IsMenuOpen);
        isMenuClosed = !menu.IsMenuOpen;
        Assert.False (isMenuClosed);
        top.Draw ();

        var expected = @"
Edit
┌──────────────────────────────┐
│ Copy   Copies the selection. │
└──────────────────────────────┘
";
        TestHelpers.AssertDriverContentsAre (expected, output);

        cancelClosing = true;
        Assert.True (menu.NewKeyDownEvent (menu.Key));
        Assert.True (menu.IsMenuOpen);
        Assert.False (isMenuClosed);
        top.Draw ();

        expected = @"
Edit
┌──────────────────────────────┐
│ Copy   Copies the selection. │
└──────────────────────────────┘
";
        TestHelpers.AssertDriverContentsAre (expected, output);

        cancelClosing = false;
        Assert.True (menu.NewKeyDownEvent (menu.Key));
        Assert.False (menu.IsMenuOpen);
        Assert.True (isMenuClosed);
        top.Draw ();

        expected = @"
Edit
";
        TestHelpers.AssertDriverContentsAre (expected, output);

        void New () { miAction = "New"; }

        void Copy () { miAction = "Copy"; }

        top.Dispose ();
    }

    [Fact]
    [AutoInitShutdown]
    public void MouseEvent_Test ()
    {
        MenuItem miCurrent = null;
        Menu mCurrent = null;

        var menu = new MenuBar
        {
            Menus =
            [
                new (
                     "_File",
                     new MenuItem [] { new ("_New", "", null), new ("_Open", "", null), new ("_Save", "", null) }
                    ),
                new (
                     "_Edit",
                     new MenuItem [] { new ("_Copy", "", null), new ("C_ut", "", null), new ("_Paste", "", null) }
                    )
            ]
        };

        menu.MenuOpened += (s, e) =>
                           {
                               miCurrent = e.MenuItem;
                               mCurrent = menu.OpenCurrentMenu;
                           };
        var top = new Toplevel ();
        top.Add (menu);
        Application.Begin (top);

        // Click on Edit
        Assert.True (
                     menu.NewMouseEvent (
                                         new () { Position = new (10, 0), Flags = MouseFlags.Button1Pressed, View = menu }
                                        )
                    );
        Assert.True (menu.IsMenuOpen);
        Assert.Equal ("_Edit", miCurrent.Parent.Title);
        Assert.Equal ("_Copy", miCurrent.Title);

        // Click on Paste
        Assert.True (
                     mCurrent.NewMouseEvent (
                                             new () { Position = new (10, 2), Flags = MouseFlags.ReportMousePosition, View = mCurrent }
                                            )
                    );
        Assert.True (menu.IsMenuOpen);
        Assert.Equal ("_Edit", miCurrent.Parent.Title);
        Assert.Equal ("_Paste", miCurrent.Title);

        for (var i = 2; i >= -1; i--)
        {
            if (i == -1)
            {
                // Edit menu is open. Click on the menu at Y = -1, which is outside the menu.
                Assert.False (
                              mCurrent.NewMouseEvent (
                                                      new () { Position = new (10, i), Flags = MouseFlags.ReportMousePosition, View = menu }
                                                     )
                             );
            }
            else
            {
                // Edit menu is open. Click on the menu at Y = i.
                Assert.True (
                             mCurrent.NewMouseEvent (
                                                     new () { Position = new (10, i), Flags = MouseFlags.ReportMousePosition, View = mCurrent }
                                                    )
                            );
            }

            Assert.True (menu.IsMenuOpen);

            if (i == 2)
            {
                Assert.Equal ("_Edit", miCurrent.Parent.Title);
                Assert.Equal ("_Paste", miCurrent.Title);
            }
            else if (i == 1)
            {
                Assert.Equal ("_Edit", miCurrent.Parent.Title);
                Assert.Equal ("C_ut", miCurrent.Title);
            }
            else if (i == 0)
            {
                Assert.Equal ("_Edit", miCurrent.Parent.Title);
                Assert.Equal ("_Copy", miCurrent.Title);
            }
            else
            {
                Assert.Equal ("_Edit", miCurrent.Parent.Title);
                Assert.Equal ("_Copy", miCurrent.Title);
            }
        }

        top.Dispose ();
    }

    [Fact]
    [AutoInitShutdown]
    public void Parent_MenuItem_Stay_Focused_If_Child_MenuItem_Is_Empty_By_Keyboard ()
    {
        var expectedMenu = new ExpectedMenuBar
        {
            Menus =
            [
                new ("File", new MenuItem [] { new ("New", "", null) }),
                new ("Edit", Array.Empty<MenuItem> ()),
                new (
                     "Format",
                     new MenuItem [] { new ("Wrap", "", null) }
                    )
            ]
        };

        MenuBarItem [] items = new MenuBarItem [expectedMenu.Menus.Length];

        for (var i = 0; i < expectedMenu.Menus.Length; i++)
        {
            items [i] = new (
                             expectedMenu.Menus [i].Title,
                             expectedMenu.Menus [i].Children.Length > 0
                                 ? new MenuItem [] { new (expectedMenu.Menus [i].Children [0].Title, "", null) }
                                 : Array.Empty<MenuItem> ()
                            );
        }

        var menu = new MenuBar { Menus = items };

        var tf = new TextField { Y = 2, Width = 10 };
        var top = new Toplevel ();
        top.Add (menu, tf);

        Application.Begin (top);
        Assert.True (tf.HasFocus);
        Assert.True (menu.NewKeyDownEvent (menu.Key));
        Assert.True (menu.IsMenuOpen);
        Assert.False (tf.HasFocus);
        top.Draw ();
        TestHelpers.AssertDriverContentsAre (expectedMenu.ExpectedSubMenuOpen (0), output);

        // Right - Edit has no sub menu; this tests that no sub menu shows
        Assert.True (menu._openMenu.NewKeyDownEvent (Key.CursorRight));
        Assert.True (menu.IsMenuOpen);
        Assert.False (tf.HasFocus);
        Assert.Equal (1, menu._selected);
        Assert.Equal (-1, menu._selectedSub);
        Assert.Null (menu._openSubMenu);
        top.Draw ();
        TestHelpers.AssertDriverContentsAre (expectedMenu.ExpectedSubMenuOpen (1), output);

        // Right - Format
        Assert.True (menu._openMenu.NewKeyDownEvent (Key.CursorRight));
        Assert.True (menu.IsMenuOpen);
        Assert.False (tf.HasFocus);
        top.Draw ();
        TestHelpers.AssertDriverContentsAre (expectedMenu.ExpectedSubMenuOpen (2), output);

        // Left - Edit
        Assert.True (menu._openMenu.NewKeyDownEvent (Key.CursorLeft));
        Assert.True (menu.IsMenuOpen);
        Assert.False (tf.HasFocus);
        top.Draw ();
        TestHelpers.AssertDriverContentsAre (expectedMenu.ExpectedSubMenuOpen (1), output);

        Assert.True (menu._openMenu.NewKeyDownEvent (Key.CursorLeft));
        Assert.True (menu.IsMenuOpen);
        Assert.False (tf.HasFocus);
        top.Draw ();
        TestHelpers.AssertDriverContentsAre (expectedMenu.ExpectedSubMenuOpen (0), output);

        Assert.True (menu.NewKeyDownEvent (menu.Key));
        Assert.False (menu.IsMenuOpen);
        Assert.True (tf.HasFocus);
        top.Draw ();
        TestHelpers.AssertDriverContentsAre (expectedMenu.ClosedMenuText, output);
        top.Dispose ();
    }

    [Fact]
    [AutoInitShutdown]
    public void Parent_MenuItem_Stay_Focused_If_Child_MenuItem_Is_Empty_By_Mouse ()
    {
        // File  Edit  Format
        //┌──────┐    ┌───────┐         
        //│ New  │    │ Wrap  │         
        //└──────┘    └───────┘         

        // Define the expected menu
        var expectedMenu = new ExpectedMenuBar
        {
            Menus =
            [
                new ("File", new MenuItem [] { new ("New", "", null) }),
                new ("Edit", new MenuItem [] { }),
                new (
                     "Format",
                     new MenuItem [] { new ("Wrap", "", null) }
                    )
            ]
        };

        var menu = new MenuBar
        {
            Menus =
            [
                new (
                     expectedMenu.Menus [0].Title,
                     new MenuItem [] { new (expectedMenu.Menus [0].Children [0].Title, "", null) }
                    ),
                new (expectedMenu.Menus [1].Title, new MenuItem [] { }),
                new (
                     expectedMenu.Menus [2].Title,
                     new MenuItem []
                     {
                         new (
                              expectedMenu.Menus [2].Children [0].Title,
                              "",
                              null
                             )
                     }
                    )
            ]
        };

        var tf = new TextField { Y = 2, Width = 10 };
        var top = new Toplevel ();
        top.Add (menu, tf);
        Application.Begin (top);

        Assert.True (tf.HasFocus);
        Assert.True (menu.NewMouseEvent (new () { Position = new (1, 0), Flags = MouseFlags.Button1Pressed, View = menu }));
        Assert.True (menu.IsMenuOpen);
        Assert.False (tf.HasFocus);
        top.Draw ();
        TestHelpers.AssertDriverContentsAre (expectedMenu.ExpectedSubMenuOpen (0), output);

        Assert.True (
                     menu.NewMouseEvent (
                                         new () { Position = new (8, 0), Flags = MouseFlags.ReportMousePosition, View = menu }
                                        )
                    );
        Assert.True (menu.IsMenuOpen);
        Assert.False (tf.HasFocus);
        top.Draw ();
        TestHelpers.AssertDriverContentsAre (expectedMenu.ExpectedSubMenuOpen (1), output);

        Assert.True (
                     menu.NewMouseEvent (
                                         new () { Position = new (15, 0), Flags = MouseFlags.ReportMousePosition, View = menu }
                                        )
                    );
        Assert.True (menu.IsMenuOpen);
        Assert.False (tf.HasFocus);
        top.Draw ();
        TestHelpers.AssertDriverContentsAre (expectedMenu.ExpectedSubMenuOpen (2), output);

        Assert.True (
                     menu.NewMouseEvent (
                                         new () { Position = new (8, 0), Flags = MouseFlags.ReportMousePosition, View = menu }
                                        )
                    );
        Assert.True (menu.IsMenuOpen);
        Assert.False (tf.HasFocus);
        top.Draw ();
        TestHelpers.AssertDriverContentsAre (expectedMenu.ClosedMenuText, output);

        Assert.True (
                     menu.NewMouseEvent (
                                         new () { Position = new (1, 0), Flags = MouseFlags.ReportMousePosition, View = menu }
                                        )
                    );
        Assert.True (menu.IsMenuOpen);
        Assert.False (tf.HasFocus);
        top.Draw ();
        TestHelpers.AssertDriverContentsAre (expectedMenu.ExpectedSubMenuOpen (0), output);

        Assert.True (menu.NewMouseEvent (new () { Position = new (8, 0), Flags = MouseFlags.Button1Pressed, View = menu }));
        Assert.False (menu.IsMenuOpen);
        Assert.True (tf.HasFocus);
        top.Draw ();
        TestHelpers.AssertDriverContentsAre (expectedMenu.ClosedMenuText, output);
        top.Dispose ();
    }

    [Fact]
    public void RemoveAndThenAddMenuBar_ShouldNotChangeWidth ()
    {
        MenuBar menuBar;
        MenuBar menuBar2;

        // TODO: When https: //github.com/gui-cs/Terminal.Gui/issues/3136 is fixed, 
        // TODO: Change this to Window
        var w = new View ();
        menuBar2 = new ();
        menuBar = new ();
        w.Width = Dim.Fill ();
        w.Height = Dim.Fill ();
        w.X = 0;
        w.Y = 0;

        w.Visible = true;

        // TODO: When https: //github.com/gui-cs/Terminal.Gui/issues/3136 is fixed, 
        // TODO: uncomment this.
        //w.Modal = false;
        w.Title = "";
        menuBar.Width = Dim.Fill ();
        menuBar.Height = 1;
        menuBar.X = 0;
        menuBar.Y = 0;
        menuBar.Visible = true;
        w.Add (menuBar);

        menuBar2.Width = Dim.Fill ();
        menuBar2.Height = 1;
        menuBar2.X = 0;
        menuBar2.Y = 4;
        menuBar2.Visible = true;
        w.Add (menuBar2);

        MenuBar [] menuBars = w.Subviews.OfType<MenuBar> ().ToArray ();
        Assert.Equal (2, menuBars.Length);

        Assert.Equal (Dim.Fill (), menuBars [0].Width);
        Assert.Equal (Dim.Fill (), menuBars [1].Width);

        // Goes wrong here
        w.Remove (menuBar);
        w.Remove (menuBar2);

        w.Add (menuBar);
        w.Add (menuBar2);

        // These assertions fail
        Assert.Equal (Dim.Fill (), menuBars [0].Width);
        Assert.Equal (Dim.Fill (), menuBars [1].Width);
    }

    [Fact]
    [AutoInitShutdown]
    public void Resizing_Close_Menus ()
    {
        var menu = new MenuBar
        {
            Menus =
            [
                new (
                     "File",
                     new MenuItem []
                     {
                         new (
                              "Open",
                              "Open a file",
                              () => { },
                              null,
                              null,
                              KeyCode.CtrlMask | KeyCode.O
                             )
                     }
                    )
            ]
        };
        var top = new Toplevel ();
        top.Add (menu);
        RunState rs = Application.Begin (top);

        menu.OpenMenu ();
        var firstIteration = false;
        Application.RunIteration (ref rs, ref firstIteration);

        TestHelpers.AssertDriverContentsWithFrameAre (
                                                      @"
 File                         
┌────────────────────────────┐
│ Open   Open a file  Ctrl+O │
└────────────────────────────┘",
                                                      output
                                                     );

        ((FakeDriver)Application.Driver!).SetBufferSize (20, 15);
        firstIteration = false;
        Application.RunIteration (ref rs, ref firstIteration);

        TestHelpers.AssertDriverContentsWithFrameAre (
                                                      @"
 File",
                                                      output
                                                     );

        Application.End (rs);
        top.Dispose ();
    }

    [Fact]
    public void Separator_Does_Not_Throws_Pressing_Menu_Hotkey ()
    {
        var menu = new MenuBar
        {
            Menus =
            [
                new (
                     "File",
                     new MenuItem [] { new ("_New", "", null), null, new ("_Quit", "", null) }
                    )
            ]
        };
        Assert.False (menu.NewKeyDownEvent (Key.Q.WithAlt));
    }

    [Fact]
    [AutoInitShutdown]
    public void ShortCut_Activates ()
    {
        var saveAction = false;

        var menu = new MenuBar
        {
            Menus =
            [
                new (
                     "_File",
                     new MenuItem []
                     {
                         new (
                              "_Save",
                              "Saves the file.",
                              () => { saveAction = true; },
                              null,
                              null,
                              (KeyCode)Key.S.WithCtrl
                             )
                     }
                    )
            ]
        };

        var top = new Toplevel ();
        top.Add (menu);
        Application.Begin (top);

        Application.OnKeyDown (Key.S.WithCtrl);
        Application.MainLoop.RunIteration ();

        Assert.True (saveAction);
        top.Dispose ();
    }

    [Fact]
    public void UseKeysUpDownAsKeysLeftRight_And_UseSubMenusSingleFrame_Cannot_Be_Both_True ()
    {
        var menu = new MenuBar ();
        Assert.False (menu.UseKeysUpDownAsKeysLeftRight);
        Assert.False (menu.UseSubMenusSingleFrame);

        menu.UseKeysUpDownAsKeysLeftRight = true;
        Assert.True (menu.UseKeysUpDownAsKeysLeftRight);
        Assert.False (menu.UseSubMenusSingleFrame);

        menu.UseSubMenusSingleFrame = true;
        Assert.False (menu.UseKeysUpDownAsKeysLeftRight);
        Assert.True (menu.UseSubMenusSingleFrame);
    }

    [Fact]
    [AutoInitShutdown]
    public void UseSubMenusSingleFrame_False_By_Keyboard ()
    {
        var menu = new MenuBar
        {
            Menus = new MenuBarItem []
            {
                new (
                     "Numbers",
                     new MenuItem []
                     {
                         new ("One", "", null),
                         new MenuBarItem (
                                          "Two",
                                          new MenuItem []
                                          {
                                              new ("Sub-Menu 1", "", null),
                                              new ("Sub-Menu 2", "", null)
                                          }
                                         ),
                         new ("Three", "", null)
                     }
                    )
            }
        };
        menu.UseKeysUpDownAsKeysLeftRight = true;
        var top = new Toplevel ();
        top.Add (menu);
        Application.Begin (top);

        Assert.Equal (Point.Empty, new (menu.Frame.X, menu.Frame.Y));
        Assert.False (menu.UseSubMenusSingleFrame);

        top.Draw ();

        var expected = @"
 Numbers
";

        Rectangle pos = TestHelpers.AssertDriverContentsWithFrameAre (expected, output);

        Assert.True (menu.NewKeyDownEvent (menu.Key));
        top.Draw ();

        expected = @"
 Numbers  
┌────────┐
│ One    │
│ Two   ►│
│ Three  │
└────────┘
";

        pos = TestHelpers.AssertDriverContentsWithFrameAre (expected, output);

        Assert.True (Application.Top.Subviews [1].NewKeyDownEvent (Key.CursorDown));
        top.Draw ();

        expected = @"
 Numbers                 
┌────────┐               
│ One    │               
│ Two   ►│┌─────────────┐
│ Three  ││ Sub-Menu 1  │
└────────┘│ Sub-Menu 2  │
          └─────────────┘
";

        pos = TestHelpers.AssertDriverContentsWithFrameAre (expected, output);

        Assert.True (Application.Top.Subviews [2].NewKeyDownEvent (Key.CursorLeft));
        top.Draw ();

        expected = @"
 Numbers  
┌────────┐
│ One    │
│ Two   ►│
│ Three  │
└────────┘
";

        pos = TestHelpers.AssertDriverContentsWithFrameAre (expected, output);

        Assert.True (Application.Top.Subviews [1].NewKeyDownEvent (Key.Esc));
        top.Draw ();

        expected = @"
 Numbers
";

        pos = TestHelpers.AssertDriverContentsWithFrameAre (expected, output);
        top.Dispose ();
    }

    [Fact]
    [AutoInitShutdown]
    public void UseSubMenusSingleFrame_False_By_Mouse ()
    {
        var menu = new MenuBar
        {
            Menus =
            [
                new (
                     "Numbers",
                     new MenuItem []
                     {
                         new ("One", "", null),
                         new MenuBarItem (
                                          "Two",
                                          new MenuItem []
                                          {
                                              new (
                                                   "Sub-Menu 1",
                                                   "",
                                                   null
                                                  ),
                                              new (
                                                   "Sub-Menu 2",
                                                   "",
                                                   null
                                                  )
                                          }
                                         ),
                         new ("Three", "", null)
                     }
                    )
            ]
        };

        var top = new Toplevel ();
        top.Add (menu);
        Application.Begin (top);

        Assert.Equal (Point.Empty, new (menu.Frame.X, menu.Frame.Y));
        Assert.False (menu.UseSubMenusSingleFrame);

        top.Draw ();

        var expected = @"
 Numbers
";

        Rectangle pos = TestHelpers.AssertDriverContentsWithFrameAre (expected, output);
        Assert.Equal (new (1, 0, 8, 1), pos);

        Assert.True (
                     menu.NewMouseEvent (
                                         new () { Position = new (1, 0), Flags = MouseFlags.Button1Pressed, View = menu }
                                        )
                    );
        top.Draw ();

        expected = @"
 Numbers  
┌────────┐
│ One    │
│ Two   ►│
│ Three  │
└────────┘
";

        pos = TestHelpers.AssertDriverContentsWithFrameAre (expected, output);
        Assert.Equal (new (1, 0, 10, 6), pos);

        Assert.False (
                      menu.NewMouseEvent (
                                          new ()
                                          {
                                              Position = new (1, 2), Flags = MouseFlags.ReportMousePosition, View = Application.Top.Subviews [1]
                                          }
                                         )
                     );
        top.Draw ();

        expected = @"
 Numbers                 
┌────────┐               
│ One    │               
│ Two   ►│┌─────────────┐
│ Three  ││ Sub-Menu 1  │
└────────┘│ Sub-Menu 2  │
          └─────────────┘
";

        pos = TestHelpers.AssertDriverContentsWithFrameAre (expected, output);
        Assert.Equal (new (1, 0, 25, 7), pos);

        Assert.False (
                      menu.NewMouseEvent (
                                          new ()
                                          {
                                              Position = new (1, 1), Flags = MouseFlags.ReportMousePosition, View = Application.Top.Subviews [1]
                                          }
                                         )
                     );
        top.Draw ();

        expected = @"
 Numbers  
┌────────┐
│ One    │
│ Two   ►│
│ Three  │
└────────┘
";

        pos = TestHelpers.AssertDriverContentsWithFrameAre (expected, output);
        Assert.Equal (new (1, 0, 10, 6), pos);

        Assert.False (
                      menu.NewMouseEvent (
                                          new () { Position = new (70, 2), Flags = MouseFlags.Button1Clicked, View = Application.Top }
                                         )
                     );
        top.Draw ();

        expected = @"
 Numbers
";

        pos = TestHelpers.AssertDriverContentsWithFrameAre (expected, output);
        Assert.Equal (new (1, 0, 8, 1), pos);
        top.Dispose ();
    }

    [Fact]
    [AutoInitShutdown]
    public void UseSubMenusSingleFrame_False_Disabled_Border ()
    {
        var menu = new MenuBar
        {
            MenusBorderStyle = LineStyle.None,
            Menus =
            [
                new (
                     "Numbers",
                     new MenuItem []
                     {
                         new ("One", "", null),
                         new MenuBarItem (
                                          "Two",
                                          new MenuItem []
                                          {
                                              new (
                                                   "Sub-Menu 1",
                                                   "",
                                                   null
                                                  ),
                                              new (
                                                   "Sub-Menu 2",
                                                   "",
                                                   null
                                                  )
                                          }
                                         ),
                         new ("Three", "", null)
                     }
                    )
            ]
        };

        menu.UseKeysUpDownAsKeysLeftRight = true;
        menu.BeginInit ();
        menu.EndInit ();

        menu.OpenMenu ();
        menu.ColorScheme = menu._openMenu.ColorScheme = new (Attribute.Default);
        Assert.True (menu.IsMenuOpen);

        menu.Draw ();
        menu._openMenu.Draw ();

        var expected = @"
 Numbers
 One    
 Two   ►
 Three  ";

        _ = TestHelpers.AssertDriverContentsWithFrameAre (expected, output);

        Assert.True (menu._openMenu.NewKeyDownEvent (Key.CursorDown));
        menu.Draw ();
        menu._openMenu.Draw ();
        menu.OpenCurrentMenu.Draw ();

        expected = @"
 Numbers           
 One               
 Two   ► Sub-Menu 1
 Three   Sub-Menu 2";

        _ = TestHelpers.AssertDriverContentsWithFrameAre (expected, output);
    }

    [Fact]
    [AutoInitShutdown]
    public void UseSubMenusSingleFrame_True_By_Keyboard ()
    {
        var menu = new MenuBar
        {
            Menus =
            [
                new (
                     "Numbers",
                     new MenuItem []
                     {
                         new ("One", "", null),
                         new MenuBarItem (
                                          "Two",
                                          new MenuItem []
                                          {
                                              new (
                                                   "Sub-Menu 1",
                                                   "",
                                                   null
                                                  ),
                                              new (
                                                   "Sub-Menu 2",
                                                   "",
                                                   null
                                                  )
                                          }
                                         ),
                         new ("Three", "", null)
                     }
                    )
            ]
        };

        var top = new Toplevel ();
        top.Add (menu);
        Application.Begin (top);

        Assert.Equal (Point.Empty, new (menu.Frame.X, menu.Frame.Y));
        Assert.False (menu.UseSubMenusSingleFrame);
        menu.UseSubMenusSingleFrame = true;
        Assert.True (menu.UseSubMenusSingleFrame);

        top.Draw ();

        var expected = @"
 Numbers
";

        Rectangle pos = TestHelpers.AssertDriverContentsWithFrameAre (expected, output);
        Assert.Equal (new (1, 0, 8, 1), pos);

        Assert.True (menu.NewKeyDownEvent (menu.Key));
        top.Draw ();

        expected = @"
 Numbers  
┌────────┐
│ One    │
│ Two   ►│
│ Three  │
└────────┘
";

        pos = TestHelpers.AssertDriverContentsWithFrameAre (expected, output);
        Assert.Equal (new (1, 0, 10, 6), pos);

        Assert.True (Application.Top.Subviews [1].NewKeyDownEvent (Key.CursorDown));
        Assert.True (Application.Top.Subviews [1].NewKeyDownEvent (Key.Enter));
        top.Draw ();

        expected = @"
 Numbers       
┌─────────────┐
│◄    Two     │
├─────────────┤
│ Sub-Menu 1  │
│ Sub-Menu 2  │
└─────────────┘
";

        pos = TestHelpers.AssertDriverContentsWithFrameAre (expected, output);
        Assert.Equal (new (1, 0, 15, 7), pos);

        Assert.True (Application.Top.Subviews [2].NewKeyDownEvent (Key.Enter));
        top.Draw ();

        expected = @"
 Numbers  
┌────────┐
│ One    │
│ Two   ►│
│ Three  │
└────────┘
";

        pos = TestHelpers.AssertDriverContentsWithFrameAre (expected, output);
        Assert.Equal (new (1, 0, 10, 6), pos);

        Assert.True (Application.Top.Subviews [1].NewKeyDownEvent (Key.Esc));
        top.Draw ();

        expected = @"
 Numbers
";

        pos = TestHelpers.AssertDriverContentsWithFrameAre (expected, output);
        Assert.Equal (new (1, 0, 8, 1), pos);
        top.Dispose ();
    }

    [Fact]
    [AutoInitShutdown]
    public void UseSubMenusSingleFrame_True_By_Mouse ()
    {
        var menu = new MenuBar
        {
            Menus =
            [
                new (
                     "Numbers",
                     new MenuItem []
                     {
                         new ("One", "", null),
                         new MenuBarItem (
                                          "Two",
                                          new MenuItem []
                                          {
                                              new (
                                                   "Sub-Menu 1",
                                                   "",
                                                   null
                                                  ),
                                              new (
                                                   "Sub-Menu 2",
                                                   "",
                                                   null
                                                  )
                                          }
                                         ),
                         new ("Three", "", null)
                     }
                    )
            ]
        };

        var top = new Toplevel ();
        top.Add (menu);
        Application.Begin (top);

        Assert.Equal (Point.Empty, new (menu.Frame.X, menu.Frame.Y));
        Assert.False (menu.UseSubMenusSingleFrame);
        menu.UseSubMenusSingleFrame = true;
        Assert.True (menu.UseSubMenusSingleFrame);

        top.Draw ();

        var expected = @"
 Numbers
";

        Rectangle pos = TestHelpers.AssertDriverContentsWithFrameAre (expected, output);
        Assert.Equal (new (1, 0, 8, 1), pos);

        Assert.True (menu.NewMouseEvent (new () { Position = new (1, 0), Flags = MouseFlags.Button1Pressed, View = menu }));
        top.Draw ();

        expected = @"
 Numbers  
┌────────┐
│ One    │
│ Two   ►│
│ Three  │
└────────┘
";

        pos = TestHelpers.AssertDriverContentsWithFrameAre (expected, output);
        Assert.Equal (new (1, 0, 10, 6), pos);

        Assert.False (menu.NewMouseEvent (new () { Position = new (1, 2), Flags = MouseFlags.Button1Clicked, View = Application.Top.Subviews [1] }));
        top.Draw ();

        expected = @"
 Numbers       
┌─────────────┐
│◄    Two     │
├─────────────┤
│ Sub-Menu 1  │
│ Sub-Menu 2  │
└─────────────┘
";

        pos = TestHelpers.AssertDriverContentsWithFrameAre (expected, output);
        Assert.Equal (new (1, 0, 15, 7), pos);

        Assert.False (menu.NewMouseEvent (new () { Position = new (1, 1), Flags = MouseFlags.Button1Clicked, View = Application.Top.Subviews [2] }));
        top.Draw ();

        expected = @"
 Numbers  
┌────────┐
│ One    │
│ Two   ►│
│ Three  │
└────────┘
";

        pos = TestHelpers.AssertDriverContentsWithFrameAre (expected, output);
        Assert.Equal (new (1, 0, 10, 6), pos);

        Assert.False (menu.NewMouseEvent (new () { Position = new (70, 2), Flags = MouseFlags.Button1Clicked, View = Application.Top }));
        top.Draw ();

        expected = @"
 Numbers
";

        pos = TestHelpers.AssertDriverContentsWithFrameAre (expected, output);
        Assert.Equal (new (1, 0, 8, 1), pos);
        top.Dispose ();
    }

    [Fact]
    [AutoInitShutdown]
    public void UseSubMenusSingleFrame_True_Disabled_Border ()
    {
        var menu = new MenuBar
        {
            MenusBorderStyle = LineStyle.None,
            Menus =
            [
                new (
                     "Numbers",
                     new MenuItem []
                     {
                         new ("One", "", null),
                         new MenuBarItem (
                                          "Two",
                                          new MenuItem []
                                          {
                                              new (
                                                   "Sub-Menu 1",
                                                   "",
                                                   null
                                                  ),
                                              new (
                                                   "Sub-Menu 2",
                                                   "",
                                                   null
                                                  )
                                          }
                                         ),
                         new ("Three", "", null)
                     }
                    )
            ]
        };

        menu.UseSubMenusSingleFrame = true;
        menu.BeginInit ();
        menu.EndInit ();

        menu.OpenMenu ();
        Assert.True (menu.IsMenuOpen);

        menu.Draw ();
        menu.ColorScheme = menu._openMenu.ColorScheme = new (Attribute.Default);
        menu._openMenu.Draw ();

        var expected = @"
 Numbers
 One    
 Two   ►
 Three  ";

        _ = TestHelpers.AssertDriverContentsWithFrameAre (expected, output);

        Assert.True (menu._openMenu.NewKeyDownEvent (Key.CursorDown));
        Assert.True (menu._openMenu.NewKeyDownEvent (Key.Enter));
        menu.Draw ();
        menu._openMenu.Draw ();
        menu.OpenCurrentMenu.Draw ();

        expected = @"
 Numbers     
◄    Two     
─────────────
 Sub-Menu 1  
 Sub-Menu 2  ";

        _ = TestHelpers.AssertDriverContentsWithFrameAre (expected, output);
    }

    [Fact]
    [AutoInitShutdown]
    public void UseSubMenusSingleFrame_True_Without_Border ()
    {
        var menu = new MenuBar
        {
            UseSubMenusSingleFrame = true,
            MenusBorderStyle = LineStyle.None,
            Menus =
            [
                new (
                     "Numbers",
                     new MenuItem []
                     {
                         new ("One", "", null),
                         new MenuBarItem (
                                          "Two",
                                          new MenuItem []
                                          {
                                              new (
                                                   "Sub-Menu 1",
                                                   "",
                                                   null
                                                  ),
                                              new (
                                                   "Sub-Menu 2",
                                                   "",
                                                   null
                                                  )
                                          }
                                         ),
                         new ("Three", "", null)
                     }
                    )
            ]
        };

        var top = new Toplevel ();
        top.Add (menu);
        Application.Begin (top);

        Assert.Equal (Point.Empty, new (menu.Frame.X, menu.Frame.Y));
        Assert.True (menu.UseSubMenusSingleFrame);
        Assert.Equal (LineStyle.None, menu.MenusBorderStyle);

        top.Draw ();

        var expected = @"
 Numbers
";

        Rectangle pos = TestHelpers.AssertDriverContentsWithFrameAre (expected, output);
        Assert.Equal (new (1, 0, 8, 1), pos);

        Assert.True (
                     menu.NewMouseEvent (
                                         new () { Position = new (1, 0), Flags = MouseFlags.Button1Pressed, View = menu }
                                        )
                    );
        top.Draw ();

        expected = @"
 Numbers
 One    
 Two   ►
 Three  
";

        pos = TestHelpers.AssertDriverContentsWithFrameAre (expected, output);
        Assert.Equal (new (1, 0, 8, 4), pos);

        Assert.False (
                      menu.NewMouseEvent (
                                          new () { Position = new (1, 2), Flags = MouseFlags.Button1Clicked, View = Application.Top.Subviews [1] }
                                         )
                     );
        top.Draw ();

        expected = @"
 Numbers     
◄    Two     
─────────────
 Sub-Menu 1  
 Sub-Menu 2  
";

        pos = TestHelpers.AssertDriverContentsWithFrameAre (expected, output);
        Assert.Equal (new (1, 0, 13, 5), pos);

        Assert.False (
                      menu.NewMouseEvent (
                                          new () { Position = new (1, 1), Flags = MouseFlags.Button1Clicked, View = Application.Top.Subviews [2] }
                                         )
                     );
        top.Draw ();

        expected = @"
 Numbers
 One    
 Two   ►
 Three  
";

        pos = TestHelpers.AssertDriverContentsWithFrameAre (expected, output);
        Assert.Equal (new (1, 0, 8, 4), pos);

        Assert.False (
                      menu.NewMouseEvent (
                                          new () { Position = new (70, 2), Flags = MouseFlags.Button1Clicked, View = Application.Top }
                                         )
                     );
        top.Draw ();

        expected = @"
 Numbers
";

        pos = TestHelpers.AssertDriverContentsWithFrameAre (expected, output);
        Assert.Equal (new (1, 0, 8, 1), pos);
        top.Dispose ();
    }

    [Fact]
    [AutoInitShutdown]
    public void Visible_False_Key_Does_Not_Open_And_Close_All_Opened_Menus ()
    {
        var menu = new MenuBar
        {
            Menus =
            [
                new ("File", new MenuItem [] { new ("New", "", null) })
            ]
        };
        var top = new Toplevel ();
        top.Add (menu);
        Application.Begin (top);

        Assert.True (menu.Visible);
        Assert.True (menu.NewKeyDownEvent (menu.Key));
        Assert.True (menu.IsMenuOpen);

        menu.Visible = false;
        Assert.False (menu.IsMenuOpen);

        Assert.True (menu.NewKeyDownEvent (menu.Key));
        Assert.False (menu.IsMenuOpen);
        top.Dispose ();
    }

    // Defines the expected strings for a Menu. Currently supports 
    //   - MenuBar with any number of MenuItems 
    //   - Each top-level MenuItem can have a SINGLE sub-menu
    //
    // TODO: Enable multiple sub-menus
    // TODO: Enable checked sub-menus
    // TODO: Enable sub-menus with sub-menus (perhaps better to put this in a separate class with focused unit tests?)
    //
    // E.g: 
    //
    // File  Edit
    //  New    Copy
    public class ExpectedMenuBar : MenuBar
    {
        private FakeDriver _d = (FakeDriver)Application.Driver;

        // The expected strings when the menu is closed
        public string ClosedMenuText => MenuBarText + "\n";

        // Each MenuBar title has a 1 space pad on each side
        // See `static int leftPadding` and `static int rightPadding` on line 1037 of Menu.cs
        public string MenuBarText
        {
            get
            {
                var txt = string.Empty;

                foreach (MenuBarItem m in Menus)
                {
                    txt += " " + m.Title + " ";
                }

                return txt;
            }
        }

        public string ExpectedBottomRow (int i)
        {
            return $"{CM.Glyphs.LLCorner}{new (CM.Glyphs.HLine.ToString () [0], Menus [i].Children [0].TitleLength + 3)}{CM.Glyphs.LRCorner}  \n";
        }

        // The 3 spaces at end are a result of Menu.cs line 1062 where `pos` is calculated (` + spacesAfterTitle`)
        public string ExpectedMenuItemRow (int i) { return $"{CM.Glyphs.VLine} {Menus [i].Children [0].Title}  {CM.Glyphs.VLine}   \n"; }

        // The full expected string for an open sub menu
        public string ExpectedSubMenuOpen (int i)
        {
            return ClosedMenuText
                   + (Menus [i].Children.Length > 0
                          ? ExpectedPadding (i)
                            + ExpectedTopRow (i)
                            + ExpectedPadding (i)
                            + ExpectedMenuItemRow (i)
                            + ExpectedPadding (i)
                            + ExpectedBottomRow (i)
                          : "");
        }

        // Define expected menu frame
        // "┌──────┐"
        // "│ New  │"
        // "└──────┘"
        // 
        // The width of the Frame is determined in Menu.cs line 144, where `Width` is calculated
        //   1 space before the Title and 2 spaces after the Title/Check/Help
        public string ExpectedTopRow (int i)
        {
            return $"{CM.Glyphs.ULCorner}{new (CM.Glyphs.HLine.ToString () [0], Menus [i].Children [0].TitleLength + 3)}{CM.Glyphs.URCorner}  \n";
        }

        // Padding for the X of the sub menu Frame
        // Menu.cs - Line 1239 in `internal void OpenMenu` is where the Menu is created
        private string ExpectedPadding (int i)
        {
            var n = 0;

            while (i > 0)
            {
                n += Menus [i - 1].TitleLength + 2;
                i--;
            }

            return new (' ', n);
        }
    }

    private class CustomWindow : Window
    {
        public CustomWindow ()
        {
            var menu = new MenuBar
            {
                Menus =
                [
                    new ("File", new MenuItem [] { new ("New", "", null) }),
                    new (
                         "Edit",
                         new MenuItem []
                         {
                             new MenuBarItem (
                                              "Delete",
                                              new MenuItem []
                                                  { new ("All", "", null), new ("Selected", "", null) }
                                             )
                         }
                        )
                ]
            };
            Add (menu);
        }
    }

    [Fact]
    [AutoInitShutdown]
    public void Click_Another_View_Close_An_Open_Menu ()
    {
        var menu = new MenuBar
        {
            Menus =
            [
                new ("File", new MenuItem [] { new ("New", "", null) })
            ]
        };

        var btnClicked = false;
        var btn = new Button { Y = 4, Text = "Test" };
        btn.Accept += (s, e) => btnClicked = true;
        var top = new Toplevel ();
        top.Add (menu, btn);
        Application.Begin (top);

        Application.OnMouseEvent (new () { Position = new (0, 4), Flags = MouseFlags.Button1Clicked });
        Assert.True (btnClicked);
        top.Dispose ();
    }
}<|MERGE_RESOLUTION|>--- conflicted
+++ resolved
@@ -591,16 +591,12 @@
     [AutoInitShutdown]
     public void Draw_A_Menu_Over_A_Top_Dialog ()
     {
-<<<<<<< HEAD
-        ((FakeDriver)Application.Driver!).SetBufferSize (40, 15);
-=======
         // Override CM
         Window.DefaultBorderStyle = LineStyle.Single;
         Dialog.DefaultButtonAlignment = Alignment.Center;
         Dialog.DefaultBorderStyle = LineStyle.Single;
 
         ((FakeDriver)Application.Driver).SetBufferSize (40, 15);
->>>>>>> 990b7eec
 
         Assert.Equal (new (0, 0, 40, 15), Application.Driver?.Clip);
         TestHelpers.AssertDriverContentsWithFrameAre (@"", output);
