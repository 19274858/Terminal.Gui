﻿using System;
using Xunit;
using Xunit.Abstractions;

namespace Terminal.Gui.ViewsTests;

public class OverlappedTests {
	readonly ITestOutputHelper _output;

	public OverlappedTests (ITestOutputHelper output)
	{
		_output = output;
#if DEBUG_IDISPOSABLE
		Responder.Instances.Clear ();
		RunState.Instances.Clear ();
#endif
	}

	[Fact] [TestRespondersDisposed]
	public void Dispose_Toplevel_IsOverlappedContainer_False_With_Begin_End ()
	{
		Application.Init (new FakeDriver ());

		var top = new Toplevel ();
		var rs = Application.Begin (top);
#if DEBUG_IDISPOSABLE
		Assert.Equal (4, Responder.Instances.Count);
#endif

		Application.End (rs);
		Application.Shutdown ();

#if DEBUG_IDISPOSABLE
		Assert.Empty (Responder.Instances);
#endif
	}

	[Fact] [TestRespondersDisposed]
	public void Dispose_Toplevel_IsOverlappedContainer_True_With_Begin ()
	{
		Application.Init (new FakeDriver ());

		var overlapped = new Toplevel { IsOverlappedContainer = true };
		var rs = Application.Begin (overlapped);
		Application.End (rs);

		Application.Shutdown ();
	}

<<<<<<< HEAD
	[Fact] [AutoInitShutdown]
=======
	[Fact, AutoInitShutdown]
>>>>>>> 81ad703f
	public void Application_RequestStop_With_Params_On_A_Not_OverlappedContainer_Always_Use_Application_Current ()
	{
		var top1 = new Toplevel ();
		var top2 = new Toplevel ();
		var top3 = new Window ();
		var top4 = new Window ();
		var d = new Dialog ();

		// top1, top2, top3, d1 = 4
		var iterations = 4;

		top1.Ready += (s, e) => {
			Assert.Null (Application.OverlappedChildren);
			Application.Run (top2);
		};
		top2.Ready += (s, e) => {
			Assert.Null (Application.OverlappedChildren);
			Application.Run (top3);
		};
		top3.Ready += (s, e) => {
			Assert.Null (Application.OverlappedChildren);
			Application.Run (top4);
		};
		top4.Ready += (s, e) => {
			Assert.Null (Application.OverlappedChildren);
			Application.Run (d);
		};

		d.Ready += (s, e) => {
			Assert.Null (Application.OverlappedChildren);
			// This will close the d because on a not OverlappedContainer the Application.Current it always used.
			Application.RequestStop (top1);
			Assert.True (Application.Current == d);
		};

		d.Closed += (s, e) => Application.RequestStop (top1);

		Application.Iteration += (s, a) => {
			Assert.Null (Application.OverlappedChildren);
			if (iterations == 4) {
				Assert.True (Application.Current == d);
			} else if (iterations == 3) {
				Assert.True (Application.Current == top4);
			} else if (iterations == 2) {
				Assert.True (Application.Current == top3);
			} else if (iterations == 1) {
				Assert.True (Application.Current == top2);
			} else {
				Assert.True (Application.Current == top1);
			}
			Application.RequestStop (top1);
			iterations--;
		};

		Application.Run (top1);

		Assert.Null (Application.OverlappedChildren);
	}

	[Fact]
	[AutoInitShutdown]
	public void OverlappedContainer_With_Toplevel_RequestStop_Balanced ()
	{
		var overlapped = new Overlapped ();
		var c1 = new Toplevel ();
		var c2 = new Window ();
		var c3 = new Window ();
		var d = new Dialog ();

		// OverlappedChild = c1, c2, c3
		// d1 = 1
		var iterations = 4;

		overlapped.Ready += (s, e) => {
			Assert.Empty (Application.OverlappedChildren);
			Application.Run (c1);
		};
		c1.Ready += (s, e) => {
			Assert.Single (Application.OverlappedChildren);
			Application.Run (c2);
		};
		c2.Ready += (s, e) => {
			Assert.Equal (2, Application.OverlappedChildren.Count);
			Application.Run (c3);
		};
		c3.Ready += (s, e) => {
			Assert.Equal (3, Application.OverlappedChildren.Count);
			Application.Run (d);
		};

		// More easy because the Overlapped Container handles all at once
		d.Ready += (s, e) => {
			Assert.Equal (3, Application.OverlappedChildren.Count);
			// This will not close the OverlappedContainer because d is a modal Toplevel and will be closed.
			overlapped.RequestStop ();
		};

		// Now this will close the OverlappedContainer propagating through the OverlappedChildren.
		d.Closed += (s, e) => {
			overlapped.RequestStop ();
		};

		Application.Iteration += (s, a) => {
			if (iterations == 4) {
				// The Dialog was not closed before and will be closed now.
				Assert.True (Application.Current == d);
				Assert.False (d.Running);
			} else {
				Assert.Equal (iterations, Application.OverlappedChildren.Count);
				for (var i = 0; i < iterations; i++) {
					Assert.Equal ((iterations - i + 1).ToString (), Application.OverlappedChildren [i].Id);
				}
			}
			iterations--;
		};

		Application.Run (overlapped);

		Assert.Empty (Application.OverlappedChildren);
	}

	[Fact]
	[AutoInitShutdown]
	public void OverlappedContainer_With_Application_RequestStop_OverlappedTop_With_Params ()
	{
		var overlapped = new Overlapped ();
		var c1 = new Toplevel ();
		var c2 = new Window ();
		var c3 = new Window ();
		var d = new Dialog ();

		// OverlappedChild = c1, c2, c3
		// d1 = 1
		var iterations = 4;

		overlapped.Ready += (s, e) => {
			Assert.Empty (Application.OverlappedChildren);
			Application.Run (c1);
		};
		c1.Ready += (s, e) => {
			Assert.Single (Application.OverlappedChildren);
			Application.Run (c2);
		};
		c2.Ready += (s, e) => {
			Assert.Equal (2, Application.OverlappedChildren.Count);
			Application.Run (c3);
		};
		c3.Ready += (s, e) => {
			Assert.Equal (3, Application.OverlappedChildren.Count);
			Application.Run (d);
		};

		// Also easy because the Overlapped Container handles all at once
		d.Ready += (s, e) => {
			Assert.Equal (3, Application.OverlappedChildren.Count);
			// This will not close the OverlappedContainer because d is a modal Toplevel
			Application.RequestStop (overlapped);
		};

		// Now this will close the OverlappedContainer propagating through the OverlappedChildren.
		d.Closed += (s, e) => Application.RequestStop (overlapped);

		Application.Iteration += (s, a) => {
			if (iterations == 4) {
				// The Dialog was not closed before and will be closed now.
				Assert.True (Application.Current == d);
				Assert.False (d.Running);
			} else {
				Assert.Equal (iterations, Application.OverlappedChildren.Count);
				for (var i = 0; i < iterations; i++) {
					Assert.Equal ((iterations - i + 1).ToString (), Application.OverlappedChildren [i].Id);
				}
			}
			iterations--;
		};

		Application.Run (overlapped);

		Assert.Empty (Application.OverlappedChildren);
	}

	[Fact]
	[AutoInitShutdown]
	public void OverlappedContainer_With_Application_RequestStop_OverlappedTop_Without_Params ()
	{
		var overlapped = new Overlapped ();
		var c1 = new Toplevel ();
		var c2 = new Window ();
		var c3 = new Window ();
		var d = new Dialog ();

		// OverlappedChild = c1, c2, c3 = 3
		// d1 = 1
		var iterations = 4;

		overlapped.Ready += (s, e) => {
			Assert.Empty (Application.OverlappedChildren);
			Application.Run (c1);
		};
		c1.Ready += (s, e) => {
			Assert.Single (Application.OverlappedChildren);
			Application.Run (c2);
		};
		c2.Ready += (s, e) => {
			Assert.Equal (2, Application.OverlappedChildren.Count);
			Application.Run (c3);
		};
		c3.Ready += (s, e) => {
			Assert.Equal (3, Application.OverlappedChildren.Count);
			Application.Run (d);
		};

		//More harder because it's sequential.
		d.Ready += (s, e) => {
			Assert.Equal (3, Application.OverlappedChildren.Count);
			// Close the Dialog
			Application.RequestStop ();
		};

		// Now this will close the OverlappedContainer propagating through the OverlappedChildren.
		d.Closed += (s, e) => Application.RequestStop (overlapped);

		Application.Iteration += (s, a) => {
			if (iterations == 4) {
				// The Dialog still is the current top and we can't request stop to OverlappedContainer
				// because we are not using parameter calls.
				Assert.True (Application.Current == d);
				Assert.False (d.Running);
			} else {
				Assert.Equal (iterations, Application.OverlappedChildren.Count);
				for (var i = 0; i < iterations; i++) {
					Assert.Equal ((iterations - i + 1).ToString (), Application.OverlappedChildren [i].Id);
				}
			}
			iterations--;
		};

		Application.Run (overlapped);

		Assert.Empty (Application.OverlappedChildren);
	}

	[Fact]
	[AutoInitShutdown]
	public void IsOverlappedChild_Testing ()
	{
		var overlapped = new Overlapped ();
		var c1 = new Toplevel ();
		var c2 = new Window ();
		var c3 = new Window ();
		var d = new Dialog ();

		Application.Iteration += (s, a) => {
			Assert.False (overlapped.IsOverlapped);
			Assert.True (c1.IsOverlapped);
			Assert.True (c2.IsOverlapped);
			Assert.True (c3.IsOverlapped);
			Assert.False (d.IsOverlapped);

			overlapped.RequestStop ();
		};

		Application.Run (overlapped);
	}

	[Fact]
	[AutoInitShutdown]
	public void Modal_Toplevel_Can_Open_Another_Modal_Toplevel_But_RequestStop_To_The_Caller_Also_Sets_Current_Running_To_False_Too ()
	{
		var overlapped = new Overlapped ();
		var c1 = new Toplevel ();
		var c2 = new Window ();
		var c3 = new Window ();
		var d1 = new Dialog ();
		var d2 = new Dialog ();

		// OverlappedChild = c1, c2, c3 = 3
		// d1, d2 = 2
		var iterations = 5;

		overlapped.Ready += (s, e) => {
			Assert.Empty (Application.OverlappedChildren);
			Application.Run (c1);
		};
		c1.Ready += (s, e) => {
			Assert.Single (Application.OverlappedChildren);
			Application.Run (c2);
		};
		c2.Ready += (s, e) => {
			Assert.Equal (2, Application.OverlappedChildren.Count);
			Application.Run (c3);
		};
		c3.Ready += (s, e) => {
			Assert.Equal (3, Application.OverlappedChildren.Count);
			Application.Run (d1);
		};
		d1.Ready += (s, e) => {
			Assert.Equal (3, Application.OverlappedChildren.Count);
			Application.Run (d2);
		};

		d2.Ready += (s, e) => {
			Assert.Equal (3, Application.OverlappedChildren.Count);
			Assert.True (Application.Current == d2);
			Assert.True (Application.Current.Running);
			// Trying to close the Dialog1
			d1.RequestStop ();
		};

		// Now this will close the OverlappedContainer propagating through the OverlappedChildren.
		d1.Closed += (s, e) => {
			Assert.True (Application.Current == d1);
			Assert.False (Application.Current.Running);
			overlapped.RequestStop ();
		};

		Application.Iteration += (s, a) => {
			if (iterations == 5) {
				// The Dialog2 still is the current top and we can't request stop to OverlappedContainer
				// because Dialog2 and Dialog1 must be closed first.
				// Dialog2 will be closed in this iteration.
				Assert.True (Application.Current == d2);
				Assert.False (Application.Current.Running);
				Assert.False (d1.Running);
			} else if (iterations == 4) {
				// Dialog1 will be closed in this iteration.
				Assert.True (Application.Current == d1);
				Assert.False (Application.Current.Running);
			} else {
				Assert.Equal (iterations, Application.OverlappedChildren.Count);
				for (var i = 0; i < iterations; i++) {
					Assert.Equal ((iterations - i + 1).ToString (), Application.OverlappedChildren [i].Id);
				}
			}
			iterations--;
		};

		Application.Run (overlapped);

		Assert.Empty (Application.OverlappedChildren);
	}

	[Fact]
	[AutoInitShutdown]
	public void Modal_Toplevel_Can_Open_Another_Not_Modal_Toplevel_But_RequestStop_To_The_Caller_Also_Sets_Current_Running_To_False_Too ()
	{
		var overlapped = new Overlapped ();
		var c1 = new Toplevel ();
		var c2 = new Window ();
		var c3 = new Window ();
		var d1 = new Dialog ();
		var c4 = new Toplevel ();

		// OverlappedChild = c1, c2, c3, c4 = 4
		// d1 = 1
		var iterations = 5;

		overlapped.Ready += (s, e) => {
			Assert.Empty (Application.OverlappedChildren);
			Application.Run (c1);
		};
		c1.Ready += (s, e) => {
			Assert.Single (Application.OverlappedChildren);
			Application.Run (c2);
		};
		c2.Ready += (s, e) => {
			Assert.Equal (2, Application.OverlappedChildren.Count);
			Application.Run (c3);
		};
		c3.Ready += (s, e) => {
			Assert.Equal (3, Application.OverlappedChildren.Count);
			Application.Run (d1);
		};
		d1.Ready += (s, e) => {
			Assert.Equal (3, Application.OverlappedChildren.Count);
			Application.Run (c4);
		};

		c4.Ready += (s, e) => {
			Assert.Equal (4, Application.OverlappedChildren.Count);
			// Trying to close the Dialog1
			d1.RequestStop ();
		};

		// Now this will close the OverlappedContainer propagating through the OverlappedChildren.
		d1.Closed += (s, e) => {
			overlapped.RequestStop ();
		};

		Application.Iteration += (s, a) => {
			if (iterations == 5) {
				// The Dialog2 still is the current top and we can't request stop to OverlappedContainer
				// because Dialog2 and Dialog1 must be closed first.
				// Using request stop here will call the Dialog again without need
				Assert.True (Application.Current == d1);
				Assert.False (Application.Current.Running);
				Assert.True (c4.Running);
			} else {
				Assert.Equal (iterations, Application.OverlappedChildren.Count);
				for (var i = 0; i < iterations; i++) {
					Assert.Equal ((iterations - i + (iterations == 4 && i == 0 ? 2 : 1)).ToString (),
						Application.OverlappedChildren [i].Id);
				}
			}
			iterations--;
		};

		Application.Run (overlapped);

		Assert.Empty (Application.OverlappedChildren);
	}

	[Fact]
	[AutoInitShutdown]
	public void MoveCurrent_Returns_False_If_The_Current_And_Top_Parameter_Are_Both_With_Running_Set_To_False ()
	{
		var overlapped = new Overlapped ();
		var c1 = new Toplevel ();
		var c2 = new Window ();
		var c3 = new Window ();

		// OverlappedChild = c1, c2, c3
		var iterations = 3;

		overlapped.Ready += (s, e) => {
			Assert.Empty (Application.OverlappedChildren);
			Application.Run (c1);
		};
		c1.Ready += (s, e) => {
			Assert.Single (Application.OverlappedChildren);
			Application.Run (c2);
		};
		c2.Ready += (s, e) => {
			Assert.Equal (2, Application.OverlappedChildren.Count);
			Application.Run (c3);
		};
		c3.Ready += (s, e) => {
			Assert.Equal (3, Application.OverlappedChildren.Count);
			c3.RequestStop ();
			c1.RequestStop ();
		};
		// Now this will close the OverlappedContainer propagating through the OverlappedChildren.
		c1.Closed += (s, e) => {
			overlapped.RequestStop ();
		};
		Application.Iteration += (s, a) => {
			if (iterations == 3) {
				// The Current still is c3 because Current.Running is false.
				Assert.True (Application.Current == c3);
				Assert.False (Application.Current.Running);
				// But the Children order were reorder by Running = false
				Assert.True (Application.OverlappedChildren [0] == c3);
				Assert.True (Application.OverlappedChildren [1] == c1);
				Assert.True (Application.OverlappedChildren [^1] == c2);
			} else if (iterations == 2) {
				// The Current is c1 and Current.Running is false.
				Assert.True (Application.Current == c1);
				Assert.False (Application.Current.Running);
				Assert.True (Application.OverlappedChildren [0] == c1);
				Assert.True (Application.OverlappedChildren [^1] == c2);
			} else if (iterations == 1) {
				// The Current is c2 and Current.Running is false.
				Assert.True (Application.Current == c2);
				Assert.False (Application.Current.Running);
				Assert.True (Application.OverlappedChildren [^1] == c2);
			} else {
				// The Current is overlapped.
				Assert.True (Application.Current == overlapped);
				Assert.Empty (Application.OverlappedChildren);
			}
			iterations--;
		};

		Application.Run (overlapped);

		Assert.Empty (Application.OverlappedChildren);
	}

	[Fact]
	[AutoInitShutdown]
	public void OverlappedContainer_Throws_If_More_Than_One ()
	{
		var overlapped = new Overlapped ();
		var overlapped2 = new Overlapped ();

		overlapped.Ready += (s, e) => {
			Assert.Throws<InvalidOperationException> (() => Application.Run (overlapped2));
			overlapped.RequestStop ();
		};

		Application.Run (overlapped);
	}

	[Fact]
	[AutoInitShutdown]
	public void OverlappedContainer_Open_And_Close_Modal_And_Open_Not_Modal_Toplevels_Randomly ()
	{
		var overlapped = new Overlapped ();
		var logger = new Toplevel ();

		var iterations = 1; // The logger
		var running = true;
		var stageCompleted = true;
		var allStageClosed = false;
		var overlappedRequestStop = false;

		overlapped.Ready += (s, e) => {
			Assert.Empty (Application.OverlappedChildren);
			Application.Run (logger);
		};

		logger.Ready += (s, e) => Assert.Single (Application.OverlappedChildren);

		Application.Iteration += (s, a) => {
			if (stageCompleted && running) {
				stageCompleted = false;
				var stage = new Window { Modal = true };

				stage.Ready += (s, e) => {
					Assert.Equal (iterations, Application.OverlappedChildren.Count);
					stage.RequestStop ();
				};

				stage.Closed += (_, _) => {
					if (iterations == 11) {
						allStageClosed = true;
					}
					Assert.Equal (iterations, Application.OverlappedChildren.Count);
					if (running) {
						stageCompleted = true;

						var rpt = new Window ();

						rpt.Ready += (s, e) => {
							iterations++;
							Assert.Equal (iterations, Application.OverlappedChildren.Count);
						};

						Application.Run (rpt);
					}
				};

				Application.Run (stage);

			} else if (iterations == 11 && running) {
				running = false;
				Assert.Equal (iterations, Application.OverlappedChildren.Count);

			} else if (!overlappedRequestStop && running && !allStageClosed) {
				Assert.Equal (iterations, Application.OverlappedChildren.Count);
			} else if (!overlappedRequestStop && !running && allStageClosed) {
				Assert.Equal (iterations, Application.OverlappedChildren.Count);
				overlappedRequestStop = true;
				overlapped.RequestStop ();
			} else {
				Assert.Empty (Application.OverlappedChildren);
			}
		};

		Application.Run (overlapped);

		Assert.Empty (Application.OverlappedChildren);
	}

	[Fact]
	[AutoInitShutdown]
	public void AllChildClosed_Event_Test ()
	{
		var overlapped = new Overlapped ();
		var c1 = new Toplevel ();
		var c2 = new Window ();
		var c3 = new Window ();

		// OverlappedChild = c1, c2, c3
		var iterations = 3;

		overlapped.Ready += (s, e) => {
			Assert.Empty (Application.OverlappedChildren);
			Application.Run (c1);
		};
		c1.Ready += (s, e) => {
			Assert.Single (Application.OverlappedChildren);
			Application.Run (c2);
		};
		c2.Ready += (s, e) => {
			Assert.Equal (2, Application.OverlappedChildren.Count);
			Application.Run (c3);
		};
		c3.Ready += (s, e) => {
			Assert.Equal (3, Application.OverlappedChildren.Count);
			c3.RequestStop ();
			c2.RequestStop ();
			c1.RequestStop ();
		};
		// Now this will close the OverlappedContainer when all OverlappedChildren was closed
		overlapped.AllChildClosed += (s, e) => {
			overlapped.RequestStop ();
		};
		Application.Iteration += (s, a) => {
			if (iterations == 3) {
				// The Current still is c3 because Current.Running is false.
				Assert.True (Application.Current == c3);
				Assert.False (Application.Current.Running);
				// But the Children order were reorder by Running = false
				Assert.True (Application.OverlappedChildren [0] == c3);
				Assert.True (Application.OverlappedChildren [1] == c2);
				Assert.True (Application.OverlappedChildren [^1] == c1);
			} else if (iterations == 2) {
				// The Current is c2 and Current.Running is false.
				Assert.True (Application.Current == c2);
				Assert.False (Application.Current.Running);
				Assert.True (Application.OverlappedChildren [0] == c2);
				Assert.True (Application.OverlappedChildren [^1] == c1);
			} else if (iterations == 1) {
				// The Current is c1 and Current.Running is false.
				Assert.True (Application.Current == c1);
				Assert.False (Application.Current.Running);
				Assert.True (Application.OverlappedChildren [^1] == c1);
			} else {
				// The Current is overlapped.
				Assert.True (Application.Current == overlapped);
				Assert.False (Application.Current.Running);
				Assert.Empty (Application.OverlappedChildren);
			}
			iterations--;
		};

		Application.Run (overlapped);

		Assert.Empty (Application.OverlappedChildren);
	}

	[Fact]
	public void MoveToOverlappedChild_Throw_NullReferenceException_Passing_Null_Parameter () => Assert.Throws<NullReferenceException> (delegate { Application.MoveToOverlappedChild (null); });

<<<<<<< HEAD
	[Fact] [AutoInitShutdown]
=======
	[Fact, AutoInitShutdown]
>>>>>>> 81ad703f
	public void Visible_False_Does_Not_Clear ()
	{
		var overlapped = new Overlapped ();
		var win1 = new Window { Width = 5, Height = 5, Visible = false };
		var win2 = new Window { X = 1, Y = 1, Width = 5, Height = 5 };
		((FakeDriver)Application.Driver).SetBufferSize (10, 10);
		var rs = Application.Begin (overlapped);
		Application.Begin (win1);
		Application.Begin (win2);
		Assert.Equal (win2, Application.Current);
		var firstIteration = false;
		Application.RunIteration (ref rs, ref firstIteration);
		TestHelpers.AssertDriverContentsWithFrameAre (@"
 ┌───┐
 │   │
 │   │
 │   │
 └───┘", _output);
		var attributes = new [] {
			// 0
<<<<<<< HEAD
			Colors.TopLevel.Normal,
			// 1
			Colors.Base.Normal
		};
		TestHelpers.AssertDriverColorsAre (@"
=======
			Colors.ColorSchemes ["TopLevel"].Normal,
			// 1
			Colors.ColorSchemes ["Base"].Normal
		};
		TestHelpers.AssertDriverAttributesAre (@"
>>>>>>> 81ad703f
0000000000
0111110000
0111110000
0111110000
0111110000
0111110000
0000000000
0000000000
0000000000
0000000000", null, attributes);

		Application.OnMouseEvent (new MouseEventEventArgs (new MouseEvent { X = 1, Y = 1, Flags = MouseFlags.Button1Pressed }));
		Assert.Equal (win2, Application.MouseGrabView);
		Application.OnMouseEvent (new MouseEventEventArgs (new MouseEvent { X = 2, Y = 2, Flags = MouseFlags.Button1Pressed | MouseFlags.ReportMousePosition }));
		// Need to fool MainLoop into thinking it's running
		Application.MainLoop.Running = true;
		Application.RunIteration (ref rs, ref firstIteration);
		TestHelpers.AssertDriverContentsWithFrameAre (@"
  ┌───┐
  │   │
  │   │
  │   │
  └───┘", _output);
<<<<<<< HEAD
		TestHelpers.AssertDriverColorsAre (@"
=======
		TestHelpers.AssertDriverAttributesAre (@"
>>>>>>> 81ad703f
0000000000
0000000000
0011111000
0011111000
0011111000
0011111000
0011111000
0000000000
0000000000
0000000000", null, attributes);

		Application.Shutdown ();
	}

	class Overlapped : Toplevel {
		public Overlapped () => IsOverlappedContainer = true;
	}
}<|MERGE_RESOLUTION|>--- conflicted
+++ resolved
@@ -47,11 +47,7 @@
 		Application.Shutdown ();
 	}
 
-<<<<<<< HEAD
-	[Fact] [AutoInitShutdown]
-=======
 	[Fact, AutoInitShutdown]
->>>>>>> 81ad703f
 	public void Application_RequestStop_With_Params_On_A_Not_OverlappedContainer_Always_Use_Application_Current ()
 	{
 		var top1 = new Toplevel ();
@@ -687,11 +683,7 @@
 	[Fact]
 	public void MoveToOverlappedChild_Throw_NullReferenceException_Passing_Null_Parameter () => Assert.Throws<NullReferenceException> (delegate { Application.MoveToOverlappedChild (null); });
 
-<<<<<<< HEAD
-	[Fact] [AutoInitShutdown]
-=======
 	[Fact, AutoInitShutdown]
->>>>>>> 81ad703f
 	public void Visible_False_Does_Not_Clear ()
 	{
 		var overlapped = new Overlapped ();
@@ -712,19 +704,11 @@
  └───┘", _output);
 		var attributes = new [] {
 			// 0
-<<<<<<< HEAD
-			Colors.TopLevel.Normal,
-			// 1
-			Colors.Base.Normal
-		};
-		TestHelpers.AssertDriverColorsAre (@"
-=======
 			Colors.ColorSchemes ["TopLevel"].Normal,
 			// 1
 			Colors.ColorSchemes ["Base"].Normal
 		};
 		TestHelpers.AssertDriverAttributesAre (@"
->>>>>>> 81ad703f
 0000000000
 0111110000
 0111110000
@@ -748,11 +732,7 @@
   │   │
   │   │
   └───┘", _output);
-<<<<<<< HEAD
-		TestHelpers.AssertDriverColorsAre (@"
-=======
 		TestHelpers.AssertDriverAttributesAre (@"
->>>>>>> 81ad703f
 0000000000
 0000000000
 0011111000
