﻿using System.Reflection;
using Xunit.Abstractions;

namespace Terminal.Gui.ViewsTests;

public class ScrollBarViewTests
{
    private static HostView _hostView;
    private readonly ITestOutputHelper _output;
    private bool _added;
    private ScrollBarView _scrollBar;
    public ScrollBarViewTests (ITestOutputHelper output) { _output = output; }

    [Fact]
    [ScrollBarAutoInitShutdown]
    public void AutoHideScrollBars_Check ()
    {
        Hosting_A_View_To_A_ScrollBarView ();

        AddHandlers ();

        _hostView.Draw ();
        Assert.True (_scrollBar.ShowScrollIndicator);
        Assert.True (_scrollBar.Visible);
        Assert.Equal ("Absolute(1)", _scrollBar.Width.ToString ());
        Assert.Equal (1, _scrollBar.Viewport.Width);

        Assert.Equal (
                      $"Combine(View(Height,HostView(){_hostView.Frame})-Absolute(1))",
                      _scrollBar.Height.ToString ()
                     );
        Assert.Equal (24, _scrollBar.Viewport.Height);
        Assert.True (_scrollBar.OtherScrollBarView.ShowScrollIndicator);
        Assert.True (_scrollBar.OtherScrollBarView.Visible);

        Assert.Equal (
                      $"Combine(View(Width,HostView(){_hostView.Frame})-Absolute(1))",
                      _scrollBar.OtherScrollBarView.Width.ToString ()
                     );
        Assert.Equal (79, _scrollBar.OtherScrollBarView.Viewport.Width);
        Assert.Equal ("Absolute(1)", _scrollBar.OtherScrollBarView.Height.ToString ());
        Assert.Equal (1, _scrollBar.OtherScrollBarView.Viewport.Height);

        _hostView.Lines = 10;
        _hostView.Draw ();
        Assert.False (_scrollBar.ShowScrollIndicator);
        Assert.False (_scrollBar.Visible);
        Assert.Equal ("Absolute(1)", _scrollBar.Width.ToString ());
        Assert.Equal (1, _scrollBar.Viewport.Width);

        Assert.Equal (
                      $"Combine(View(Height,HostView(){_hostView.Frame})-Absolute(1))",
                      _scrollBar.Height.ToString ()
                     );
        Assert.Equal (24, _scrollBar.Viewport.Height);
        Assert.True (_scrollBar.OtherScrollBarView.ShowScrollIndicator);
        Assert.True (_scrollBar.OtherScrollBarView.Visible);

        Assert.Equal (
                      $"View(Width,HostView(){_hostView.Frame})",
                      _scrollBar.OtherScrollBarView.Width.ToString ()
                     );
        Assert.Equal (80, _scrollBar.OtherScrollBarView.Viewport.Width);
        Assert.Equal ("Absolute(1)", _scrollBar.OtherScrollBarView.Height.ToString ());
        Assert.Equal (1, _scrollBar.OtherScrollBarView.Viewport.Height);

        _hostView.Cols = 60;
        _hostView.Draw ();
        Assert.False (_scrollBar.ShowScrollIndicator);
        Assert.False (_scrollBar.Visible);
        Assert.Equal ("Absolute(1)", _scrollBar.Width.ToString ());
        Assert.Equal (1, _scrollBar.Viewport.Width);

        Assert.Equal (
                      $"Combine(View(Height,HostView(){_hostView.Frame})-Absolute(1))",
                      _scrollBar.Height.ToString ()
                     );
        Assert.Equal (24, _scrollBar.Viewport.Height);
        Assert.False (_scrollBar.OtherScrollBarView.ShowScrollIndicator);
        Assert.False (_scrollBar.OtherScrollBarView.Visible);

        Assert.Equal (
                      $"View(Width,HostView(){_hostView.Frame})",
                      _scrollBar.OtherScrollBarView.Width.ToString ()
                     );
        Assert.Equal (80, _scrollBar.OtherScrollBarView.Viewport.Width);
        Assert.Equal ("Absolute(1)", _scrollBar.OtherScrollBarView.Height.ToString ());
        Assert.Equal (1, _scrollBar.OtherScrollBarView.Viewport.Height);

        _hostView.Lines = 40;
        _hostView.Draw ();
        Assert.True (_scrollBar.ShowScrollIndicator);
        Assert.True (_scrollBar.Visible);
        Assert.Equal ("Absolute(1)", _scrollBar.Width.ToString ());
        Assert.Equal (1, _scrollBar.Viewport.Width);

        Assert.Equal (
                      $"View(Height,HostView(){_hostView.Frame})",
                      _scrollBar.Height.ToString ()
                     );
        Assert.Equal (25, _scrollBar.Viewport.Height);
        Assert.False (_scrollBar.OtherScrollBarView.ShowScrollIndicator);
        Assert.False (_scrollBar.OtherScrollBarView.Visible);

        Assert.Equal (
                      $"View(Width,HostView(){_hostView.Frame})",
                      _scrollBar.OtherScrollBarView.Width.ToString ()
                     );
        Assert.Equal (80, _scrollBar.OtherScrollBarView.Viewport.Width);
        Assert.Equal ("Absolute(1)", _scrollBar.OtherScrollBarView.Height.ToString ());
        Assert.Equal (1, _scrollBar.OtherScrollBarView.Viewport.Height);

        _hostView.Cols = 120;
        _hostView.Draw ();
        Assert.True (_scrollBar.ShowScrollIndicator);
        Assert.True (_scrollBar.Visible);
        Assert.Equal ("Absolute(1)", _scrollBar.Width.ToString ());
        Assert.Equal (1, _scrollBar.Viewport.Width);

        Assert.Equal (
                      $"Combine(View(Height,HostView(){_hostView.Frame})-Absolute(1))",
                      _scrollBar.Height.ToString ()
                     );
        Assert.Equal (24, _scrollBar.Viewport.Height);
        Assert.True (_scrollBar.OtherScrollBarView.ShowScrollIndicator);
        Assert.True (_scrollBar.OtherScrollBarView.Visible);

        Assert.Equal (
                      $"Combine(View(Width,HostView(){_hostView.Frame})-Absolute(1))",
                      _scrollBar.OtherScrollBarView.Width.ToString ()
                     );
        Assert.Equal (79, _scrollBar.OtherScrollBarView.Viewport.Width);
        Assert.Equal ("Absolute(1)", _scrollBar.OtherScrollBarView.Height.ToString ());
        Assert.Equal (1, _scrollBar.OtherScrollBarView.Viewport.Height);
    }

    [Fact]
    [AutoInitShutdown]
    public void Both_Default_Draws_Correctly ()
    {
        var width = 3;
        var height = 40;

        var super = new Window { Id = "super", Width = Dim.Fill (), Height = Dim.Fill () };
        var top = new Toplevel ();
        top.Add (super);

        var horiz = new ScrollBarView
        {
            Id = "horiz",
            Size = width * 2,

            // BUGBUG: ScrollBarView should work if Host is null
            Host = super,
            ShowScrollIndicator = true,
            IsVertical = true
        };
        super.Add (horiz);

        var vert = new ScrollBarView
        {
            Id = "vert",
            Size = height * 2,

            // BUGBUG: ScrollBarView should work if Host is null
            Host = super,
            ShowScrollIndicator = true,
            IsVertical = true
        };
        super.Add (vert);

        Application.Begin (top);
        ((FakeDriver)Application.Driver).SetBufferSize (width, height);

        var expected = @"
┌─┐
│▲│
│┬│
│││
│││
│││
│││
│││
│││
│││
│││
│││
│││
│││
│││
│││
│││
│││
│││
│┴│
│░│
│░│
│░│
│░│
│░│
│░│
│░│
│░│
│░│
│░│
│░│
│░│
│░│
│░│
│░│
│░│
│░│
│░│
│▼│
└─┘";
        _ = TestHelpers.AssertDriverContentsWithFrameAre (expected, _output);
    }

    [Fact]
    [ScrollBarAutoInitShutdown]
    public void ChangedPosition_Negative_Value ()
    {
        Hosting_A_View_To_A_ScrollBarView ();

        AddHandlers ();

        _scrollBar.Position = -20;
        Assert.Equal (0, _scrollBar.Position);
        Assert.Equal (_scrollBar.Position, _hostView.Top);

        _scrollBar.OtherScrollBarView.Position = -50;
        Assert.Equal (0, _scrollBar.OtherScrollBarView.Position);
        Assert.Equal (_scrollBar.OtherScrollBarView.Position, _hostView.Left);
    }

    [Fact]
    [ScrollBarAutoInitShutdown]
    public void ChangedPosition_Scrolling ()
    {
        Hosting_A_View_To_A_ScrollBarView ();

        AddHandlers ();

        for (var i = 0; i < _scrollBar.Size; i++)
        {
            _scrollBar.Position += 1;
            Assert.Equal (_scrollBar.Position, _hostView.Top);
        }

        for (int i = _scrollBar.Size - 1; i >= 0; i--)
        {
            _scrollBar.Position -= 1;
            Assert.Equal (_scrollBar.Position, _hostView.Top);
        }

        for (var i = 0; i < _scrollBar.OtherScrollBarView.Size; i++)
        {
            _scrollBar.OtherScrollBarView.Position += i;
            Assert.Equal (_scrollBar.OtherScrollBarView.Position, _hostView.Left);
        }

        for (int i = _scrollBar.OtherScrollBarView.Size - 1; i >= 0; i--)
        {
            _scrollBar.OtherScrollBarView.Position -= 1;
            Assert.Equal (_scrollBar.OtherScrollBarView.Position, _hostView.Left);
        }
    }

    [Fact]
    [ScrollBarAutoInitShutdown]
    public void ChangedPosition_Update_The_Hosted_View ()
    {
        Hosting_A_View_To_A_ScrollBarView ();

        AddHandlers ();

        _scrollBar.Position = 2;
        Assert.Equal (_scrollBar.Position, _hostView.Top);

        _scrollBar.OtherScrollBarView.Position = 5;
        Assert.Equal (_scrollBar.OtherScrollBarView.Position, _hostView.Left);
    }

    [Fact]
    [AutoInitShutdown]
    public void ClearOnVisibleFalse_Gets_Sets ()
    {
        var text =
            "This is a test\nThis is a test\nThis is a test\nThis is a test\nThis is a test\nThis is a test";
        var label = new Label { Text = text };
        var top = new Toplevel ();
        top.Add (label);

        var sbv = new ScrollBarView (label, true, false) { Size = 100, ClearOnVisibleFalse = false };
        Application.Begin (top);

        Assert.True (sbv.Visible);

        TestHelpers.AssertDriverContentsWithFrameAre (
                                                      @"
This is a tes▲
This is a tes┬
This is a tes┴
This is a tes░
This is a tes░
This is a tes▼
",
                                                      _output
                                                     );

        sbv.Visible = false;
        Assert.False (sbv.Visible);
        top.Draw ();

        TestHelpers.AssertDriverContentsWithFrameAre (
                                                      @"
This is a test
This is a test
This is a test
This is a test
This is a test
This is a test
",
                                                      _output
                                                     );

        sbv.Visible = true;
        Assert.True (sbv.Visible);
        top.Draw ();

        TestHelpers.AssertDriverContentsWithFrameAre (
                                                      @"
This is a tes▲
This is a tes┬
This is a tes┴
This is a tes░
This is a tes░
This is a tes▼
",
                                                      _output
                                                     );

        sbv.ClearOnVisibleFalse = true;
        sbv.Visible = false;
        Assert.False (sbv.Visible);

        TestHelpers.AssertDriverContentsWithFrameAre (
                                                      @"
This is a tes
This is a tes
This is a tes
This is a tes
This is a tes
This is a tes
",
                                                      _output
                                                     );
    }

    [Fact]
    public void
        Constructor_ShowBothScrollIndicator_False_And_IsVertical_False_Refresh_Does_Not_Throws_An_Object_Null_Exception ()
    {
        var exception = Record.Exception (
                                          () =>
                                          {
                                              Application.Init (new FakeDriver ());

                                              Toplevel top = new ();

                                              var win = new Window { X = 0, Y = 0, Width = Dim.Fill (), Height = Dim.Fill () };

                                              List<string> source = new ();

                                              for (var i = 0; i < 50; i++)
                                              {
                                                  var text = $"item {i} - ";

                                                  for (var j = 0; j < 160; j++)
                                                  {
                                                      var col = j.ToString ();
                                                      text += col.Length == 1 ? col [0] : col [1];
                                                  }

                                                  source.Add (text);
                                              }

                                              var listView = new ListView
                                              {
                                                  X = 0,
                                                  Y = 0,
                                                  Width = Dim.Fill (),
                                                  Height = Dim.Fill (),
                                                  Source = new ListWrapper (source)
                                              };
                                              win.Add (listView);

                                              var newScrollBarView = new ScrollBarView (listView, false, false) { KeepContentAlwaysInViewport = true };
                                              win.Add (newScrollBarView);

                                              newScrollBarView.ChangedPosition += (s, e) =>
                                                                                  {
                                                                                      listView.LeftItem = newScrollBarView.Position;

                                                                                      if (listView.LeftItem != newScrollBarView.Position)
                                                                                      {
                                                                                          newScrollBarView.Position = listView.LeftItem;
                                                                                      }

                                                                                      Assert.Equal (newScrollBarView.Position, listView.LeftItem);
                                                                                      listView.SetNeedsDisplay ();
                                                                                  };

                                              listView.DrawContent += (s, e) =>
                                                                      {
                                                                          newScrollBarView.Size = listView.MaxLength;
                                                                          Assert.Equal (newScrollBarView.Size, listView.MaxLength);
                                                                          newScrollBarView.Position = listView.LeftItem;
                                                                          Assert.Equal (newScrollBarView.Position, listView.LeftItem);
                                                                          newScrollBarView.Refresh ();
                                                                      };

                                              top.Ready += (s, e) =>
                                                           {
                                                               newScrollBarView.Position = 100;

                                                               Assert.Equal (
                                                                             newScrollBarView.Position,
                                                                             newScrollBarView.Size
                                                                             - listView.LeftItem
                                                                             + (listView.LeftItem - listView.Bounds.Width));
                                                               Assert.Equal (newScrollBarView.Position, listView.LeftItem);

<<<<<<< HEAD
                                                               Assert.Equal (92, newScrollBarView.Position);
                                                               Assert.Equal (92, listView.LeftItem);
                                                               Application.RequestStop ();
                                                           };
=======
                         //Assert.Equal (newScrollBarView.Position, newScrollBarView.Size - listView.LeftItem + (listView.LeftItem - listView.Viewport.Width));
                         Assert.Equal (newScrollBarView.Position, listView.LeftItem);
>>>>>>> fd4fdb8b

                                              top.Add (win);

                                              Application.Run (top);

                                              top.Dispose ();
                                              Application.Shutdown ();

                                          });

        Assert.Null (exception);
    }

    [Fact]
    public void
        Constructor_ShowBothScrollIndicator_False_And_IsVertical_True_Refresh_Does_Not_Throws_An_Object_Null_Exception ()
    {
        Exception exception = Record.Exception (
                                                () =>
                                                {
                                                    Application.Init (new FakeDriver ());
                                                    Toplevel top = new ();
                                                    var win = new Window { X = 0, Y = 0, Width = Dim.Fill (), Height = Dim.Fill () };
                                                    List<string> source = new ();

                                                    for (var i = 0; i < 50; i++)
                                                    {
                                                        source.Add ($"item {i}");
                                                    }

                                                    var listView = new ListView
                                                    {
                                                        X = 0,
                                                        Y = 0,
                                                        Width = Dim.Fill (),
                                                        Height = Dim.Fill (),
                                                        Source = new ListWrapper (source)
                                                    };
                                                    win.Add (listView);
                                                    var newScrollBarView = new ScrollBarView (listView, true, false) { KeepContentAlwaysInViewport = true };
                                                    win.Add (newScrollBarView);

                                                    newScrollBarView.ChangedPosition += (s, e) =>
                                                                                        {
                                                                                            listView.TopItem = newScrollBarView.Position;

                                                                                            if (listView.TopItem != newScrollBarView.Position)
                                                                                            {
                                                                                                newScrollBarView.Position = listView.TopItem;
                                                                                            }

                                                                                            Assert.Equal (newScrollBarView.Position, listView.TopItem);
                                                                                            listView.SetNeedsDisplay ();
                                                                                        };

                                                    listView.DrawContent += (s, e) =>
                                                                            {
                                                                                newScrollBarView.Size = listView.Source.Count;
                                                                                Assert.Equal (newScrollBarView.Size, listView.Source.Count);
                                                                                newScrollBarView.Position = listView.TopItem;
                                                                                Assert.Equal (newScrollBarView.Position, listView.TopItem);
                                                                                newScrollBarView.Refresh ();
                                                                            };

                                                    top.Ready += (s, e) =>
                                                                 {
                                                                     newScrollBarView.Position = 45;

                                                                     Assert.Equal (
                                                                                   newScrollBarView.Position,
                                                                                   newScrollBarView.Size
                                                                                   - listView.TopItem
                                                                                   + (listView.TopItem - listView.Viewport.Height)
                                                                                  );
                                                                     Assert.Equal (newScrollBarView.Position, listView.TopItem);
                                                                     Assert.Equal (27, newScrollBarView.Position);
                                                                     Assert.Equal (27, listView.TopItem);
                                                                     Application.RequestStop ();
                                                                 };
                                                    top.Add (win);
                                                    Application.Run (top);
                                                    top.Dispose ();
                                                    Application.Shutdown ();
                                                }
                                               );

        Assert.Null (exception);
    }

    [Fact]
    [AutoInitShutdown]
    public void ContentBottomRightCorner_Not_Redraw_If_Both_Size_Equal_To_Zero ()
    {
        var text =
            "This is a test\nThis is a test\nThis is a test\nThis is a test\nThis is a test\nThis is a test";
        var label = new Label { Text = text };
        var top = new Toplevel ();
       top.Add (label);

        var sbv = new ScrollBarView (label, true) { Size = 100 };
        sbv.OtherScrollBarView.Size = 100;
        Application.Begin (top);

        Assert.Equal (100, sbv.Size);
        Assert.Equal (100, sbv.OtherScrollBarView.Size);
        Assert.True (sbv.ShowScrollIndicator);
        Assert.True (sbv.OtherScrollBarView.ShowScrollIndicator);
        Assert.True (sbv.Visible);
        Assert.True (sbv.OtherScrollBarView.Visible);

        View contentBottomRightCorner =
            label.SuperView.Subviews.First (v => v is ScrollBarView.ContentBottomRightCorner);
        Assert.True (contentBottomRightCorner is ScrollBarView.ContentBottomRightCorner);
        Assert.True (contentBottomRightCorner.Visible);

        TestHelpers.AssertDriverContentsWithFrameAre (
                                                      @"
This is a tes▲
This is a tes┬
This is a tes┴
This is a tes░
This is a tes▼
◄├─┤░░░░░░░░► 
",
                                                      _output
                                                     );

        sbv.Size = 0;
        sbv.OtherScrollBarView.Size = 0;
        Assert.Equal (0, sbv.Size);
        Assert.Equal (0, sbv.OtherScrollBarView.Size);
        Assert.False (sbv.ShowScrollIndicator);
        Assert.False (sbv.OtherScrollBarView.ShowScrollIndicator);
        Assert.False (sbv.Visible);
        Assert.False (sbv.OtherScrollBarView.Visible);
        top.Draw ();

        TestHelpers.AssertDriverContentsWithFrameAre (
                                                      @"
This is a test
This is a test
This is a test
This is a test
This is a test
This is a test
",
                                                      _output
                                                     );

        sbv.Size = 50;
        sbv.OtherScrollBarView.Size = 50;
        Assert.Equal (50, sbv.Size);
        Assert.Equal (50, sbv.OtherScrollBarView.Size);
        Assert.True (sbv.ShowScrollIndicator);
        Assert.True (sbv.OtherScrollBarView.ShowScrollIndicator);
        Assert.True (sbv.Visible);
        Assert.True (sbv.OtherScrollBarView.Visible);
        top.Draw ();

        TestHelpers.AssertDriverContentsWithFrameAre (
                                                      @"
This is a tes▲
This is a tes┬
This is a tes┴
This is a tes░
This is a tes▼
◄├──┤░░░░░░░► 
",
                                                      _output
                                                     );
    }

    [Fact]
    [AutoInitShutdown]
    public void ContentBottomRightCorner_Not_Redraw_If_One_Size_Equal_To_Zero ()
    {
        var text =
            "This is a test\nThis is a test\nThis is a test\nThis is a test\nThis is a test\nThis is a test";
        var label = new Label { Text = text };
        var top = new Toplevel ();
        top.Add (label);

        var sbv = new ScrollBarView (label, true, false) { Size = 100 };
        Application.Begin (top);

        Assert.Equal (100, sbv.Size);
        Assert.Null (sbv.OtherScrollBarView);
        Assert.True (sbv.ShowScrollIndicator);
        Assert.True (sbv.Visible);

        TestHelpers.AssertDriverContentsWithFrameAre (
                                                      @"
This is a tes▲
This is a tes┬
This is a tes┴
This is a tes░
This is a tes░
This is a tes▼
",
                                                      _output
                                                     );

        sbv.Size = 0;
        Assert.Equal (0, sbv.Size);
        Assert.False (sbv.ShowScrollIndicator);
        Assert.False (sbv.Visible);
        top.Draw ();

        TestHelpers.AssertDriverContentsWithFrameAre (
                                                      @"
This is a test
This is a test
This is a test
This is a test
This is a test
This is a test
",
                                                      _output
                                                     );
    }

    [Fact]
    [ScrollBarAutoInitShutdown]
    public void DrawContent_Update_The_ScrollBarView_Position ()
    {
        Hosting_A_View_To_A_ScrollBarView ();

        AddHandlers ();

        _hostView.Top = 3;
        _hostView.Draw ();
        Assert.Equal (_scrollBar.Position, _hostView.Top);

        _hostView.Left = 6;
        _hostView.Draw ();
        Assert.Equal (_scrollBar.OtherScrollBarView.Position, _hostView.Left);
    }

    [Fact]
    [AutoInitShutdown]
    public void Horizontal_Default_Draws_Correctly ()
    {
        var width = 40;
        var height = 3;

        var super = new Window { Id = "super", Width = Dim.Fill (), Height = Dim.Fill () };
        var top = new Toplevel ();
        top.Add (super);

        var sbv = new ScrollBarView { Id = "sbv", Size = width * 2, ShowScrollIndicator = true };
        super.Add (sbv);
        Application.Begin (top);
        ((FakeDriver)Application.Driver).SetBufferSize (width, height);

        var expected = @"
┌──────────────────────────────────────┐
│◄├────────────────┤░░░░░░░░░░░░░░░░░░►│
└──────────────────────────────────────┘";
        _ = TestHelpers.AssertDriverContentsWithFrameAre (expected, _output);
    }

    [Fact]
    [ScrollBarAutoInitShutdown]
    public void Hosting_A_Null_SuperView_View_To_A_ScrollBarView_Throws_ArgumentNullException ()
    {
        Assert.Throws<ArgumentNullException> (
                                              "The host SuperView parameter can't be null.",
                                              () => new ScrollBarView (new View (), true)
                                             );

        Assert.Throws<ArgumentNullException> (
                                              "The host SuperView parameter can't be null.",
                                              () => new ScrollBarView (new View (), false)
                                             );
    }

    [Fact]
    [ScrollBarAutoInitShutdown]
    public void Hosting_A_Null_View_To_A_ScrollBarView_Throws_ArgumentNullException ()
    {
        Assert.Throws<ArgumentNullException> (
                                              "The host parameter can't be null.",
                                              () => new ScrollBarView (null, true)
                                             );

        Assert.Throws<ArgumentNullException> (
                                              "The host parameter can't be null.",
                                              () => new ScrollBarView (null, false)
                                             );
    }

    [Fact]
    [ScrollBarAutoInitShutdown]
    public void Hosting_A_View_To_A_ScrollBarView ()
    {
        RemoveHandlers ();

        _scrollBar = new ScrollBarView (_hostView, true);

        Application.Begin (_hostView.SuperView as Toplevel);

        Assert.True (_scrollBar.IsVertical);
        Assert.False (_scrollBar.OtherScrollBarView.IsVertical);

        Assert.Equal (_scrollBar.Position, _hostView.Top);
        Assert.NotEqual (_scrollBar.Size, _hostView.Lines);
        Assert.Equal (_scrollBar.OtherScrollBarView.Position, _hostView.Left);
        Assert.NotEqual (_scrollBar.OtherScrollBarView.Size, _hostView.Cols);

        AddHandlers ();
        _hostView.SuperView.LayoutSubviews ();
        _hostView.Draw ();

        Assert.Equal (_scrollBar.Position, _hostView.Top);
        Assert.Equal (_scrollBar.Size, _hostView.Lines);
        Assert.Equal (_scrollBar.OtherScrollBarView.Position, _hostView.Left);
        Assert.Equal (_scrollBar.OtherScrollBarView.Size, _hostView.Cols);
    }

    [Fact]
    [AutoInitShutdown]
    public void Hosting_ShowBothScrollIndicator_Invisible ()
    {
        var textView = new TextView
        {
            Width = Dim.Fill (),
            Height = Dim.Fill (),
            Text =
                "This is the help text for the Second Step.\n\nPress the button to see a message box.\n\nEnter name too."
        };
        var win = new Window { Width = Dim.Fill (), Height = Dim.Fill () };
        win.Add (textView);

        var scrollBar = new ScrollBarView (textView, true);

        scrollBar.ChangedPosition += (s, e) =>
                                     {
                                         textView.TopRow = scrollBar.Position;

                                         if (textView.TopRow != scrollBar.Position)
                                         {
                                             scrollBar.Position = textView.TopRow;
                                         }

                                         textView.SetNeedsDisplay ();
                                     };

        scrollBar.OtherScrollBarView.ChangedPosition += (s, e) =>
                                                        {
                                                            textView.LeftColumn = scrollBar.OtherScrollBarView.Position;

                                                            if (textView.LeftColumn != scrollBar.OtherScrollBarView.Position)
                                                            {
                                                                scrollBar.OtherScrollBarView.Position = textView.LeftColumn;
                                                            }

                                                            textView.SetNeedsDisplay ();
                                                        };

        scrollBar.VisibleChanged += (s, e) =>
                                    {
                                        if (scrollBar.Visible && textView.RightOffset == 0)
                                        {
                                            textView.RightOffset = 1;
                                        }
                                        else if (!scrollBar.Visible && textView.RightOffset == 1)
                                        {
                                            textView.RightOffset = 0;
                                        }
                                    };

        scrollBar.OtherScrollBarView.VisibleChanged += (s, e) =>
                                                       {
                                                           if (scrollBar.OtherScrollBarView.Visible && textView.BottomOffset == 0)
                                                           {
                                                               textView.BottomOffset = 1;
                                                           }
                                                           else if (!scrollBar.OtherScrollBarView.Visible && textView.BottomOffset == 1)
                                                           {
                                                               textView.BottomOffset = 0;
                                                           }
                                                       };

        textView.LayoutComplete += (s, e) =>
                                   {
                                       scrollBar.Size = textView.Lines;
                                       scrollBar.Position = textView.TopRow;

                                       if (scrollBar.OtherScrollBarView != null)
                                       {
                                           scrollBar.OtherScrollBarView.Size = textView.Maxlength;
                                           scrollBar.OtherScrollBarView.Position = textView.LeftColumn;
                                       }

                                       scrollBar.LayoutSubviews ();
                                       scrollBar.Refresh ();
                                   };
        var top = new Toplevel ();
        top.Add (win);

        Application.Begin (top);
        ((FakeDriver)Application.Driver).SetBufferSize (45, 20);

        Assert.True (scrollBar.AutoHideScrollBars);
        Assert.False (scrollBar.ShowScrollIndicator);
        Assert.False (scrollBar.OtherScrollBarView.ShowScrollIndicator);
        Assert.Equal (5, textView.Lines);
        Assert.Equal (42, textView.Maxlength);
        Assert.Equal (0, textView.LeftColumn);
        Assert.Equal (0, scrollBar.Position);
        Assert.Equal (0, scrollBar.OtherScrollBarView.Position);

        var expected = @"
┌───────────────────────────────────────────┐
│This is the help text for the Second Step. │
│                                           │
│Press the button to see a message box.     │
│                                           │
│Enter name too.                            │
│                                           │
│                                           │
│                                           │
│                                           │
│                                           │
│                                           │
│                                           │
│                                           │
│                                           │
│                                           │
│                                           │
│                                           │
│                                           │
└───────────────────────────────────────────┘
";

        Rectangle pos = TestHelpers.AssertDriverContentsWithFrameAre (expected, _output);
        Assert.Equal (new Rectangle (0, 0, 45, 20), pos);

        textView.WordWrap = true;
        ((FakeDriver)Application.Driver).SetBufferSize (26, 20);
        Application.Refresh ();

        Assert.True (textView.WordWrap);
        Assert.True (scrollBar.AutoHideScrollBars);
        Assert.Equal (7, textView.Lines);
        Assert.Equal (22, textView.Maxlength);
        Assert.Equal (0, textView.LeftColumn);
        Assert.Equal (0, scrollBar.Position);
        Assert.Equal (0, scrollBar.OtherScrollBarView.Position);

        expected = @"
┌────────────────────────┐
│This is the help text   │
│for the Second Step.    │
│                        │
│Press the button to     │
│see a message box.      │
│                        │
│Enter name too.         │
│                        │
│                        │
│                        │
│                        │
│                        │
│                        │
│                        │
│                        │
│                        │
│                        │
│                        │
└────────────────────────┘
";

        pos = TestHelpers.AssertDriverContentsWithFrameAre (expected, _output);
        Assert.Equal (new Rectangle (0, 0, 26, 20), pos);

        ((FakeDriver)Application.Driver).SetBufferSize (10, 10);
        Application.Refresh ();

        Assert.True (textView.WordWrap);
        Assert.True (scrollBar.AutoHideScrollBars);
        Assert.Equal (20, textView.Lines);
        Assert.Equal (7, textView.Maxlength);
        Assert.Equal (0, textView.LeftColumn);
        Assert.Equal (0, scrollBar.Position);
        Assert.Equal (0, scrollBar.OtherScrollBarView.Position);
        Assert.True (scrollBar.ShowScrollIndicator);

        expected = @"
┌────────┐
│This   ▲│
│is the ┬│
│help   ││
│text   ┴│
│for    ░│
│the    ░│
│Second ░│
│Step.  ▼│
└────────┘
";

        pos = TestHelpers.AssertDriverContentsWithFrameAre (expected, _output);
        Assert.Equal (new Rectangle (0, 0, 10, 10), pos);
    }

    [Fact]
    [ScrollBarAutoInitShutdown]
    public void Hosting_Two_Horizontal_ScrollBarView_Throws_ArgumentException ()
    {
        var top = new Toplevel ();
        var host = new View ();
        top.Add (host);
        var v = new ScrollBarView (host, false);
        var h = new ScrollBarView (host, false);

        Assert.Throws<ArgumentException> (() => v.OtherScrollBarView = h);
        Assert.Throws<ArgumentException> (() => h.OtherScrollBarView = v);
    }

    [Fact]
    [ScrollBarAutoInitShutdown]
    public void Hosting_Two_Vertical_ScrollBarView_Throws_ArgumentException ()
    {
        var top = new Toplevel ();
        var host = new View ();
        top.Add (host);
        var v = new ScrollBarView (host, true);
        var h = new ScrollBarView (host, true);

        Assert.Throws<ArgumentException> (() => v.OtherScrollBarView = h);
        Assert.Throws<ArgumentException> (() => h.OtherScrollBarView = v);
    }

    [Fact]
    [AutoInitShutdown]
    public void Internal_Tests ()
    {
<<<<<<< HEAD
        Toplevel top = new ();
        Assert.Equal (new Rectangle (0, 0, 80, 25), top.Bounds);
=======
        Toplevel top = Application.Top;
        Assert.Equal (new Rectangle (0, 0, 80, 25), top.Viewport);
>>>>>>> fd4fdb8b
        var view = new View { Width = Dim.Fill (), Height = Dim.Fill () };
        top.Add (view);
        var sbv = new ScrollBarView (view, true);
        top.Add (sbv);
        Assert.Equal (view, sbv.Host);
        sbv.Size = 40;
        sbv.Position = 0;
        sbv.OtherScrollBarView.Size = 100;
        sbv.OtherScrollBarView.Position = 0;

        // Host bounds is not empty.
        Assert.True (sbv.CanScroll (10, out int max, sbv.IsVertical));
        Assert.Equal (10, max);
        Assert.True (sbv.OtherScrollBarView.CanScroll (10, out max, sbv.OtherScrollBarView.IsVertical));
        Assert.Equal (10, max);

        Application.Begin (top);

        // They are visible so they are drawn.
        Assert.True (sbv.Visible);
        Assert.True (sbv.OtherScrollBarView.Visible);
        top.LayoutSubviews ();

        // Now the host bounds is not empty.
        Assert.True (sbv.CanScroll (10, out max, sbv.IsVertical));
        Assert.Equal (10, max);
        Assert.True (sbv.OtherScrollBarView.CanScroll (10, out max, sbv.OtherScrollBarView.IsVertical));
        Assert.Equal (10, max);
        Assert.True (sbv.CanScroll (50, out max, sbv.IsVertical));
        Assert.Equal (40, sbv.Size);
        Assert.Equal (16, max); // 16+25=41
        Assert.True (sbv.OtherScrollBarView.CanScroll (150, out max, sbv.OtherScrollBarView.IsVertical));
        Assert.Equal (100, sbv.OtherScrollBarView.Size);
        Assert.Equal (21, max); // 21+80=101
        Assert.True (sbv.Visible);
        Assert.True (sbv.OtherScrollBarView.Visible);
        sbv.KeepContentAlwaysInViewport = false;
        sbv.OtherScrollBarView.KeepContentAlwaysInViewport = false;
        Assert.True (sbv.CanScroll (50, out max, sbv.IsVertical));
        Assert.Equal (39, max);
        Assert.True (sbv.OtherScrollBarView.CanScroll (150, out max, sbv.OtherScrollBarView.IsVertical));
        Assert.Equal (99, max);
        Assert.True (sbv.Visible);
        Assert.True (sbv.OtherScrollBarView.Visible);
    }

    [Fact]
    [ScrollBarAutoInitShutdown]
    public void KeepContentAlwaysInViewport_False ()
    {
        Hosting_A_View_To_A_ScrollBarView ();

        AddHandlers ();

        _scrollBar.KeepContentAlwaysInViewport = false;
        _scrollBar.Position = 50;
        Assert.Equal (_scrollBar.Position, _scrollBar.Size - 1);
        Assert.Equal (_scrollBar.Position, _hostView.Top);
        Assert.Equal (29, _scrollBar.Position);
        Assert.Equal (29, _hostView.Top);

        _scrollBar.OtherScrollBarView.Position = 150;
        Assert.Equal (_scrollBar.OtherScrollBarView.Position, _scrollBar.OtherScrollBarView.Size - 1);
        Assert.Equal (_scrollBar.OtherScrollBarView.Position, _hostView.Left);
        Assert.Equal (99, _scrollBar.OtherScrollBarView.Position);
        Assert.Equal (99, _hostView.Left);
    }

    [Fact]
    [ScrollBarAutoInitShutdown]
    public void KeepContentAlwaysInViewport_True ()
    {
        Hosting_A_View_To_A_ScrollBarView ();

        AddHandlers ();

        Assert.Equal (80, _hostView.Viewport.Width);
        Assert.Equal (25, _hostView.Viewport.Height);
        Assert.Equal (79, _scrollBar.OtherScrollBarView.Viewport.Width);
        Assert.Equal (24, _scrollBar.Viewport.Height);
        Assert.Equal (30, _scrollBar.Size);
        Assert.Equal (100, _scrollBar.OtherScrollBarView.Size);
        Assert.True (_scrollBar.ShowScrollIndicator);
        Assert.True (_scrollBar.OtherScrollBarView.ShowScrollIndicator);
        Assert.True (_scrollBar.Visible);
        Assert.True (_scrollBar.OtherScrollBarView.Visible);

        _scrollBar.Position = 50;
        Assert.Equal (_scrollBar.Position, _scrollBar.Size - _scrollBar.Viewport.Height);
        Assert.Equal (_scrollBar.Position, _hostView.Top);
        Assert.Equal (6, _scrollBar.Position);
        Assert.Equal (6, _hostView.Top);
        Assert.True (_scrollBar.ShowScrollIndicator);
        Assert.True (_scrollBar.OtherScrollBarView.ShowScrollIndicator);
        Assert.True (_scrollBar.Visible);
        Assert.True (_scrollBar.OtherScrollBarView.Visible);

        _scrollBar.OtherScrollBarView.Position = 150;

        Assert.Equal (
                      _scrollBar.OtherScrollBarView.Position,
                      _scrollBar.OtherScrollBarView.Size - _scrollBar.OtherScrollBarView.Viewport.Width
                     );
        Assert.Equal (_scrollBar.OtherScrollBarView.Position, _hostView.Left);
        Assert.Equal (21, _scrollBar.OtherScrollBarView.Position);
        Assert.Equal (21, _hostView.Left);
        Assert.True (_scrollBar.ShowScrollIndicator);
        Assert.True (_scrollBar.OtherScrollBarView.ShowScrollIndicator);
        Assert.True (_scrollBar.Visible);
        Assert.True (_scrollBar.OtherScrollBarView.Visible);
    }

    [Fact]
    [ScrollBarAutoInitShutdown]
    public void OtherScrollBarView_Not_Null ()
    {
        Hosting_A_View_To_A_ScrollBarView ();

        AddHandlers ();

        Assert.NotNull (_scrollBar.OtherScrollBarView);
        Assert.NotEqual (_scrollBar, _scrollBar.OtherScrollBarView);
        Assert.Equal (_scrollBar.OtherScrollBarView.OtherScrollBarView, _scrollBar);
    }

    [Fact]
    [ScrollBarAutoInitShutdown]
    public void Scrolling_With_Default_Constructor_Do_Not_Scroll ()
    {
        var sbv = new ScrollBarView { Position = 1 };
        Assert.Equal (1, sbv.Position);
        Assert.NotEqual (0, sbv.Position);
    }

    [Fact]
    [ScrollBarAutoInitShutdown]
    public void ShowScrollIndicator_Check ()
    {
        Hosting_A_View_To_A_ScrollBarView ();

        AddHandlers ();

        Assert.True (_scrollBar.ShowScrollIndicator);
        Assert.True (_scrollBar.OtherScrollBarView.ShowScrollIndicator);
    }

    [Fact]
    [AutoInitShutdown]
    public void ShowScrollIndicator_False_Must_Also_Set_Visible_To_False_To_Not_Respond_To_Events ()
    {
        var clicked = false;
        var text = "This is a test\nThis is a test\nThis is a test\nThis is a test\nThis is a test";
        var label = new Label { AutoSize = false, Width = 14, Height = 5, Text = text };
        var btn = new Button { X = 14, Text = "Click Me!" };
        btn.Accept += (s, e) => clicked = true;
        var top = new Toplevel ();
        top.Add (label, btn);

        var sbv = new ScrollBarView (label, true, false) { Size = 5 };
        Application.Begin (top);

        Assert.Equal (5, sbv.Size);
        Assert.Null (sbv.OtherScrollBarView);
        Assert.False (sbv.ShowScrollIndicator);
        Assert.False (sbv.Visible);

        TestHelpers.AssertDriverContentsWithFrameAre (
                                                      @$"
This is a test{
    CM.Glyphs.LeftBracket
} Click Me! {
    CM.Glyphs.RightBracket
}
This is a test             
This is a test             
This is a test             
This is a test             ",
                                                      _output
                                                     );

        Application.OnMouseEvent (
                                  new MouseEventEventArgs (
                                                           new MouseEvent { X = 15, Y = 0, Flags = MouseFlags.Button1Clicked }
                                                          )
                                 );

        Assert.Null (Application.MouseGrabView);
        Assert.True (clicked);

        clicked = false;

        sbv.Visible = true;
        Assert.Equal (5, sbv.Size);
        Assert.False (sbv.ShowScrollIndicator);
        Assert.True (sbv.Visible);
        top.Draw ();
        Assert.False (sbv.Visible);

        TestHelpers.AssertDriverContentsWithFrameAre (
                                                      @$"
This is a test{
    CM.Glyphs.LeftBracket
} Click Me! {
    CM.Glyphs.RightBracket
}
This is a test             
This is a test             
This is a test             
This is a test             ",
                                                      _output
                                                     );

        Application.OnMouseEvent (
                                  new MouseEventEventArgs (
                                                           new MouseEvent { X = 15, Y = 0, Flags = MouseFlags.Button1Clicked }
                                                          )
                                 );

        Assert.Null (Application.MouseGrabView);
        Assert.True (clicked);
        Assert.Equal (5, sbv.Size);
        Assert.False (sbv.ShowScrollIndicator);
        Assert.False (sbv.Visible);
    }

    [Fact]
    [AutoInitShutdown]
    public void Vertical_Default_Draws_Correctly ()
    {
        var width = 3;
        var height = 40;

        var super = new Window { Id = "super", Width = Dim.Fill (), Height = Dim.Fill () };
        var top = new Toplevel ();
        top.Add (super);

        var sbv = new ScrollBarView
        {
            Id = "sbv",
            Size = height * 2,

            // BUGBUG: ScrollBarView should work if Host is null
            Host = super,
            ShowScrollIndicator = true,
            IsVertical = true
        };

        super.Add (sbv);
        Application.Begin (top);
        ((FakeDriver)Application.Driver).SetBufferSize (width, height);

        var expected = @"
┌─┐
│▲│
│┬│
│││
│││
│││
│││
│││
│││
│││
│││
│││
│││
│││
│││
│││
│││
│││
│││
│┴│
│░│
│░│
│░│
│░│
│░│
│░│
│░│
│░│
│░│
│░│
│░│
│░│
│░│
│░│
│░│
│░│
│░│
│░│
│▼│
└─┘";
        _ = TestHelpers.AssertDriverContentsWithFrameAre (expected, _output);
    }

    private void _hostView_DrawContent (object sender, DrawEventArgs e)
    {
        _scrollBar.Size = _hostView.Lines;
        _scrollBar.Position = _hostView.Top;
        _scrollBar.OtherScrollBarView.Size = _hostView.Cols;
        _scrollBar.OtherScrollBarView.Position = _hostView.Left;
        _scrollBar.Refresh ();
    }

    private void _scrollBar_ChangedPosition (object sender, EventArgs e)
    {
        _hostView.Top = _scrollBar.Position;

        if (_hostView.Top != _scrollBar.Position)
        {
            _scrollBar.Position = _hostView.Top;
        }

        _hostView.SetNeedsDisplay ();
    }

    private void _scrollBar_OtherScrollBarView_ChangedPosition (object sender, EventArgs e)
    {
        _hostView.Left = _scrollBar.OtherScrollBarView.Position;

        if (_hostView.Left != _scrollBar.OtherScrollBarView.Position)
        {
            _scrollBar.OtherScrollBarView.Position = _hostView.Left;
        }

        _hostView.SetNeedsDisplay ();
    }

    private void AddHandlers ()
    {
        if (!_added)
        {
            _hostView.DrawContent += _hostView_DrawContent;
            _scrollBar.ChangedPosition += _scrollBar_ChangedPosition;
            _scrollBar.OtherScrollBarView.ChangedPosition += _scrollBar_OtherScrollBarView_ChangedPosition;
        }

        _added = true;
    }

    private void RemoveHandlers ()
    {
        if (_added)
        {
            _hostView.DrawContent -= _hostView_DrawContent;
            _scrollBar.ChangedPosition -= _scrollBar_ChangedPosition;
            _scrollBar.OtherScrollBarView.ChangedPosition -= _scrollBar_OtherScrollBarView_ChangedPosition;
        }

        _added = false;
    }

    public class HostView : View
    {
        public int Cols { get; set; }
        public int Left { get; set; }
        public int Lines { get; set; }
        public int Top { get; set; }
    }

    // This class enables test functions annotated with the [InitShutdown] attribute
    // to have a function called before the test function is called and after.
    // 
    // This is necessary because a) Application is a singleton and Init/Shutdown must be called
    // as a pair, and b) all unit test functions should be atomic.
    [AttributeUsage (AttributeTargets.Class | AttributeTargets.Method)]
    public class ScrollBarAutoInitShutdownAttribute : AutoInitShutdownAttribute
    {
        public override void After (MethodInfo methodUnderTest)
        {
            _hostView = null;
            base.After (methodUnderTest);
        }

        public override void Before (MethodInfo methodUnderTest)
        {
            base.Before (methodUnderTest);

            _hostView = new HostView
            {
                Width = Dim.Fill (),
                Height = Dim.Fill (),
                Top = 0,
                Lines = 30,
                Left = 0,
                Cols = 100
            };

            var top = new Toplevel ();
            top.Add (_hostView);
        }
    }
}<|MERGE_RESOLUTION|>--- conflicted
+++ resolved
@@ -428,18 +428,13 @@
                                                                              newScrollBarView.Position,
                                                                              newScrollBarView.Size
                                                                              - listView.LeftItem
-                                                                             + (listView.LeftItem - listView.Bounds.Width));
+                                                                             + (listView.LeftItem - listView.Viewport.Width));
                                                                Assert.Equal (newScrollBarView.Position, listView.LeftItem);
 
-<<<<<<< HEAD
                                                                Assert.Equal (92, newScrollBarView.Position);
                                                                Assert.Equal (92, listView.LeftItem);
                                                                Application.RequestStop ();
                                                            };
-=======
-                         //Assert.Equal (newScrollBarView.Position, newScrollBarView.Size - listView.LeftItem + (listView.LeftItem - listView.Viewport.Width));
-                         Assert.Equal (newScrollBarView.Position, listView.LeftItem);
->>>>>>> fd4fdb8b
 
                                               top.Add (win);
 
@@ -977,13 +972,8 @@
     [AutoInitShutdown]
     public void Internal_Tests ()
     {
-<<<<<<< HEAD
         Toplevel top = new ();
-        Assert.Equal (new Rectangle (0, 0, 80, 25), top.Bounds);
-=======
-        Toplevel top = Application.Top;
         Assert.Equal (new Rectangle (0, 0, 80, 25), top.Viewport);
->>>>>>> fd4fdb8b
         var view = new View { Width = Dim.Fill (), Height = Dim.Fill () };
         top.Add (view);
         var sbv = new ScrollBarView (view, true);
