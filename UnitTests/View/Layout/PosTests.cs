--- conflicted
+++ resolved
@@ -1,25 +1,404 @@
 ﻿using Xunit.Abstractions;
-<<<<<<< HEAD
 using static Terminal.Gui.Dim;
-=======
->>>>>>> cb9bafa9
 using static Terminal.Gui.Pos;
 
 namespace Terminal.Gui.ViewTests;
 
 public class PosTests (ITestOutputHelper output)
 {
-<<<<<<< HEAD
-=======
+    [Fact]
+    public void PosAbsolute_Calculate_ReturnsExpectedValue ()
+    {
+        var posAbsolute = new PosAbsolute (5);
+        var result = posAbsolute.Calculate (10, new DimAbsolute (2), 1, false);
+        Assert.Equal (5, result);
+    }
+
+    [Fact]
+    public void PosAnchorEnd_Calculate_ReturnsExpectedValue ()
+    {
+        var posAnchorEnd = new PosAnchorEnd (5);
+        var result = posAnchorEnd.Calculate (10, new DimAbsolute (2), 1, false);
+        Assert.Equal (5, result);
+    }
+
+    [Fact]
+    public void PosCenter_Calculate_ReturnsExpectedValue ()
+    {
+        var posCenter = new PosCenter ();
+        var result = posCenter.Calculate (10, new DimAbsolute (2), 1, false);
+        Assert.Equal (4, result);
+    }
+
+    [Fact]
+    public void PosCombine_Calculate_ReturnsExpectedValue ()
+    {
+        var posCombine = new PosCombine (true, new PosAbsolute (5), new PosAbsolute (3));
+        var result = posCombine.Calculate (10, new DimAbsolute (2), 1, false);
+        Assert.Equal (8, result);
+    }
+
+    [Fact]
+    public void PosFactor_Calculate_ReturnsExpectedValue ()
+    {
+        var posFactor = new PosFactor (0.5f);
+        var result = posFactor.Calculate (10, new DimAbsolute (2), 1, false);
+        Assert.Equal (5, result);
+    }
+
+    [Fact]
+    public void PosFunc_Calculate_ReturnsExpectedValue ()
+    {
+        var posFunc = new PosFunc (() => 5);
+        var result = posFunc.Calculate (10, new DimAbsolute (2), 1, false);
+        Assert.Equal (5, result);
+    }
+
+    [Fact]
+    public void PosView_Calculate_ReturnsExpectedValue ()
+    {
+        var posView = new PosView (new View { Frame = new Rectangle (5, 5, 10, 10) }, 0);
+        var result = posView.Calculate (10, new DimAbsolute (2), 1, false);
+        Assert.Equal (5, result);
+    }
+
+    [Fact]
+    public void At_Equal ()
+    {
+        var n1 = 0;
+        var n2 = 0;
+
+        Pos pos1 = Pos.At (n1);
+        Pos pos2 = Pos.At (n2);
+        Assert.Equal (pos1, pos2);
+    }
+
+    [Fact]
+    public void At_SetsValue ()
+    {
+        Pos pos = Pos.At (0);
+        Assert.Equal ("Absolute(0)", pos.ToString ());
+
+        pos = Pos.At (5);
+        Assert.Equal ("Absolute(5)", pos.ToString ());
+
+        pos = Pos.At (-1);
+        Assert.Equal ("Absolute(-1)", pos.ToString ());
+    }
+
+    [Fact]
+    public void Center_SetsValue ()
+    {
+        Pos pos = Pos.Center ();
+        Assert.Equal ("Center", pos.ToString ());
+    }
+
     // TODO: This actually a SetRelativeLayout/LayoutSubViews test and should be moved
     // TODO: A new test that calls SetRelativeLayout directly is needed.
     [Fact]
+    public void Combine_Referencing_Same_View ()
+    {
+        var super = new View { Width = 10, Height = 10, Text = "super" };
+        var view1 = new View { Width = 2, Height = 2, Text = "view1" };
+        var view2 = new View { Width = 2, Height = 2, Text = "view2" };
+        view2.X = Pos.AnchorEnd () - (Pos.Right (view2) - Pos.Left (view2));
+
+        super.Add (view1, view2);
+        super.BeginInit ();
+        super.EndInit ();
+
+        Exception exception = Record.Exception (super.LayoutSubviews);
+        Assert.Null (exception);
+        Assert.Equal (new Rectangle (0, 0, 10, 10), super.Frame);
+        Assert.Equal (new Rectangle (0, 0, 2, 2), view1.Frame);
+        Assert.Equal (new Rectangle (8, 0, 2, 2), view2.Frame);
+
+        super.Dispose ();
+    }
+
+    // TODO: This actually a SetRelativeLayout/LayoutSubViews test and should be moved
+    // TODO: A new test that calls SetRelativeLayout directly is needed.
+    [Fact]
     [TestRespondersDisposed]
-    public void Add_Operator ()
+    public void Combine_WHY_Throws ()
     {
         Application.Init (new FakeDriver ());
 
-        Toplevel top = new Toplevel();
+        Toplevel t = new Toplevel();
+
+        var w = new Window { X = Pos.Left (t) + 2, Y = Pos.Top (t) + 2 };
+        var f = new FrameView ();
+        var v1 = new View { X = Pos.Left (w) + 2, Y = Pos.Top (w) + 2 };
+        var v2 = new View { X = Pos.Left (v1) + 2, Y = Pos.Top (v1) + 2 };
+
+        f.Add (v1); // v2 not added
+        w.Add (f);
+        t.Add (w);
+
+        f.X = Pos.X (v2) - Pos.X (v1);
+        f.Y = Pos.Y (v2) - Pos.Y (v1);
+
+        Assert.Throws<InvalidOperationException> (() => Application.Run (t));
+        t.Dispose ();
+        Application.Shutdown ();
+
+        v2.Dispose ();
+    }
+
+    [Fact]
+    public void DoesNotReturnPosCombine ()
+    {
+        var v = new View { Id = "V" };
+
+        Pos pos = Pos.Left (v);
+
+        Assert.Equal (
+                      $"View(side=left,target=View(V){v.Frame})",
+                      pos.ToString ()
+                     );
+
+        pos = Pos.X (v);
+
+        Assert.Equal (
+                      $"View(side=left,target=View(V){v.Frame})",
+                      pos.ToString ()
+                     );
+
+        pos = Pos.Top (v);
+
+        Assert.Equal (
+                      $"View(side=top,target=View(V){v.Frame})",
+                      pos.ToString ()
+                     );
+
+        pos = Pos.Y (v);
+
+        Assert.Equal (
+                      $"View(side=top,target=View(V){v.Frame})",
+                      pos.ToString ()
+                     );
+
+        pos = Pos.Right (v);
+
+        Assert.Equal (
+                      $"View(side=right,target=View(V){v.Frame})",
+                      pos.ToString ()
+                     );
+
+        pos = Pos.Bottom (v);
+
+        Assert.Equal (
+                      $"View(side=bottom,target=View(V){v.Frame})",
+                      pos.ToString ()
+                     );
+    }
+
+    [Fact]
+    public void Function_Equal ()
+    {
+        Func<int> f1 = () => 0;
+        Func<int> f2 = () => 0;
+
+        Pos pos1 = Pos.Function (f1);
+        Pos pos2 = Pos.Function (f2);
+        Assert.Equal (pos1, pos2);
+
+        f2 = () => 1;
+        pos2 = Pos.Function (f2);
+        Assert.NotEqual (pos1, pos2);
+    }
+
+    [Fact]
+    public void Function_SetsValue ()
+    {
+        var text = "Test";
+        Pos pos = Pos.Function (() => text.Length);
+        Assert.Equal ("PosFunc(4)", pos.ToString ());
+
+        text = "New Test";
+        Assert.Equal ("PosFunc(8)", pos.ToString ());
+
+        text = "";
+        Assert.Equal ("PosFunc(0)", pos.ToString ());
+    }
+
+    [Fact]
+    [TestRespondersDisposed]
+    public void Internal_Tests ()
+    {
+        var posFactor = new Pos.PosFactor (0.10F);
+        Assert.Equal (10, posFactor.Anchor (100));
+
+        var posAnchorEnd = new Pos.PosAnchorEnd (1);
+        Assert.Equal (99, posAnchorEnd.Anchor (100));
+
+        var posCenter = new Pos.PosCenter ();
+        Assert.Equal (50, posCenter.Anchor (100));
+
+        var posAbsolute = new Pos.PosAbsolute (10);
+        Assert.Equal (10, posAbsolute.Anchor (0));
+
+        var posCombine = new Pos.PosCombine (true, posFactor, posAbsolute);
+        Assert.Equal (posCombine._left, posFactor);
+        Assert.Equal (posCombine._right, posAbsolute);
+        Assert.Equal (20, posCombine.Anchor (100));
+
+        posCombine = new (true, posAbsolute, posFactor);
+        Assert.Equal (posCombine._left, posAbsolute);
+        Assert.Equal (posCombine._right, posFactor);
+        Assert.Equal (20, posCombine.Anchor (100));
+
+        var view = new View { Frame = new (20, 10, 20, 1) };
+        var posViewX = new Pos.PosView (view, Pos.Side.Left);
+        Assert.Equal (20, posViewX.Anchor (0));
+        var posViewY = new Pos.PosView (view, Pos.Side.Top);
+        Assert.Equal (10, posViewY.Anchor (0));
+        var posRight = new Pos.PosView (view, Pos.Side.Right);
+        Assert.Equal (40, posRight.Anchor (0));
+        var posViewBottom = new Pos.PosView (view, Pos.Side.Bottom);
+        Assert.Equal (11, posViewBottom.Anchor (0));
+
+        view.Dispose ();
+    }
+
+    // TODO: This actually a SetRelativeLayout/LayoutSubViews test and should be moved
+    // TODO: A new test that calls SetRelativeLayout directly is needed.
+    // See: https://github.com/gui-cs/Terminal.Gui/issues/504
+    [Fact]
+    [TestRespondersDisposed]
+    public void LeftTopBottomRight_Win_ShouldNotThrow ()
+    {
+        // Setup Fake driver
+        (Toplevel top, Window win, Button button) setup ()
+        {
+            Application.Init (new FakeDriver ());
+            Application.Iteration += (s, a) => { Application.RequestStop (); };
+            var win = new Window { X = 0, Y = 0, Width = Dim.Fill (), Height = Dim.Fill () };
+            var top = new Toplevel ();
+            top.Add (win);
+
+            var button = new Button { X = Pos.Center (), Text = "button" };
+            win.Add (button);
+
+            return (top, win, button);
+        }
+
+        RunState rs;
+
+        void cleanup (RunState rs)
+        {
+            // Cleanup
+            Application.End (rs);
+
+            Application.Top.Dispose ();
+
+            // Shutdown must be called to safely clean up Application if Init has been called
+            Application.Shutdown ();
+        }
+
+        // Test cases:
+        (Toplevel top, Window win, Button button) app = setup ();
+        app.button.Y = Pos.Left (app.win);
+        rs = Application.Begin (app.top);
+
+        // If Application.RunState is used then we must use Application.RunLoop with the rs parameter
+        Application.RunLoop (rs);
+        cleanup (rs);
+
+        app = setup ();
+        app.button.Y = Pos.X (app.win);
+        rs = Application.Begin (app.top);
+
+        // If Application.RunState is used then we must use Application.RunLoop with the rs parameter
+        Application.RunLoop (rs);
+        cleanup (rs);
+
+        app = setup ();
+        app.button.Y = Pos.Top (app.win);
+        rs = Application.Begin (app.top);
+
+        // If Application.RunState is used then we must use Application.RunLoop with the rs parameter
+        Application.RunLoop (rs);
+        cleanup (rs);
+
+        app = setup ();
+        app.button.Y = Pos.Y (app.win);
+        rs = Application.Begin (app.top);
+
+        // If Application.RunState is used then we must use Application.RunLoop with the rs parameter
+        Application.RunLoop (rs);
+        cleanup (rs);
+
+        app = setup ();
+        app.button.Y = Pos.Bottom (app.win);
+        rs = Application.Begin (app.top);
+
+        // If Application.RunState is used then we must use Application.RunLoop with the rs parameter
+        Application.RunLoop (rs);
+        cleanup (rs);
+
+        app = setup ();
+        app.button.Y = Pos.Right (app.win);
+        rs = Application.Begin (app.top);
+
+        // If Application.RunState is used then we must use Application.RunLoop with the rs parameter
+        Application.RunLoop (rs);
+        cleanup (rs);
+    }
+
+    [Fact]
+    public void New_Works ()
+    {
+        var pos = new Pos ();
+        Assert.Equal ("Terminal.Gui.Pos", pos.ToString ());
+    }
+
+    [Fact]
+    public void Percent_Equal ()
+    {
+        float n1 = 0;
+        float n2 = 0;
+        Pos pos1 = Pos.Percent (n1);
+        Pos pos2 = Pos.Percent (n2);
+        Assert.Equal (pos1, pos2);
+
+        n1 = n2 = 1;
+        pos1 = Pos.Percent (n1);
+        pos2 = Pos.Percent (n2);
+        Assert.Equal (pos1, pos2);
+
+        n1 = n2 = 0.5f;
+        pos1 = Pos.Percent (n1);
+        pos2 = Pos.Percent (n2);
+        Assert.Equal (pos1, pos2);
+
+        n1 = n2 = 100f;
+        pos1 = Pos.Percent (n1);
+        pos2 = Pos.Percent (n2);
+        Assert.Equal (pos1, pos2);
+
+        n1 = 0;
+        n2 = 1;
+        pos1 = Pos.Percent (n1);
+        pos2 = Pos.Percent (n2);
+        Assert.NotEqual (pos1, pos2);
+
+        n1 = 0.5f;
+        n2 = 1.5f;
+        pos1 = Pos.Percent (n1);
+        pos2 = Pos.Percent (n2);
+        Assert.NotEqual (pos1, pos2);
+    }
+
+    // TODO: This actually a SetRelativeLayout/LayoutSubViews test and should be moved
+    // TODO: A new test that calls SetRelativeLayout directly is needed.
+    [Fact]
+    [TestRespondersDisposed]
+    public void Pos_Add_Operator ()
+    {
+        Application.Init (new FakeDriver ());
+
+        Toplevel top = new ();
 
         var view = new View { X = 0, Y = 0, Width = 20, Height = 20 };
         var field = new TextField { X = 0, Y = 0, Width = 20 };
@@ -46,509 +425,6 @@
                                  {
                                      while (count < 20)
                                      {
-                                         field.NewKeyDownEvent (new Key (KeyCode.Enter));
-                                     }
-
-                                     Application.RequestStop ();
-                                 };
-
-        var win = new Window ();
-        win.Add (view);
-        win.Add (field);
-
-        top.Add (win);
-
-        Application.Run (top);
-        top.Dispose ();
-
-        Assert.Equal (20, count);
-
-        // Shutdown must be called to safely clean up Application if Init has been called
-        Application.Shutdown ();
-    }
-
->>>>>>> cb9bafa9
-    [Fact]
-    public void PosAbsolute_GetLocation_ReturnsExpectedValue ()
-    {
-        var posAbsolute = new PosAbsolute (5);
-        var result = posAbsolute.Calculate (10, new DimAbsolute (2), 1, false);
-        Assert.Equal (5, result);
-    }
-
-    [Fact]
-    public void PosAnchorEnd_GetLocation_ReturnsExpectedValue ()
-    {
-        var posAnchorEnd = new PosAnchorEnd (5);
-        var result = posAnchorEnd.Calculate (10, new DimAbsolute (2), 1, false);
-        Assert.Equal (5, result);
-    }
-
-    [Fact]
-    public void PosCenter_GetLocation_ReturnsExpectedValue ()
-    {
-        var posCenter = new PosCenter ();
-        var result = posCenter.Calculate (10, new DimAbsolute (2), 1, false);
-        Assert.Equal (4, result);
-    }
-
-    [Fact]
-    public void PosCombine_GetLocation_ReturnsExpectedValue ()
-    {
-        var posCombine = new PosCombine (true, new PosAbsolute (5), new PosAbsolute (3));
-        var result = posCombine.Calculate (10, new DimAbsolute (2), 1, false);
-        Assert.Equal (8, result);
-    }
-
-    [Fact]
-    public void PosFactor_GetLocation_ReturnsExpectedValue ()
-    {
-        var posFactor = new PosFactor (0.5f);
-        var result = posFactor.Calculate (10, new DimAbsolute (2), 1, false);
-        Assert.Equal (5, result);
-    }
-
-    [Fact]
-    public void PosFunc_GetLocation_ReturnsExpectedValue ()
-    {
-        var posFunc = new PosFunc (() => 5);
-        var result = posFunc.Calculate (10, new DimAbsolute (2), 1, false);
-        Assert.Equal (5, result);
-    }
-
-<<<<<<< HEAD
-    [Fact]
-    public void PosView_GetLocation_ReturnsExpectedValue ()
-    {
-        var posView = new PosView (new View { Frame = new Rectangle (5, 5, 10, 10) }, 0);
-        var result = posView.Calculate (10, new DimAbsolute (2), 1, false);
-        Assert.Equal (5, result);
-=======
-        frame.Add (btn, view);
-        frame.BeginInit ();
-        frame.EndInit ();
-        frame.Draw ();
-
-        Assert.Equal (6, btn.Viewport.Width);
-        Assert.Equal (10, btn.Frame.X); // frame.Viewport.Width (16) - btn.Frame.Width (6) = 10
-        Assert.Equal (0, btn.Frame.Y);
-        Assert.Equal (6, btn.Frame.Width);
-        Assert.Equal (1, btn.Frame.Height);
-
-        Assert.Equal (9, view.Viewport.Width); // frame.Viewport.Width (16) - Dim.Fill (1) - Dim.Function (6) = 9
-        Assert.Equal (0, view.Frame.X);
-        Assert.Equal (0, view.Frame.Y);
-        Assert.Equal (9, view.Frame.Width);
-        Assert.Equal (1, view.Frame.Height);
-
-        var expected = $@"
-┌────────────────┐
-│012345678 {b}│
-└────────────────┘
-";
-        _ = TestHelpers.AssertDriverContentsWithFrameAre (expected, output);
->>>>>>> cb9bafa9
-    }
-
-    [Fact]
-    public void At_Equal ()
-    {
-        var n1 = 0;
-        var n2 = 0;
-
-        Pos pos1 = Pos.At (n1);
-        Pos pos2 = Pos.At (n2);
-        Assert.Equal (pos1, pos2);
-    }
-
-    [Fact]
-    public void At_SetsValue ()
-    {
-        Pos pos = Pos.At (0);
-        Assert.Equal ("Absolute(0)", pos.ToString ());
-
-        pos = Pos.At (5);
-        Assert.Equal ("Absolute(5)", pos.ToString ());
-
-        pos = Pos.At (-1);
-        Assert.Equal ("Absolute(-1)", pos.ToString ());
-    }
-
-    [Fact]
-    public void Center_SetsValue ()
-    {
-        Pos pos = Pos.Center ();
-        Assert.Equal ("Center", pos.ToString ());
-    }
-
-    // TODO: This actually a SetRelativeLayout/LayoutSubViews test and should be moved
-    // TODO: A new test that calls SetRelativeLayout directly is needed.
-    [Fact]
-    public void Combine_Referencing_Same_View ()
-    {
-        var super = new View { Width = 10, Height = 10, Text = "super" };
-        var view1 = new View { Width = 2, Height = 2, Text = "view1" };
-        var view2 = new View { Width = 2, Height = 2, Text = "view2" };
-        view2.X = Pos.AnchorEnd () - (Pos.Right (view2) - Pos.Left (view2));
-
-        super.Add (view1, view2);
-        super.BeginInit ();
-        super.EndInit ();
-
-        Exception exception = Record.Exception (super.LayoutSubviews);
-        Assert.Null (exception);
-        Assert.Equal (new Rectangle (0, 0, 10, 10), super.Frame);
-        Assert.Equal (new Rectangle (0, 0, 2, 2), view1.Frame);
-        Assert.Equal (new Rectangle (8, 0, 2, 2), view2.Frame);
-
-        super.Dispose ();
-    }
-
-    // TODO: This actually a SetRelativeLayout/LayoutSubViews test and should be moved
-    // TODO: A new test that calls SetRelativeLayout directly is needed.
-    [Fact]
-    [TestRespondersDisposed]
-    public void Combine_WHY_Throws ()
-    {
-        Application.Init (new FakeDriver ());
-
-        Toplevel t = new Toplevel();
-
-        var w = new Window { X = Pos.Left (t) + 2, Y = Pos.Top (t) + 2 };
-        var f = new FrameView ();
-        var v1 = new View { X = Pos.Left (w) + 2, Y = Pos.Top (w) + 2 };
-        var v2 = new View { X = Pos.Left (v1) + 2, Y = Pos.Top (v1) + 2 };
-
-        f.Add (v1); // v2 not added
-        w.Add (f);
-        t.Add (w);
-
-        f.X = Pos.X (v2) - Pos.X (v1);
-        f.Y = Pos.Y (v2) - Pos.Y (v1);
-
-        Assert.Throws<InvalidOperationException> (() => Application.Run (t));
-        t.Dispose ();
-        Application.Shutdown ();
-
-        v2.Dispose ();
-    }
-
-    [Fact]
-    public void DoesNotReturnPosCombine ()
-    {
-        var v = new View { Id = "V" };
-
-        Pos pos = Pos.Left (v);
-
-        Assert.Equal (
-                      $"View(side=left,target=View(V){v.Frame})",
-                      pos.ToString ()
-                     );
-
-        pos = Pos.X (v);
-
-        Assert.Equal (
-                      $"View(side=left,target=View(V){v.Frame})",
-                      pos.ToString ()
-                     );
-
-        pos = Pos.Top (v);
-
-        Assert.Equal (
-                      $"View(side=top,target=View(V){v.Frame})",
-                      pos.ToString ()
-                     );
-
-        pos = Pos.Y (v);
-
-        Assert.Equal (
-                      $"View(side=top,target=View(V){v.Frame})",
-                      pos.ToString ()
-                     );
-
-        pos = Pos.Right (v);
-
-        Assert.Equal (
-                      $"View(side=right,target=View(V){v.Frame})",
-                      pos.ToString ()
-                     );
-
-        pos = Pos.Bottom (v);
-
-        Assert.Equal (
-                      $"View(side=bottom,target=View(V){v.Frame})",
-                      pos.ToString ()
-                     );
-    }
-
-    [Fact]
-    public void Function_Equal ()
-    {
-        Func<int> f1 = () => 0;
-        Func<int> f2 = () => 0;
-
-        Pos pos1 = Pos.Function (f1);
-        Pos pos2 = Pos.Function (f2);
-        Assert.Equal (pos1, pos2);
-
-        f2 = () => 1;
-        pos2 = Pos.Function (f2);
-        Assert.NotEqual (pos1, pos2);
-    }
-
-    [Fact]
-    public void Function_SetsValue ()
-    {
-        var text = "Test";
-        Pos pos = Pos.Function (() => text.Length);
-        Assert.Equal ("PosFunc(4)", pos.ToString ());
-
-        text = "New Test";
-        Assert.Equal ("PosFunc(8)", pos.ToString ());
-
-        text = "";
-        Assert.Equal ("PosFunc(0)", pos.ToString ());
-    }
-
-    [Fact]
-    [TestRespondersDisposed]
-    public void Internal_Tests ()
-    {
-        var posFactor = new Pos.PosFactor (0.10F);
-        Assert.Equal (10, posFactor.Anchor (100));
-
-        var posAnchorEnd = new Pos.PosAnchorEnd (1);
-        Assert.Equal (99, posAnchorEnd.Anchor (100));
-
-        var posCenter = new Pos.PosCenter ();
-        Assert.Equal (50, posCenter.Anchor (100));
-
-        var posAbsolute = new Pos.PosAbsolute (10);
-        Assert.Equal (10, posAbsolute.Anchor (0));
-
-        var posCombine = new Pos.PosCombine (true, posFactor, posAbsolute);
-        Assert.Equal (posCombine._left, posFactor);
-        Assert.Equal (posCombine._right, posAbsolute);
-        Assert.Equal (20, posCombine.Anchor (100));
-
-        posCombine = new (true, posAbsolute, posFactor);
-        Assert.Equal (posCombine._left, posAbsolute);
-        Assert.Equal (posCombine._right, posFactor);
-        Assert.Equal (20, posCombine.Anchor (100));
-
-<<<<<<< HEAD
-        var view = new View { Frame = new (20, 10, 20, 1) };
-        var posViewX = new Pos.PosView (view, Pos.Side.Left);
-        Assert.Equal (20, posViewX.Anchor (0));
-        var posViewY = new Pos.PosView (view, Pos.Side.Top);
-        Assert.Equal (10, posViewY.Anchor (0));
-        var posRight = new Pos.PosView (view, Pos.Side.Right);
-        Assert.Equal (40, posRight.Anchor (0));
-        var posViewBottom = new Pos.PosView (view, Pos.Side.Bottom);
-=======
-        var view = new View { Frame = new Rectangle (20, 10, 20, 1) };
-        var posViewX = new Pos.PosView (view, Pos.Side.X);
-        Assert.Equal (20, posViewX.Anchor (0));
-        var posViewY = new Pos.PosView (view, Pos.Side.Y);
-        Assert.Equal (10, posViewY.Anchor (0));
-        var posRight = new Pos.PosView (view, Pos.Side.Right);
-        Assert.Equal (40, posRight.Anchor (0));
-        var posViewBottom = new Pos.PosView (view, Side.Bottom);
->>>>>>> cb9bafa9
-        Assert.Equal (11, posViewBottom.Anchor (0));
-
-        view.Dispose ();
-    }
-
-    // TODO: This actually a SetRelativeLayout/LayoutSubViews test and should be moved
-    // TODO: A new test that calls SetRelativeLayout directly is needed.
-    // See: https://github.com/gui-cs/Terminal.Gui/issues/504
-    [Fact]
-    [TestRespondersDisposed]
-    public void LeftTopBottomRight_Win_ShouldNotThrow ()
-    {
-        // Setup Fake driver
-        (Toplevel top, Window win, Button button) setup ()
-        {
-            Application.Init (new FakeDriver ());
-            Application.Iteration += (s, a) => { Application.RequestStop (); };
-            var win = new Window { X = 0, Y = 0, Width = Dim.Fill (), Height = Dim.Fill () };
-            var top = new Toplevel ();
-            top.Add (win);
-
-            var button = new Button { X = Pos.Center (), Text = "button" };
-            win.Add (button);
-
-            return (top, win, button);
-        }
-
-        RunState rs;
-
-        void cleanup (RunState rs)
-        {
-            // Cleanup
-            Application.End (rs);
-
-            Application.Top.Dispose ();
-
-            // Shutdown must be called to safely clean up Application if Init has been called
-            Application.Shutdown ();
-        }
-
-        // Test cases:
-        (Toplevel top, Window win, Button button) app = setup ();
-        app.button.Y = Pos.Left (app.win);
-        rs = Application.Begin (app.top);
-
-        // If Application.RunState is used then we must use Application.RunLoop with the rs parameter
-        Application.RunLoop (rs);
-        cleanup (rs);
-
-        app = setup ();
-        app.button.Y = Pos.X (app.win);
-        rs = Application.Begin (app.top);
-
-        // If Application.RunState is used then we must use Application.RunLoop with the rs parameter
-        Application.RunLoop (rs);
-        cleanup (rs);
-
-        app = setup ();
-        app.button.Y = Pos.Top (app.win);
-        rs = Application.Begin (app.top);
-
-        // If Application.RunState is used then we must use Application.RunLoop with the rs parameter
-        Application.RunLoop (rs);
-        cleanup (rs);
-
-        app = setup ();
-        app.button.Y = Pos.Y (app.win);
-        rs = Application.Begin (app.top);
-
-        // If Application.RunState is used then we must use Application.RunLoop with the rs parameter
-        Application.RunLoop (rs);
-        cleanup (rs);
-
-        app = setup ();
-        app.button.Y = Pos.Bottom (app.win);
-        rs = Application.Begin (app.top);
-
-        // If Application.RunState is used then we must use Application.RunLoop with the rs parameter
-        Application.RunLoop (rs);
-        cleanup (rs);
-
-        app = setup ();
-        app.button.Y = Pos.Right (app.win);
-        rs = Application.Begin (app.top);
-
-        // If Application.RunState is used then we must use Application.RunLoop with the rs parameter
-        Application.RunLoop (rs);
-        cleanup (rs);
-    }
-
-    [Fact]
-    public void New_Works ()
-    {
-        var pos = new Pos ();
-        Assert.Equal ("Terminal.Gui.Pos", pos.ToString ());
-    }
-
-    [Fact]
-    public void Percent_Equal ()
-    {
-        float n1 = 0;
-        float n2 = 0;
-        Pos pos1 = Pos.Percent (n1);
-        Pos pos2 = Pos.Percent (n2);
-        Assert.Equal (pos1, pos2);
-
-        n1 = n2 = 1;
-        pos1 = Pos.Percent (n1);
-        pos2 = Pos.Percent (n2);
-        Assert.Equal (pos1, pos2);
-
-        n1 = n2 = 0.5f;
-        pos1 = Pos.Percent (n1);
-        pos2 = Pos.Percent (n2);
-        Assert.Equal (pos1, pos2);
-
-        n1 = n2 = 100f;
-        pos1 = Pos.Percent (n1);
-        pos2 = Pos.Percent (n2);
-        Assert.Equal (pos1, pos2);
-
-        n1 = 0;
-        n2 = 1;
-        pos1 = Pos.Percent (n1);
-        pos2 = Pos.Percent (n2);
-        Assert.NotEqual (pos1, pos2);
-
-        n1 = 0.5f;
-        n2 = 1.5f;
-        pos1 = Pos.Percent (n1);
-        pos2 = Pos.Percent (n2);
-        Assert.NotEqual (pos1, pos2);
-    }
-
-<<<<<<< HEAD
-    [Fact]
-    public void Percent_SetsValue ()
-    {
-        float f = 0;
-        Pos pos = Pos.Percent (f);
-        Assert.Equal ($"Factor({f / 100:0.###})", pos.ToString ());
-        f = 0.5F;
-        pos = Pos.Percent (f);
-        Assert.Equal ($"Factor({f / 100:0.###})", pos.ToString ());
-        f = 100;
-        pos = Pos.Percent (f);
-        Assert.Equal ($"Factor({f / 100:0.###})", pos.ToString ());
-    }
-
-    [Fact]
-    public void Percent_ThrowsOnIvalid ()
-    {
-        Pos pos = Pos.Percent (0);
-        Assert.Throws<ArgumentException> (() => pos = Pos.Percent (-1));
-        Assert.Throws<ArgumentException> (() => pos = Pos.Percent (101));
-        Assert.Throws<ArgumentException> (() => pos = Pos.Percent (100.0001F));
-        Assert.Throws<ArgumentException> (() => pos = Pos.Percent (1000001));
-    }
-
-    // TODO: This actually a SetRelativeLayout/LayoutSubViews test and should be moved
-    // TODO: A new test that calls SetRelativeLayout directly is needed.
-    [Fact]
-    [TestRespondersDisposed]
-    public void Pos_Add_Operator ()
-    {
-        Application.Init (new FakeDriver ());
-
-        Toplevel top = new ();
-
-        var view = new View { X = 0, Y = 0, Width = 20, Height = 20 };
-        var field = new TextField { X = 0, Y = 0, Width = 20 };
-        var count = 0;
-
-        field.KeyDown += (s, k) =>
-                         {
-                             if (k.KeyCode == KeyCode.Enter)
-                             {
-                                 field.Text = $"View {count}";
-                                 var view2 = new View { X = 0, Y = field.Y, Width = 20, Text = field.Text };
-                                 view.Add (view2);
-                                 Assert.Equal ($"View {count}", view2.Text);
-                                 Assert.Equal ($"Absolute({count})", view2.Y.ToString ());
-
-                                 Assert.Equal ($"Absolute({count})", field.Y.ToString ());
-                                 field.Y += 1;
-                                 count++;
-                                 Assert.Equal ($"Absolute({count})", field.Y.ToString ());
-                             }
-                         };
-
-        Application.Iteration += (s, a) =>
-                                 {
-                                     while (count < 20)
-                                     {
                                          field.NewKeyDownEvent (Key.Enter);
                                      }
 
@@ -718,8 +594,6 @@
         v2.Dispose ();
     }
 
-=======
->>>>>>> cb9bafa9
     // TODO: This actually a SetRelativeLayout/LayoutSubViews test and should be moved
     // TODO: A new test that calls SetRelativeLayout directly is needed.
     [Theory]
