﻿using System;
using System.Collections.Generic;
using System.Globalization;
using System.Text;
using System.Threading;
using Xunit;
using Xunit.Abstractions;
// Alias Console to MockConsole so we don't accidentally use Console
using Console = Terminal.Gui.FakeConsole;

namespace Terminal.Gui.ViewTests;

public class DimTests {
	readonly ITestOutputHelper _output;

<<<<<<< HEAD
	readonly string [] expecteds = new string [21] {
		@"
┌────────────────────┐
│View with long text │
│                    │
└────────────────────┘",
		@"
┌────────────────────┐
│View with long text │
│Label 0             │
│Label 0             │
└────────────────────┘",
		@"
┌────────────────────┐
│View with long text │
│Label 0             │
│Label 1             │
│Label 1             │
└────────────────────┘",
		@"
┌────────────────────┐
│View with long text │
│Label 0             │
│Label 1             │
│Label 2             │
│Label 2             │
└────────────────────┘",
		@"
┌────────────────────┐
│View with long text │
│Label 0             │
│Label 1             │
│Label 2             │
│Label 3             │
│Label 3             │
└────────────────────┘",
		@"
┌────────────────────┐
│View with long text │
│Label 0             │
│Label 1             │
│Label 2             │
│Label 3             │
│Label 4             │
│Label 4             │
└────────────────────┘",
		@"
┌────────────────────┐
│View with long text │
│Label 0             │
│Label 1             │
│Label 2             │
│Label 3             │
│Label 4             │
│Label 5             │
│Label 5             │
└────────────────────┘",
		@"
┌────────────────────┐
│View with long text │
│Label 0             │
│Label 1             │
│Label 2             │
│Label 3             │
│Label 4             │
│Label 5             │
│Label 6             │
│Label 6             │
└────────────────────┘",
		@"
┌────────────────────┐
│View with long text │
│Label 0             │
│Label 1             │
│Label 2             │
│Label 3             │
│Label 4             │
│Label 5             │
│Label 6             │
│Label 7             │
│Label 7             │
└────────────────────┘",
		@"
┌────────────────────┐
│View with long text │
│Label 0             │
│Label 1             │
│Label 2             │
│Label 3             │
│Label 4             │
│Label 5             │
│Label 6             │
│Label 7             │
│Label 8             │
│Label 8             │
└────────────────────┘",
		@"
┌────────────────────┐
│View with long text │
│Label 0             │
│Label 1             │
│Label 2             │
│Label 3             │
│Label 4             │
│Label 5             │
│Label 6             │
│Label 7             │
│Label 8             │
│Label 9             │
│Label 9             │
└────────────────────┘",
		@"
┌────────────────────┐
│View with long text │
│Label 0             │
│Label 1             │
│Label 2             │
│Label 3             │
│Label 4             │
│Label 5             │
│Label 6             │
│Label 7             │
│Label 8             │
│Label 9             │
│Label 10            │
│Label 10            │
└────────────────────┘",
		@"
┌────────────────────┐
│View with long text │
│Label 0             │
│Label 1             │
│Label 2             │
│Label 3             │
│Label 4             │
│Label 5             │
│Label 6             │
│Label 7             │
│Label 8             │
│Label 9             │
│Label 10            │
│Label 11            │
│Label 11            │
└────────────────────┘",
		@"
┌────────────────────┐
│View with long text │
│Label 0             │
│Label 1             │
│Label 2             │
│Label 3             │
│Label 4             │
│Label 5             │
│Label 6             │
│Label 7             │
│Label 8             │
│Label 9             │
│Label 10            │
│Label 11            │
│Label 12            │
│Label 12            │
└────────────────────┘",
		@"
┌────────────────────┐
│View with long text │
│Label 0             │
│Label 1             │
│Label 2             │
│Label 3             │
│Label 4             │
│Label 5             │
│Label 6             │
│Label 7             │
│Label 8             │
│Label 9             │
│Label 10            │
│Label 11            │
│Label 12            │
│Label 13            │
│Label 13            │
└────────────────────┘",
		@"
┌────────────────────┐
│View with long text │
│Label 0             │
│Label 1             │
│Label 2             │
│Label 3             │
│Label 4             │
│Label 5             │
│Label 6             │
│Label 7             │
│Label 8             │
│Label 9             │
│Label 10            │
│Label 11            │
│Label 12            │
│Label 13            │
│Label 14            │
│Label 14            │
└────────────────────┘",
		@"
┌────────────────────┐
│View with long text │
│Label 0             │
│Label 1             │
│Label 2             │
│Label 3             │
│Label 4             │
│Label 5             │
│Label 6             │
│Label 7             │
│Label 8             │
│Label 9             │
│Label 10            │
│Label 11            │
│Label 12            │
│Label 13            │
│Label 14            │
│Label 15            │
│Label 15            │
└────────────────────┘",
		@"
┌────────────────────┐
│View with long text │
│Label 0             │
│Label 1             │
│Label 2             │
│Label 3             │
│Label 4             │
│Label 5             │
│Label 6             │
│Label 7             │
│Label 8             │
│Label 9             │
│Label 10            │
│Label 11            │
│Label 12            │
│Label 13            │
│Label 14            │
│Label 15            │
│Label 16            │
│Label 16            │
└────────────────────┘",
		@"
┌────────────────────┐
│View with long text │
│Label 0             │
│Label 1             │
│Label 2             │
│Label 3             │
│Label 4             │
│Label 5             │
│Label 6             │
│Label 7             │
│Label 8             │
│Label 9             │
│Label 10            │
│Label 11            │
│Label 12            │
│Label 13            │
│Label 14            │
│Label 15            │
│Label 16            │
│Label 17            │
│Label 17            │
└────────────────────┘",
		@"
┌────────────────────┐
│View with long text │
│Label 0             │
│Label 1             │
│Label 2             │
│Label 3             │
│Label 4             │
│Label 5             │
│Label 6             │
│Label 7             │
│Label 8             │
│Label 9             │
│Label 10            │
│Label 11            │
│Label 12            │
│Label 13            │
│Label 14            │
│Label 15            │
│Label 16            │
│Label 17            │
│Label 18            │
│Label 18            │
└────────────────────┘",
		@"
┌────────────────────┐
│View with long text │
│Label 0             │
│Label 1             │
│Label 2             │
│Label 3             │
│Label 4             │
│Label 5             │
│Label 6             │
│Label 7             │
│Label 8             │
│Label 9             │
│Label 10            │
│Label 11            │
│Label 12            │
│Label 13            │
│Label 14            │
│Label 15            │
│Label 16            │
│Label 17            │
│Label 18            │
│Label 19            │
│Label 19            │
└────────────────────┘"
	};

=======
>>>>>>> 81ad703f
	public DimTests (ITestOutputHelper output)
	{
		_output = output;
		Console.OutputEncoding = Encoding.Default;
		// Change current culture
		var culture = CultureInfo.CreateSpecificCulture ("en-US");
		Thread.CurrentThread.CurrentCulture = culture;
		Thread.CurrentThread.CurrentUICulture = culture;
	}

	[Fact]
	public void New_Works ()
	{
		var dim = new Dim ();
		Assert.Equal ("Terminal.Gui.Dim", dim.ToString ());
	}

	[Fact]
	public void Sized_SetsValue ()
	{
		var dim = Dim.Sized (0);
		Assert.Equal ("Absolute(0)", dim.ToString ());

		var testVal = 5;
		dim = Dim.Sized (testVal);
		Assert.Equal ($"Absolute({testVal})", dim.ToString ());

		testVal = -1;
		dim = Dim.Sized (testVal);
		Assert.Equal ($"Absolute({testVal})", dim.ToString ());
	}

	[Fact]
	public void Sized_Equals ()
	{
		var n1 = 0;
		var n2 = 0;
		var dim1 = Dim.Sized (n1);
		var dim2 = Dim.Sized (n2);
		Assert.Equal (dim1, dim2);

		n1 = n2 = 1;
		dim1 = Dim.Sized (n1);
		dim2 = Dim.Sized (n2);
		Assert.Equal (dim1, dim2);

		n1 = n2 = -1;
		dim1 = Dim.Sized (n1);
		dim2 = Dim.Sized (n2);
		Assert.Equal (dim1, dim2);

		n1 = 0;
		n2 = 1;
		dim1 = Dim.Sized (n1);
		dim2 = Dim.Sized (n2);
		Assert.NotEqual (dim1, dim2);
	}

	[Fact]
	public void Width_Set_To_Null_Throws ()
	{
		var dim = Dim.Width (null);
		Assert.Throws<NullReferenceException> (() => dim.ToString ());
	}

<<<<<<< HEAD
	[Fact] [TestRespondersDisposed]
=======
	[Fact]
	[TestRespondersDisposed]
>>>>>>> 81ad703f
	public void SetsValue ()
	{
		var testVal = Rect.Empty;
		var testValView = new View (testVal);
		var dim = Dim.Width (testValView);
		Assert.Equal ($"View(Width,View(){testVal})", dim.ToString ());
		testValView.Dispose ();

		testVal = new Rect (1, 2, 3, 4);
		testValView = new View (testVal);
		dim = Dim.Width (testValView);
		Assert.Equal ($"View(Width,View(){testVal})", dim.ToString ());
		testValView.Dispose ();
	}

<<<<<<< HEAD
	[Fact] [TestRespondersDisposed]
=======
	[Fact]
	[TestRespondersDisposed]
>>>>>>> 81ad703f
	public void Width_Equals ()
	{
		var testRect1 = Rect.Empty;
		var view1 = new View (testRect1);
		var testRect2 = Rect.Empty;
		var view2 = new View (testRect2);

		var dim1 = Dim.Width (view1);
		var dim2 = Dim.Width (view1);
		// FIXED: Dim.Width should support Equals() and this should change to Equal.
		Assert.Equal (dim1, dim2);

		dim2 = Dim.Width (view2);
		Assert.NotEqual (dim1, dim2);

		testRect1 = new Rect (0, 1, 2, 3);
		view1 = new View (testRect1);
		testRect2 = new Rect (0, 1, 2, 3);
		dim1 = Dim.Width (view1);
		dim2 = Dim.Width (view1);
		// FIXED: Dim.Width should support Equals() and this should change to Equal.
		Assert.Equal (dim1, dim2);

		testRect1 = new Rect (0, -1, 2, 3);
		view1 = new View (testRect1);
		testRect2 = new Rect (0, -1, 2, 3);
		dim1 = Dim.Width (view1);
		dim2 = Dim.Width (view1);
		// FIXED: Dim.Width should support Equals() and this should change to Equal.
		Assert.Equal (dim1, dim2);

		testRect1 = new Rect (0, -1, 2, 3);
		view1 = new View (testRect1);
		testRect2 = Rect.Empty;
		view2 = new View (testRect2);
		dim1 = Dim.Width (view1);
		dim2 = Dim.Width (view2);
		Assert.NotEqual (dim1, dim2);
#if DEBUG_IDISPOSABLE
		// HACK: Force clean up of Responders to avoid having to Dispose all the Views created above.
		Responder.Instances.Clear ();
		Assert.Empty (Responder.Instances);
#endif
	}

	[Fact]
	public void Height_Set_To_Null_Throws ()
	{
		var dim = Dim.Height (null);
		Assert.Throws<NullReferenceException> (() => dim.ToString ());
	}

<<<<<<< HEAD
	[Fact] [TestRespondersDisposed]
=======
	[Fact]
	[TestRespondersDisposed]
>>>>>>> 81ad703f
	public void Height_SetsValue ()
	{
		var testVal = Rect.Empty;
		var testValview = new View (testVal);
		var dim = Dim.Height (testValview);
		Assert.Equal ($"View(Height,View(){testVal})", dim.ToString ());
		testValview.Dispose ();

		testVal = new Rect (1, 2, 3, 4);
		testValview = new View (testVal);
		dim = Dim.Height (testValview);
		Assert.Equal ($"View(Height,View(){testVal})", dim.ToString ());
		testValview.Dispose ();
	}

	// TODO: Other Dim.Height tests (e.g. Equal?)

	[Fact]
	public void Fill_SetsValue ()
	{
		var testMargin = 0;
		var dim = Dim.Fill ();
		Assert.Equal ($"Fill({testMargin})", dim.ToString ());

		testMargin = 0;
		dim = Dim.Fill (testMargin);
		Assert.Equal ($"Fill({testMargin})", dim.ToString ());

		testMargin = 5;
		dim = Dim.Fill (testMargin);
		Assert.Equal ($"Fill({testMargin})", dim.ToString ());
	}

	[Fact]
	public void Fill_Equal ()
	{
		var margin1 = 0;
		var margin2 = 0;
		var dim1 = Dim.Fill (margin1);
		var dim2 = Dim.Fill (margin2);
		Assert.Equal (dim1, dim2);
	}

	[Fact]
	public void Percent_SetsValue ()
	{
		float f = 0;
		var dim = Dim.Percent (f);
		Assert.Equal ($"Factor({f / 100:0.###},{false})", dim.ToString ());
		f = 0.5F;
		dim = Dim.Percent (f);
		Assert.Equal ($"Factor({f / 100:0.###},{false})", dim.ToString ());
		f = 100;
		dim = Dim.Percent (f);
		Assert.Equal ($"Factor({f / 100:0.###},{false})", dim.ToString ());
	}

	[Fact]
	public void Percent_Equals ()
	{
		float n1 = 0;
		float n2 = 0;
		var dim1 = Dim.Percent (n1);
		var dim2 = Dim.Percent (n2);
		Assert.Equal (dim1, dim2);

		n1 = n2 = 1;
		dim1 = Dim.Percent (n1);
		dim2 = Dim.Percent (n2);
		Assert.Equal (dim1, dim2);

		n1 = n2 = 0.5f;
		dim1 = Dim.Percent (n1);
		dim2 = Dim.Percent (n2);
		Assert.Equal (dim1, dim2);

		n1 = n2 = 100f;
		dim1 = Dim.Percent (n1);
		dim2 = Dim.Percent (n2);
		Assert.Equal (dim1, dim2);

		n1 = n2 = 0.3f;
		dim1 = Dim.Percent (n1, true);
		dim2 = Dim.Percent (n2, true);
		Assert.Equal (dim1, dim2);

		n1 = n2 = 0.3f;
		dim1 = Dim.Percent (n1);
		dim2 = Dim.Percent (n2, true);
		Assert.NotEqual (dim1, dim2);

		n1 = 0;
		n2 = 1;
		dim1 = Dim.Percent (n1);
		dim2 = Dim.Percent (n2);
		Assert.NotEqual (dim1, dim2);

		n1 = 0.5f;
		n2 = 1.5f;
		dim1 = Dim.Percent (n1);
		dim2 = Dim.Percent (n2);
		Assert.NotEqual (dim1, dim2);
	}

	[Fact]
	public void Percent_Invalid_Throws ()
	{
		var dim = Dim.Percent (0);
		Assert.Throws<ArgumentException> (() => dim = Dim.Percent (-1));
		Assert.Throws<ArgumentException> (() => dim = Dim.Percent (101));
		Assert.Throws<ArgumentException> (() => dim = Dim.Percent (100.0001F));
		Assert.Throws<ArgumentException> (() => dim = Dim.Percent (1000001));
	}

	// TODO: This actually a SetRelativeLayout/LayoutSubViews test and should be moved
	// TODO: A new test that calls SetRelativeLayout directly is needed.
<<<<<<< HEAD
	[Fact] [TestRespondersDisposed]
=======
	[Fact]
	[TestRespondersDisposed]
>>>>>>> 81ad703f
	public void Dim_Validation_Do_Not_Throws_If_NewValue_Is_DimAbsolute_And_OldValue_Is_Null ()
	{
		var t = new View ("top") { Width = 80, Height = 25 };

		var w = new Window (new Rect (1, 2, 4, 5)) { Title = "w" };
		t.Add (w);
		t.LayoutSubviews ();

		Assert.Equal (3, w.Width = 3);
		Assert.Equal (4, w.Height = 4);
		t.Dispose ();
	}

	// TODO: This actually a SetRelativeLayout/LayoutSubViews test and should be moved
	// TODO: A new test that calls SetRelativeLayout directly is needed.
<<<<<<< HEAD
	[Fact] [TestRespondersDisposed]
=======
	[Fact]
	[TestRespondersDisposed]
>>>>>>> 81ad703f
	public void Dim_Validation_Do_Not_Throws_If_NewValue_Is_DimAbsolute_And_OldValue_Is_Another_Type_After_Sets_To_LayoutStyle_Absolute ()
	{
		var t = new View ("top") { Width = 80, Height = 25 };

		var w = new Window {
			Width = Dim.Fill (),
			Height = Dim.Sized (10)
		};
		var v = new View ("v") {
			Width = Dim.Width (w) - 2,
			Height = Dim.Percent (10)
		};
<<<<<<< HEAD
		
=======

>>>>>>> 81ad703f
		w.Add (v);
		t.Add (w);

		Assert.Equal (LayoutStyle.Absolute, t.LayoutStyle);
		Assert.Equal (LayoutStyle.Computed, w.LayoutStyle);
		Assert.Equal (LayoutStyle.Computed, v.LayoutStyle);

		t.LayoutSubviews ();
		Assert.Equal (2, v.Width = 2);
		Assert.Equal (2, v.Height = 2);

		// Force v to be LayoutStyle.Absolute;
		v.Frame = new Rect (0, 1, 3, 4);
		Assert.Equal (LayoutStyle.Absolute, v.LayoutStyle);
		t.LayoutSubviews ();

		Assert.Equal (2, v.Width = 2);
		Assert.Equal (2, v.Height = 2);
		t.Dispose ();
	}

	// TODO: This actually a SetRelativeLayout/LayoutSubViews test and should be moved
	// TODO: A new test that calls SetRelativeLayout directly is needed.
<<<<<<< HEAD
	[Fact] [AutoInitShutdown]
=======
	[Fact]
	[AutoInitShutdown]
>>>>>>> 81ad703f
	public void Only_DimAbsolute_And_DimFactor_As_A_Different_Procedure_For_Assigning_Value_To_Width_Or_Height ()
	{
		// Testing with the Button because it properly handles the Dim class.
		var t = Application.Top;

		var w = new Window {
			Width = 100,
			Height = 100
		};

		var f1 = new FrameView ("f1") {
			X = 0,
			Y = 0,
			Width = Dim.Percent (50),
			Height = 5
		};

		var f2 = new FrameView ("f2") {
			X = Pos.Right (f1),
			Y = 0,
			Width = Dim.Fill (),
			Height = 5
		};

		var v1 = new Button ("v1") {
			AutoSize = false,
			X = Pos.X (f1) + 2,
			Y = Pos.Bottom (f1) + 2,
			Width = Dim.Width (f1) - 2,
			Height = Dim.Fill () - 2,
			ValidatePosDim = true
		};

		var v2 = new Button ("v2") {
			AutoSize = false,
			X = Pos.X (f2) + 2,
			Y = Pos.Bottom (f2) + 2,
			Width = Dim.Width (f2) - 2,
			Height = Dim.Fill () - 2,
			ValidatePosDim = true
		};

		var v3 = new Button ("v3") {
			AutoSize = false,
			Width = Dim.Percent (10),
			Height = Dim.Percent (10),
			ValidatePosDim = true
		};

		var v4 = new Button ("v4") {
			AutoSize = false,
			Width = Dim.Sized (50),
			Height = Dim.Sized (50),
			ValidatePosDim = true
		};

		var v5 = new Button ("v5") {
			AutoSize = false,
			Width = Dim.Width (v1) - Dim.Width (v3),
			Height = Dim.Height (v1) - Dim.Height (v3),
			ValidatePosDim = true
		};

		var v6 = new Button ("v6") {
			AutoSize = false,
			X = Pos.X (f2),
			Y = Pos.Bottom (f2) + 2,
<<<<<<< HEAD
			Width = Dim.Percent (20,  true),
=======
			Width = Dim.Percent (20, true),
>>>>>>> 81ad703f
			Height = Dim.Percent (20, true),
			ValidatePosDim = true
		};

		w.Add (f1, f2, v1, v2, v3, v4, v5, v6);
		t.Add (w);

		t.Ready += (s, e) => {
			Assert.Equal ("Absolute(100)", w.Width.ToString ());
			Assert.Equal ("Absolute(100)", w.Height.ToString ());
<<<<<<< HEAD
			Assert.Equal (100,             w.Frame.Width);
			Assert.Equal (100,             w.Frame.Height);

			Assert.Equal ("Factor(0.5,False)", f1.Width.ToString ());
			Assert.Equal ("Absolute(5)",       f1.Height.ToString ());
			Assert.Equal (49,                  f1.Frame.Width); // 50-1=49
			Assert.Equal (5,                   f1.Frame.Height);

			Assert.Equal ("Fill(0)",     f2.Width.ToString ());
			Assert.Equal ("Absolute(5)", f2.Height.ToString ());
			Assert.Equal (49,            f2.Frame.Width); // 50-1=49
			Assert.Equal (5,             f2.Frame.Height);

			Assert.Equal ("Combine(View(Width,FrameView(f1)(0,0,49,5))-Absolute(2))", v1.Width.ToString ());
			Assert.Equal ("Combine(Fill(0)-Absolute(2))",                             v1.Height.ToString ());
			Assert.Equal (47,                                                         v1.Frame.Width);  // 49-2=47
			Assert.Equal (89,                                                         v1.Frame.Height); // 98-5-2-2=89

			Assert.Equal ("Combine(View(Width,FrameView(f2)(49,0,49,5))-Absolute(2))", v2.Width.ToString ());
			Assert.Equal ("Combine(Fill(0)-Absolute(2))",                              v2.Height.ToString ());
			Assert.Equal (47,                                                          v2.Frame.Width);  // 49-2=47
			Assert.Equal (89,                                                          v2.Frame.Height); // 98-5-2-2=89

			Assert.Equal ("Factor(0.1,False)", v3.Width.ToString ());
			Assert.Equal ("Factor(0.1,False)", v3.Height.ToString ());
			Assert.Equal (9,                   v3.Frame.Width);  // 98*10%=9
			Assert.Equal (9,                   v3.Frame.Height); // 98*10%=9

			Assert.Equal ("Absolute(50)", v4.Width.ToString ());
			Assert.Equal ("Absolute(50)", v4.Height.ToString ());
			Assert.Equal (50,             v4.Frame.Width);
			Assert.Equal (50,             v4.Frame.Height);

			Assert.Equal ("Combine(View(Width,Button(v1)(2,7,47,89))-View(Width,Button(v3)(0,0,9,9)))",   v5.Width.ToString ());
			Assert.Equal ("Combine(View(Height,Button(v1)(2,7,47,89))-View(Height,Button(v3)(0,0,9,9)))", v5.Height.ToString ());
			Assert.Equal (38,                                                                             v5.Frame.Width);  // 47-9=38
			Assert.Equal (80,                                                                             v5.Frame.Height); // 89-9=80

			Assert.Equal ("Factor(0.2,True)", v6.Width.ToString ());
			Assert.Equal ("Factor(0.2,True)", v6.Height.ToString ());
			Assert.Equal (9,                  v6.Frame.Width);  // 47*20%=9
			Assert.Equal (18,                 v6.Frame.Height); // 89*20%=18
=======
			Assert.Equal (100, w.Frame.Width);
			Assert.Equal (100, w.Frame.Height);

			Assert.Equal ("Factor(0.5,False)", f1.Width.ToString ());
			Assert.Equal ("Absolute(5)", f1.Height.ToString ());
			Assert.Equal (49, f1.Frame.Width); // 50-1=49
			Assert.Equal (5, f1.Frame.Height);

			Assert.Equal ("Fill(0)", f2.Width.ToString ());
			Assert.Equal ("Absolute(5)", f2.Height.ToString ());
			Assert.Equal (49, f2.Frame.Width); // 50-1=49
			Assert.Equal (5, f2.Frame.Height);

			Assert.Equal ("Combine(View(Width,FrameView(f1)(0,0,49,5))-Absolute(2))", v1.Width.ToString ());
			Assert.Equal ("Combine(Fill(0)-Absolute(2))", v1.Height.ToString ());
			Assert.Equal (47, v1.Frame.Width);  // 49-2=47
			Assert.Equal (89, v1.Frame.Height); // 98-5-2-2=89

			Assert.Equal ("Combine(View(Width,FrameView(f2)(49,0,49,5))-Absolute(2))", v2.Width.ToString ());
			Assert.Equal ("Combine(Fill(0)-Absolute(2))", v2.Height.ToString ());
			Assert.Equal (47, v2.Frame.Width);  // 49-2=47
			Assert.Equal (89, v2.Frame.Height); // 98-5-2-2=89

			Assert.Equal ("Factor(0.1,False)", v3.Width.ToString ());
			Assert.Equal ("Factor(0.1,False)", v3.Height.ToString ());
			Assert.Equal (9, v3.Frame.Width);  // 98*10%=9
			Assert.Equal (9, v3.Frame.Height); // 98*10%=9

			Assert.Equal ("Absolute(50)", v4.Width.ToString ());
			Assert.Equal ("Absolute(50)", v4.Height.ToString ());
			Assert.Equal (50, v4.Frame.Width);
			Assert.Equal (50, v4.Frame.Height);

			Assert.Equal ("Combine(View(Width,Button(v1)(2,7,47,89))-View(Width,Button(v3)(0,0,9,9)))", v5.Width.ToString ());
			Assert.Equal ("Combine(View(Height,Button(v1)(2,7,47,89))-View(Height,Button(v3)(0,0,9,9)))", v5.Height.ToString ());
			Assert.Equal (38, v5.Frame.Width);  // 47-9=38
			Assert.Equal (80, v5.Frame.Height); // 89-9=80

			Assert.Equal ("Factor(0.2,True)", v6.Width.ToString ());
			Assert.Equal ("Factor(0.2,True)", v6.Height.ToString ());
			Assert.Equal (9, v6.Frame.Width);  // 47*20%=9
			Assert.Equal (18, v6.Frame.Height); // 89*20%=18
>>>>>>> 81ad703f

			w.Width = 200;
			Assert.True (t.LayoutNeeded);
			w.Height = 200;
			t.LayoutSubviews ();

			Assert.Equal ("Absolute(200)", w.Width.ToString ());
			Assert.Equal ("Absolute(200)", w.Height.ToString ());
<<<<<<< HEAD
			Assert.Equal (200,             w.Frame.Width);
			Assert.Equal (200,             w.Frame.Height);

			f1.Text = "Frame1";
			Assert.Equal ("Factor(0.5,False)", f1.Width.ToString ());
			Assert.Equal ("Absolute(5)",       f1.Height.ToString ());
			Assert.Equal (99,                  f1.Frame.Width); // 100-1=99
			Assert.Equal (5,                   f1.Frame.Height);

			f2.Text = "Frame2";
			Assert.Equal ("Fill(0)",     f2.Width.ToString ());
			Assert.Equal ("Absolute(5)", f2.Height.ToString ());
			Assert.Equal (99,            f2.Frame.Width); // 100-1=99
			Assert.Equal (5,             f2.Frame.Height);

			v1.Text = "Button1";
			Assert.Equal ("Combine(View(Width,FrameView(f1)(0,0,99,5))-Absolute(2))", v1.Width.ToString ());
			Assert.Equal ("Combine(Fill(0)-Absolute(2))",                             v1.Height.ToString ());
			Assert.Equal (97,                                                         v1.Frame.Width);  // 99-2=97
			Assert.Equal (189,                                                        v1.Frame.Height); // 198-2-7=189

			v2.Text = "Button2";
			Assert.Equal ("Combine(View(Width,FrameView(f2)(99,0,99,5))-Absolute(2))", v2.Width.ToString ());
			Assert.Equal ("Combine(Fill(0)-Absolute(2))",                              v2.Height.ToString ());
			Assert.Equal (97,                                                          v2.Frame.Width);  // 99-2=97
			Assert.Equal (189,                                                         v2.Frame.Height); // 198-2-7=189
=======
			Assert.Equal (200, w.Frame.Width);
			Assert.Equal (200, w.Frame.Height);

			f1.Text = "Frame1";
			Assert.Equal ("Factor(0.5,False)", f1.Width.ToString ());
			Assert.Equal ("Absolute(5)", f1.Height.ToString ());
			Assert.Equal (99, f1.Frame.Width); // 100-1=99
			Assert.Equal (5, f1.Frame.Height);

			f2.Text = "Frame2";
			Assert.Equal ("Fill(0)", f2.Width.ToString ());
			Assert.Equal ("Absolute(5)", f2.Height.ToString ());
			Assert.Equal (99, f2.Frame.Width); // 100-1=99
			Assert.Equal (5, f2.Frame.Height);

			v1.Text = "Button1";
			Assert.Equal ("Combine(View(Width,FrameView(f1)(0,0,99,5))-Absolute(2))", v1.Width.ToString ());
			Assert.Equal ("Combine(Fill(0)-Absolute(2))", v1.Height.ToString ());
			Assert.Equal (97, v1.Frame.Width);  // 99-2=97
			Assert.Equal (189, v1.Frame.Height); // 198-2-7=189

			v2.Text = "Button2";
			Assert.Equal ("Combine(View(Width,FrameView(f2)(99,0,99,5))-Absolute(2))", v2.Width.ToString ());
			Assert.Equal ("Combine(Fill(0)-Absolute(2))", v2.Height.ToString ());
			Assert.Equal (97, v2.Frame.Width);  // 99-2=97
			Assert.Equal (189, v2.Frame.Height); // 198-2-7=189
>>>>>>> 81ad703f

			v3.Text = "Button3";
			Assert.Equal ("Factor(0.1,False)", v3.Width.ToString ());
			Assert.Equal ("Factor(0.1,False)", v3.Height.ToString ());
<<<<<<< HEAD
			Assert.Equal (19,                  v3.Frame.Width);  // 198*10%=19 * Percent is related to the super-view if it isn't null otherwise the view width
			Assert.Equal (19,                  v3.Frame.Height); // 199*10%=19
=======
			Assert.Equal (19, v3.Frame.Width);  // 198*10%=19 * Percent is related to the super-view if it isn't null otherwise the view width
			Assert.Equal (19, v3.Frame.Height); // 199*10%=19
>>>>>>> 81ad703f

			v4.Text = "Button4";
			v4.AutoSize = false;
			Assert.Equal ("Absolute(50)", v4.Width.ToString ());
			Assert.Equal ("Absolute(50)", v4.Height.ToString ());
<<<<<<< HEAD
			Assert.Equal (50,             v4.Frame.Width);
			Assert.Equal (50,             v4.Frame.Height);
			v4.AutoSize = true;
			Assert.Equal ("Absolute(11)", v4.Width.ToString ());
			Assert.Equal ("Absolute(1)",  v4.Height.ToString ());
			Assert.Equal (11,             v4.Frame.Width);  // 11 is the text length and because is Dim.DimAbsolute
			Assert.Equal (1,              v4.Frame.Height); // 1 because is Dim.DimAbsolute

			v5.Text = "Button5";
			Assert.Equal ("Combine(View(Width,Button(v1)(2,7,97,189))-View(Width,Button(v3)(0,0,19,19)))",   v5.Width.ToString ());
			Assert.Equal ("Combine(View(Height,Button(v1)(2,7,97,189))-View(Height,Button(v3)(0,0,19,19)))", v5.Height.ToString ());
			Assert.Equal (78,                                                                                v5.Frame.Width);  // 97-9=78
			Assert.Equal (170,                                                                               v5.Frame.Height); // 189-19=170
=======
			Assert.Equal (50, v4.Frame.Width);
			Assert.Equal (50, v4.Frame.Height);
			v4.AutoSize = true;
			Assert.Equal ("Absolute(11)", v4.Width.ToString ());
			Assert.Equal ("Absolute(1)", v4.Height.ToString ());
			Assert.Equal (11, v4.Frame.Width);  // 11 is the text length and because is Dim.DimAbsolute
			Assert.Equal (1, v4.Frame.Height); // 1 because is Dim.DimAbsolute

			v5.Text = "Button5";
			Assert.Equal ("Combine(View(Width,Button(v1)(2,7,97,189))-View(Width,Button(v3)(0,0,19,19)))", v5.Width.ToString ());
			Assert.Equal ("Combine(View(Height,Button(v1)(2,7,97,189))-View(Height,Button(v3)(0,0,19,19)))", v5.Height.ToString ());
			Assert.Equal (78, v5.Frame.Width);  // 97-9=78
			Assert.Equal (170, v5.Frame.Height); // 189-19=170
>>>>>>> 81ad703f

			v6.Text = "Button6";
			Assert.Equal ("Factor(0.2,True)", v6.Width.ToString ());
			Assert.Equal ("Factor(0.2,True)", v6.Height.ToString ());
<<<<<<< HEAD
			Assert.Equal (19,                 v6.Frame.Width);  // 99*20%=19
			Assert.Equal (38,                 v6.Frame.Height); // 198-7*20=18
=======
			Assert.Equal (19, v6.Frame.Width);  // 99*20%=19
			Assert.Equal (38, v6.Frame.Height); // 198-7*20=18
>>>>>>> 81ad703f
		};

		Application.Iteration += (s, a) => Application.RequestStop ();

		Application.Run ();
	}

	// See #2461
	//[Fact]
	//public void Dim_Referencing_SuperView_Throws ()
	//{
	//	var super = new View ("super") {
	//		Width = 10,
	//		Height = 10
	//	};
	//	var view = new View ("view") {
	//		Width = Dim.Width (super),	// this is not allowed
	//		Height = Dim.Height (super),    // this is not allowed
	//	};

	//	super.Add (view);
	//	super.BeginInit ();
	//	super.EndInit ();
	//	Assert.Throws<InvalidOperationException> (() => super.LayoutSubviews ());
	//}

	// TODO: This actually a SetRelativeLayout/LayoutSubViews test and should be moved
	// TODO: A new test that calls SetRelativeLayout directly is needed.

	/// <summary>
	/// This is an intentionally obtuse test. See https://github.com/gui-cs/Terminal.Gui/issues/2461
	/// </summary>
<<<<<<< HEAD
	[Fact] [TestRespondersDisposed]
=======
	[Fact]
	[TestRespondersDisposed]
>>>>>>> 81ad703f
	public void DimCombine_ObtuseScenario_Throw_If_SuperView_Refs_SubView ()
	{
		var t = new View { Width = 80, Height = 25 };

		var w = new Window {
			Width = Dim.Width (t) - 2,  // 78
			Height = Dim.Height (t) - 2 // 23
		};
		var f = new FrameView ();
		var v1 = new View {
			Width = Dim.Width (w) - 2,  // 76
			Height = Dim.Height (w) - 2 // 21
		};
		var v2 = new View {
			Width = Dim.Width (v1) - 2,  // 74
			Height = Dim.Height (v1) - 2 // 19
		};

		f.Add (v1, v2);
		w.Add (f);
		t.Add (w);
		t.BeginInit ();
		t.EndInit ();

		f.Width = Dim.Width (t) - Dim.Width (v2);    // 80 - 74 = 6
		f.Height = Dim.Height (t) - Dim.Height (v2); // 25 - 19 = 6

		Assert.Throws<InvalidOperationException> (t.LayoutSubviews);
		Assert.Equal (80, t.Frame.Width);
		Assert.Equal (25, t.Frame.Height);
		Assert.Equal (78, w.Frame.Width);
		Assert.Equal (23, w.Frame.Height);
		Assert.Equal (6, f.Frame.Width);
		Assert.Equal (6, f.Frame.Height);
		Assert.Equal (76, v1.Frame.Width);
		Assert.Equal (21, v1.Frame.Height);
		Assert.Equal (74, v2.Frame.Width);
		Assert.Equal (19, v2.Frame.Height);
		t.Dispose ();
	}

	// TODO: This actually a SetRelativeLayout/LayoutSubViews test and should be moved
	// TODO: A new test that calls SetRelativeLayout directly is needed.
<<<<<<< HEAD
	[Fact] [TestRespondersDisposed]
=======
	[Fact]
	[TestRespondersDisposed]
>>>>>>> 81ad703f
	public void DimCombine_ObtuseScenario_Does_Not_Throw_If_Two_SubViews_Refs_The_Same_SuperView ()
	{
		var t = new View ("top") { Width = 80, Height = 25 };

		var w = new Window {
			Width = Dim.Width (t) - 2,  // 78
			Height = Dim.Height (t) - 2 // 23
		};
		var f = new FrameView ();
		var v1 = new View {
			Width = Dim.Width (w) - 2,  // 76
			Height = Dim.Height (w) - 2 // 21
		};
		var v2 = new View {
			Width = Dim.Width (v1) - 2,  // 74
			Height = Dim.Height (v1) - 2 // 19
		};

		f.Add (v1, v2);
		w.Add (f);
		t.Add (w);
		t.BeginInit ();
		t.EndInit ();

		f.Width = Dim.Width (t) - Dim.Width (w) + 4;    // 80 - 74 = 6
		f.Height = Dim.Height (t) - Dim.Height (w) + 4; // 25 - 19 = 6

		// BUGBUG: v2 - f references t and w here; t is f's super-superview and w is f's superview. This is supported!
		var exception = Record.Exception (t.LayoutSubviews);
		Assert.Null (exception);
		Assert.Equal (80, t.Frame.Width);
		Assert.Equal (25, t.Frame.Height);
		Assert.Equal (78, w.Frame.Width);
		Assert.Equal (23, w.Frame.Height);
<<<<<<< HEAD
		Assert.Equal (6,  f.Frame.Width);
		Assert.Equal (6,  f.Frame.Height);
=======
		Assert.Equal (6, f.Frame.Width);
		Assert.Equal (6, f.Frame.Height);
>>>>>>> 81ad703f
		Assert.Equal (76, v1.Frame.Width);
		Assert.Equal (21, v1.Frame.Height);
		Assert.Equal (74, v2.Frame.Width);
		Assert.Equal (19, v2.Frame.Height);
		t.Dispose ();
	}

	// TODO: This actually a SetRelativeLayout/LayoutSubViews test and should be moved
	// TODO: A new test that calls SetRelativeLayout directly is needed.
<<<<<<< HEAD
	[Fact] [TestRespondersDisposed]
=======
	[Fact]
	[TestRespondersDisposed]
>>>>>>> 81ad703f
	public void PosCombine_View_Not_Added_Throws ()
	{
		var t = new View { Width = 80, Height = 50 };

		var super = new View {
			Width = Dim.Width (t) - 2,
			Height = Dim.Height (t) - 2
		};
		t.Add (super);

		var sub = new View ();
		super.Add (sub);

		var v1 = new View {
			Width = Dim.Width (super) - 2,
			Height = Dim.Height (super) - 2
		};
		var v2 = new View {
			Width = Dim.Width (v1) - 2,
			Height = Dim.Height (v1) - 2
		};
		sub.Add (v1);
		// v2 not added to sub; should cause exception on Layout since it's referenced by sub.
		sub.Width = Dim.Fill () - Dim.Width (v2);
		sub.Height = Dim.Fill () - Dim.Height (v2);

		t.BeginInit ();
		t.EndInit ();

		Assert.Throws<InvalidOperationException> (() => t.LayoutSubviews ());
		t.Dispose ();
		v2.Dispose ();
	}

	// TODO: This actually a SetRelativeLayout/LayoutSubViews test and should be moved
	// A new test that does not depend on Application is needed.
<<<<<<< HEAD
	[Fact] [AutoInitShutdown]
	public void Dim_Add_Operator ()
=======
	[Fact]
	[AutoInitShutdown]
	public void Dim_Add_Operator ()
	{
		var top = Application.Top;

		var view = new View { X = 0, Y = 0, Width = 20, Height = 0 };
		var field = new TextField { X = 0, Y = Pos.Bottom (view), Width = 20 };
		var count = 0;

		field.KeyDown += (s, k) => {
			if (k.KeyCode == KeyCode.Enter) {
				field.Text = $"Label {count}";
				var label = new Label (field.Text) { X = 0, Y = view.Bounds.Height, Width = 20 };
				view.Add (label);
				Assert.Equal ($"Label {count}", label.Text);
				Assert.Equal ($"Absolute({count})", label.Y.ToString ());

				Assert.Equal ($"Absolute({count})", view.Height.ToString ());
				view.Height += 1;
				count++;
				Assert.Equal ($"Absolute({count})", view.Height.ToString ());
			}
		};

		Application.Iteration += (s, a) => {
			while (count < 20) {
				field.NewKeyDownEvent (new Key (KeyCode.Enter));
			}

			Application.RequestStop ();
		};

		var win = new Window ();
		win.Add (view);
		win.Add (field);

		top.Add (win);

		Application.Run (top);

		Assert.Equal (20, count);
	}

	// TODO: This actually a SetRelativeLayout/LayoutSubViews test and should be moved
	// TODO: A new test that calls SetRelativeLayout directly is needed.
	[Fact]
	[AutoInitShutdown]
	public void Dim_Subtract_Operator ()
>>>>>>> 81ad703f
	{
		var top = Application.Top;

		var view = new View { X = 0, Y = 0, Width = 20, Height = 0 };
		var field = new TextField { X = 0, Y = Pos.Bottom (view), Width = 20 };
<<<<<<< HEAD
		var count = 0;
=======
		var count = 20;
		var listLabels = new List<Label> ();

		for (int i = 0; i < count; i++) {
			field.Text = $"Label {i}";
			var label = new Label (field.Text) { X = 0, Y = view.Bounds.Height, Width = 20 };
			view.Add (label);
			Assert.Equal ($"Label {i}", label.Text);
			Assert.Equal ($"Absolute({i})", label.Y.ToString ());
			listLabels.Add (label);

			Assert.Equal ($"Absolute({i})", view.Height.ToString ());
			view.Height += 1;
			Assert.Equal ($"Absolute({i + 1})", view.Height.ToString ());
		}
>>>>>>> 81ad703f

		field.KeyDown += (s, k) => {
			if (k.KeyCode == KeyCode.Enter) {
				field.Text = $"Label {count}";
				var label = new Label (field.Text) { X = 0, Y = view.Bounds.Height, Width = 20 };
				view.Add (label);
				Assert.Equal ($"Label {count}",     label.Text);
				Assert.Equal ($"Absolute({count})", label.Y.ToString ());

				Assert.Equal ($"Absolute({count})", view.Height.ToString ());
				view.Height += 1;
				count++;
				Assert.Equal ($"Absolute({count})", view.Height.ToString ());
			}
		};

		Application.Iteration += (s, a) => {
			while (count < 20) {
				field.NewKeyDownEvent (new Key (KeyCode.Enter));
			}

			Application.RequestStop ();
		};

		var win = new Window ();
		win.Add (view);
		win.Add (field);

		top.Add (win);

		Application.Run (top);

		Assert.Equal (20, count);
	}

<<<<<<< HEAD
	// TODO: This actually a SetRelativeLayout/LayoutSubViews test and should be moved
	// TODO: A new test that calls SetRelativeLayout directly is needed.
	[Fact] [AutoInitShutdown]
	public void Dim_Subtract_Operator ()
	{
		var top = Application.Top;

		var view = new View { X = 0, Y = 0, Width = 20, Height = 0 };
		var field = new TextField { X = 0, Y = Pos.Bottom (view), Width = 20 };
		var count = 20;
		var listLabels = new List<Label> ();

		for (var i = 0; i < count; i++) {
			field.Text = $"Label {i}";
			var label = new Label (field.Text) { X = 0, Y = view.Bounds.Height, Width = 20 };
			view.Add (label);
			Assert.Equal ($"Label {i}", label.Text);
			Assert.Equal ($"Absolute({i})", label.Y.ToString ());
			listLabels.Add (label);

			Assert.Equal ($"Absolute({i})", view.Height.ToString ());
			view.Height += 1;
			Assert.Equal ($"Absolute({i + 1})", view.Height.ToString ());
		}

		field.KeyDown += (s, k) => {
			if (k.KeyCode == KeyCode.Enter) {
				Assert.Equal ($"Label {count - 1}", listLabels [count - 1].Text);
				view.Remove (listLabels [count - 1]);
				listLabels [count - 1].Dispose ();

				Assert.Equal ($"Absolute({count})", view.Height.ToString ());
				view.Height -= 1;
				count--;
				Assert.Equal ($"Absolute({count})", view.Height.ToString ());
			}
		};

		Application.Iteration += (s, a) => {
			while (count > 0) {
				field.NewKeyDownEvent (new Key (KeyCode.Enter));
			}

			Application.RequestStop ();
		};

		var win = new Window ();
		win.Add (view);
		win.Add (field);

		top.Add (win);

		Application.Run (top);

		Assert.Equal (0, count);
	}

	[Fact] [TestRespondersDisposed]
=======
	[Fact]
	[TestRespondersDisposed]
>>>>>>> 81ad703f
	public void Internal_Tests ()
	{
		var dimFactor = new Dim.DimFactor (0.10F);
		Assert.Equal (10, dimFactor.Anchor (100));

		var dimAbsolute = new Dim.DimAbsolute (10);
		Assert.Equal (10, dimAbsolute.Anchor (0));

		var dimFill = new Dim.DimFill (1);
		Assert.Equal (99, dimFill.Anchor (100));

		var dimCombine = new Dim.DimCombine (true, dimFactor, dimAbsolute);
		Assert.Equal (dimCombine._left,  dimFactor);
		Assert.Equal (dimCombine._right, dimAbsolute);
		Assert.Equal (20,                dimCombine.Anchor (100));

		var view = new View (new Rect (20, 10, 20, 1));
		var dimViewHeight = new Dim.DimView (view, 0);
		Assert.Equal (1, dimViewHeight.Anchor (0));
		var dimViewWidth = new Dim.DimView (view, 1);
		Assert.Equal (20, dimViewWidth.Anchor (0));

		view.Dispose ();
	}

	[Fact]
	public void Function_SetsValue ()
	{
		var text = "Test";
		var dim = Dim.Function (() => text.Length);
		Assert.Equal ("DimFunc(4)", dim.ToString ());

		text = "New Test";
		Assert.Equal ("DimFunc(8)", dim.ToString ());

		text = "";
		Assert.Equal ("DimFunc(0)", dim.ToString ());
	}

	[Fact]
	public void Function_Equal ()
	{
		var f1 = () => 0;
		var f2 = () => 0;

		var dim1 = Dim.Function (f1);
		var dim2 = Dim.Function (f2);
		Assert.Equal (dim1, dim2);

		f2 = () => 1;
		dim2 = Dim.Function (f2);
		Assert.NotEqual (dim1, dim2);
	}

	// TODO: This actually a SetRelativeLayout/LayoutSubViews test and should be moved
	// TODO: A new test that calls SetRelativeLayout directly is needed.
<<<<<<< HEAD
	[Theory] [AutoInitShutdown]
	[InlineData (0,   true)]
	[InlineData (0,   false)]
=======
	[Theory]
	[AutoInitShutdown]
	[InlineData (0, true)]
	[InlineData (0, false)]
>>>>>>> 81ad703f
	[InlineData (50, true)]
	[InlineData (50, false)]
	public void DimPercentPlusOne (int startingDistance, bool testHorizontal)
	{
		var container = new View {
			Width = 100,
			Height = 100
		};

		var label = new Label {
			X = testHorizontal ? startingDistance : 0,
			Y = testHorizontal ? 0 : startingDistance,
			Width = testHorizontal ? Dim.Percent (50) + 1 : 1,
			Height = testHorizontal ? 1 : Dim.Percent (50) + 1
		};

		container.Add (label);
		Application.Top.Add (container);
		Application.Top.BeginInit ();
		Application.Top.EndInit ();
		Application.Top.LayoutSubviews ();

		Assert.Equal (100, container.Frame.Width);
		Assert.Equal (100, container.Frame.Height);

		if (testHorizontal) {
			Assert.Equal (51, label.Frame.Width);
			Assert.Equal (1,  label.Frame.Height);
		} else {
			Assert.Equal (1,  label.Frame.Width);
			Assert.Equal (51, label.Frame.Height);
		}
	}

	// TODO: This actually a SetRelativeLayout/LayoutSubViews test and should be moved
	// TODO: A new test that calls SetRelativeLayout directly is needed.
<<<<<<< HEAD
	[Fact] [TestRespondersDisposed]
=======
	[Fact]
	[TestRespondersDisposed]
>>>>>>> 81ad703f
	public void Dim_Referencing_SuperView_Does_Not_Throw ()
	{
		var super = new View ("super") {
			Width = 10,
			Height = 10
		};
		var view = new View ("view") {
			Width = Dim.Width (super),  // this is allowed
			Height = Dim.Height (super) // this is allowed
		};

		super.Add (view);
		super.BeginInit ();
		super.EndInit ();

		var exception = Record.Exception (super.LayoutSubviews);
		Assert.Null (exception);
		super.Dispose ();
	}

	// TODO: This actually a SetRelativeLayout/LayoutSubViews test and should be moved
	// TODO: A new test that calls SetRelativeLayout directly is needed.
<<<<<<< HEAD
	[Fact] [TestRespondersDisposed]
=======
	[Fact]
	[TestRespondersDisposed]
>>>>>>> 81ad703f
	public void Dim_SyperView_Referencing_SubView_Throws ()
	{
		var super = new View ("super") {
			Width = 10,
			Height = 10
		};
		var view2 = new View ("view2") {
			Width = 10,
			Height = 10
		};
		var view = new View ("view") {
			Width = Dim.Width (view2),  // this is not allowed
			Height = Dim.Height (view2) // this is not allowed
		};

		view.Add (view2);
		super.Add (view);
		super.BeginInit ();
		super.EndInit ();

		Assert.Throws<InvalidOperationException> (super.LayoutSubviews);
		super.Dispose ();
	}
}<|MERGE_RESOLUTION|>--- conflicted
+++ resolved
@@ -13,7 +13,6 @@
 public class DimTests {
 	readonly ITestOutputHelper _output;
 
-<<<<<<< HEAD
 	readonly string [] expecteds = new string [21] {
 		@"
 ┌────────────────────┐
@@ -332,8 +331,6 @@
 └────────────────────┘"
 	};
 
-=======
->>>>>>> 81ad703f
 	public DimTests (ITestOutputHelper output)
 	{
 		_output = output;
@@ -399,12 +396,8 @@
 		Assert.Throws<NullReferenceException> (() => dim.ToString ());
 	}
 
-<<<<<<< HEAD
-	[Fact] [TestRespondersDisposed]
-=======
 	[Fact]
 	[TestRespondersDisposed]
->>>>>>> 81ad703f
 	public void SetsValue ()
 	{
 		var testVal = Rect.Empty;
@@ -420,12 +413,8 @@
 		testValView.Dispose ();
 	}
 
-<<<<<<< HEAD
-	[Fact] [TestRespondersDisposed]
-=======
 	[Fact]
 	[TestRespondersDisposed]
->>>>>>> 81ad703f
 	public void Width_Equals ()
 	{
 		var testRect1 = Rect.Empty;
@@ -478,12 +467,8 @@
 		Assert.Throws<NullReferenceException> (() => dim.ToString ());
 	}
 
-<<<<<<< HEAD
-	[Fact] [TestRespondersDisposed]
-=======
 	[Fact]
 	[TestRespondersDisposed]
->>>>>>> 81ad703f
 	public void Height_SetsValue ()
 	{
 		var testVal = Rect.Empty;
@@ -600,12 +585,8 @@
 
 	// TODO: This actually a SetRelativeLayout/LayoutSubViews test and should be moved
 	// TODO: A new test that calls SetRelativeLayout directly is needed.
-<<<<<<< HEAD
-	[Fact] [TestRespondersDisposed]
-=======
 	[Fact]
 	[TestRespondersDisposed]
->>>>>>> 81ad703f
 	public void Dim_Validation_Do_Not_Throws_If_NewValue_Is_DimAbsolute_And_OldValue_Is_Null ()
 	{
 		var t = new View ("top") { Width = 80, Height = 25 };
@@ -621,12 +602,8 @@
 
 	// TODO: This actually a SetRelativeLayout/LayoutSubViews test and should be moved
 	// TODO: A new test that calls SetRelativeLayout directly is needed.
-<<<<<<< HEAD
-	[Fact] [TestRespondersDisposed]
-=======
 	[Fact]
 	[TestRespondersDisposed]
->>>>>>> 81ad703f
 	public void Dim_Validation_Do_Not_Throws_If_NewValue_Is_DimAbsolute_And_OldValue_Is_Another_Type_After_Sets_To_LayoutStyle_Absolute ()
 	{
 		var t = new View ("top") { Width = 80, Height = 25 };
@@ -639,11 +616,7 @@
 			Width = Dim.Width (w) - 2,
 			Height = Dim.Percent (10)
 		};
-<<<<<<< HEAD
 		
-=======
-
->>>>>>> 81ad703f
 		w.Add (v);
 		t.Add (w);
 
@@ -667,12 +640,8 @@
 
 	// TODO: This actually a SetRelativeLayout/LayoutSubViews test and should be moved
 	// TODO: A new test that calls SetRelativeLayout directly is needed.
-<<<<<<< HEAD
-	[Fact] [AutoInitShutdown]
-=======
 	[Fact]
 	[AutoInitShutdown]
->>>>>>> 81ad703f
 	public void Only_DimAbsolute_And_DimFactor_As_A_Different_Procedure_For_Assigning_Value_To_Width_Or_Height ()
 	{
 		// Testing with the Button because it properly handles the Dim class.
@@ -740,11 +709,7 @@
 			AutoSize = false,
 			X = Pos.X (f2),
 			Y = Pos.Bottom (f2) + 2,
-<<<<<<< HEAD
 			Width = Dim.Percent (20,  true),
-=======
-			Width = Dim.Percent (20, true),
->>>>>>> 81ad703f
 			Height = Dim.Percent (20, true),
 			ValidatePosDim = true
 		};
@@ -755,7 +720,6 @@
 		t.Ready += (s, e) => {
 			Assert.Equal ("Absolute(100)", w.Width.ToString ());
 			Assert.Equal ("Absolute(100)", w.Height.ToString ());
-<<<<<<< HEAD
 			Assert.Equal (100,             w.Frame.Width);
 			Assert.Equal (100,             w.Frame.Height);
 
@@ -770,68 +734,25 @@
 			Assert.Equal (5,             f2.Frame.Height);
 
 			Assert.Equal ("Combine(View(Width,FrameView(f1)(0,0,49,5))-Absolute(2))", v1.Width.ToString ());
-			Assert.Equal ("Combine(Fill(0)-Absolute(2))",                             v1.Height.ToString ());
-			Assert.Equal (47,                                                         v1.Frame.Width);  // 49-2=47
-			Assert.Equal (89,                                                         v1.Frame.Height); // 98-5-2-2=89
+			Assert.Equal ("Combine(Fill(0)-Absolute(2))", v1.Height.ToString ());
+			Assert.Equal (47, v1.Frame.Width);  // 49-2=47
+			Assert.Equal (89, v1.Frame.Height); // 98-5-2-2=89
 
 			Assert.Equal ("Combine(View(Width,FrameView(f2)(49,0,49,5))-Absolute(2))", v2.Width.ToString ());
-			Assert.Equal ("Combine(Fill(0)-Absolute(2))",                              v2.Height.ToString ());
-			Assert.Equal (47,                                                          v2.Frame.Width);  // 49-2=47
-			Assert.Equal (89,                                                          v2.Frame.Height); // 98-5-2-2=89
+			Assert.Equal ("Combine(Fill(0)-Absolute(2))", v2.Height.ToString ());
+			Assert.Equal (47, v2.Frame.Width);  // 49-2=47
+			Assert.Equal (89, v2.Frame.Height); // 98-5-2-2=89
 
 			Assert.Equal ("Factor(0.1,False)", v3.Width.ToString ());
 			Assert.Equal ("Factor(0.1,False)", v3.Height.ToString ());
-			Assert.Equal (9,                   v3.Frame.Width);  // 98*10%=9
-			Assert.Equal (9,                   v3.Frame.Height); // 98*10%=9
+			Assert.Equal (9, v3.Frame.Width);  // 98*10%=9
+			Assert.Equal (9, v3.Frame.Height); // 98*10%=9
 
 			Assert.Equal ("Absolute(50)", v4.Width.ToString ());
 			Assert.Equal ("Absolute(50)", v4.Height.ToString ());
 			Assert.Equal (50,             v4.Frame.Width);
 			Assert.Equal (50,             v4.Frame.Height);
 
-			Assert.Equal ("Combine(View(Width,Button(v1)(2,7,47,89))-View(Width,Button(v3)(0,0,9,9)))",   v5.Width.ToString ());
-			Assert.Equal ("Combine(View(Height,Button(v1)(2,7,47,89))-View(Height,Button(v3)(0,0,9,9)))", v5.Height.ToString ());
-			Assert.Equal (38,                                                                             v5.Frame.Width);  // 47-9=38
-			Assert.Equal (80,                                                                             v5.Frame.Height); // 89-9=80
-
-			Assert.Equal ("Factor(0.2,True)", v6.Width.ToString ());
-			Assert.Equal ("Factor(0.2,True)", v6.Height.ToString ());
-			Assert.Equal (9,                  v6.Frame.Width);  // 47*20%=9
-			Assert.Equal (18,                 v6.Frame.Height); // 89*20%=18
-=======
-			Assert.Equal (100, w.Frame.Width);
-			Assert.Equal (100, w.Frame.Height);
-
-			Assert.Equal ("Factor(0.5,False)", f1.Width.ToString ());
-			Assert.Equal ("Absolute(5)", f1.Height.ToString ());
-			Assert.Equal (49, f1.Frame.Width); // 50-1=49
-			Assert.Equal (5, f1.Frame.Height);
-
-			Assert.Equal ("Fill(0)", f2.Width.ToString ());
-			Assert.Equal ("Absolute(5)", f2.Height.ToString ());
-			Assert.Equal (49, f2.Frame.Width); // 50-1=49
-			Assert.Equal (5, f2.Frame.Height);
-
-			Assert.Equal ("Combine(View(Width,FrameView(f1)(0,0,49,5))-Absolute(2))", v1.Width.ToString ());
-			Assert.Equal ("Combine(Fill(0)-Absolute(2))", v1.Height.ToString ());
-			Assert.Equal (47, v1.Frame.Width);  // 49-2=47
-			Assert.Equal (89, v1.Frame.Height); // 98-5-2-2=89
-
-			Assert.Equal ("Combine(View(Width,FrameView(f2)(49,0,49,5))-Absolute(2))", v2.Width.ToString ());
-			Assert.Equal ("Combine(Fill(0)-Absolute(2))", v2.Height.ToString ());
-			Assert.Equal (47, v2.Frame.Width);  // 49-2=47
-			Assert.Equal (89, v2.Frame.Height); // 98-5-2-2=89
-
-			Assert.Equal ("Factor(0.1,False)", v3.Width.ToString ());
-			Assert.Equal ("Factor(0.1,False)", v3.Height.ToString ());
-			Assert.Equal (9, v3.Frame.Width);  // 98*10%=9
-			Assert.Equal (9, v3.Frame.Height); // 98*10%=9
-
-			Assert.Equal ("Absolute(50)", v4.Width.ToString ());
-			Assert.Equal ("Absolute(50)", v4.Height.ToString ());
-			Assert.Equal (50, v4.Frame.Width);
-			Assert.Equal (50, v4.Frame.Height);
-
 			Assert.Equal ("Combine(View(Width,Button(v1)(2,7,47,89))-View(Width,Button(v3)(0,0,9,9)))", v5.Width.ToString ());
 			Assert.Equal ("Combine(View(Height,Button(v1)(2,7,47,89))-View(Height,Button(v3)(0,0,9,9)))", v5.Height.ToString ());
 			Assert.Equal (38, v5.Frame.Width);  // 47-9=38
@@ -841,7 +762,6 @@
 			Assert.Equal ("Factor(0.2,True)", v6.Height.ToString ());
 			Assert.Equal (9, v6.Frame.Width);  // 47*20%=9
 			Assert.Equal (18, v6.Frame.Height); // 89*20%=18
->>>>>>> 81ad703f
 
 			w.Width = 200;
 			Assert.True (t.LayoutNeeded);
@@ -850,7 +770,6 @@
 
 			Assert.Equal ("Absolute(200)", w.Width.ToString ());
 			Assert.Equal ("Absolute(200)", w.Height.ToString ());
-<<<<<<< HEAD
 			Assert.Equal (200,             w.Frame.Width);
 			Assert.Equal (200,             w.Frame.Height);
 
@@ -868,33 +787,6 @@
 
 			v1.Text = "Button1";
 			Assert.Equal ("Combine(View(Width,FrameView(f1)(0,0,99,5))-Absolute(2))", v1.Width.ToString ());
-			Assert.Equal ("Combine(Fill(0)-Absolute(2))",                             v1.Height.ToString ());
-			Assert.Equal (97,                                                         v1.Frame.Width);  // 99-2=97
-			Assert.Equal (189,                                                        v1.Frame.Height); // 198-2-7=189
-
-			v2.Text = "Button2";
-			Assert.Equal ("Combine(View(Width,FrameView(f2)(99,0,99,5))-Absolute(2))", v2.Width.ToString ());
-			Assert.Equal ("Combine(Fill(0)-Absolute(2))",                              v2.Height.ToString ());
-			Assert.Equal (97,                                                          v2.Frame.Width);  // 99-2=97
-			Assert.Equal (189,                                                         v2.Frame.Height); // 198-2-7=189
-=======
-			Assert.Equal (200, w.Frame.Width);
-			Assert.Equal (200, w.Frame.Height);
-
-			f1.Text = "Frame1";
-			Assert.Equal ("Factor(0.5,False)", f1.Width.ToString ());
-			Assert.Equal ("Absolute(5)", f1.Height.ToString ());
-			Assert.Equal (99, f1.Frame.Width); // 100-1=99
-			Assert.Equal (5, f1.Frame.Height);
-
-			f2.Text = "Frame2";
-			Assert.Equal ("Fill(0)", f2.Width.ToString ());
-			Assert.Equal ("Absolute(5)", f2.Height.ToString ());
-			Assert.Equal (99, f2.Frame.Width); // 100-1=99
-			Assert.Equal (5, f2.Frame.Height);
-
-			v1.Text = "Button1";
-			Assert.Equal ("Combine(View(Width,FrameView(f1)(0,0,99,5))-Absolute(2))", v1.Width.ToString ());
 			Assert.Equal ("Combine(Fill(0)-Absolute(2))", v1.Height.ToString ());
 			Assert.Equal (97, v1.Frame.Width);  // 99-2=97
 			Assert.Equal (189, v1.Frame.Height); // 198-2-7=189
@@ -904,40 +796,19 @@
 			Assert.Equal ("Combine(Fill(0)-Absolute(2))", v2.Height.ToString ());
 			Assert.Equal (97, v2.Frame.Width);  // 99-2=97
 			Assert.Equal (189, v2.Frame.Height); // 198-2-7=189
->>>>>>> 81ad703f
 
 			v3.Text = "Button3";
 			Assert.Equal ("Factor(0.1,False)", v3.Width.ToString ());
 			Assert.Equal ("Factor(0.1,False)", v3.Height.ToString ());
-<<<<<<< HEAD
-			Assert.Equal (19,                  v3.Frame.Width);  // 198*10%=19 * Percent is related to the super-view if it isn't null otherwise the view width
-			Assert.Equal (19,                  v3.Frame.Height); // 199*10%=19
-=======
 			Assert.Equal (19, v3.Frame.Width);  // 198*10%=19 * Percent is related to the super-view if it isn't null otherwise the view width
 			Assert.Equal (19, v3.Frame.Height); // 199*10%=19
->>>>>>> 81ad703f
 
 			v4.Text = "Button4";
 			v4.AutoSize = false;
 			Assert.Equal ("Absolute(50)", v4.Width.ToString ());
 			Assert.Equal ("Absolute(50)", v4.Height.ToString ());
-<<<<<<< HEAD
 			Assert.Equal (50,             v4.Frame.Width);
 			Assert.Equal (50,             v4.Frame.Height);
-			v4.AutoSize = true;
-			Assert.Equal ("Absolute(11)", v4.Width.ToString ());
-			Assert.Equal ("Absolute(1)",  v4.Height.ToString ());
-			Assert.Equal (11,             v4.Frame.Width);  // 11 is the text length and because is Dim.DimAbsolute
-			Assert.Equal (1,              v4.Frame.Height); // 1 because is Dim.DimAbsolute
-
-			v5.Text = "Button5";
-			Assert.Equal ("Combine(View(Width,Button(v1)(2,7,97,189))-View(Width,Button(v3)(0,0,19,19)))",   v5.Width.ToString ());
-			Assert.Equal ("Combine(View(Height,Button(v1)(2,7,97,189))-View(Height,Button(v3)(0,0,19,19)))", v5.Height.ToString ());
-			Assert.Equal (78,                                                                                v5.Frame.Width);  // 97-9=78
-			Assert.Equal (170,                                                                               v5.Frame.Height); // 189-19=170
-=======
-			Assert.Equal (50, v4.Frame.Width);
-			Assert.Equal (50, v4.Frame.Height);
 			v4.AutoSize = true;
 			Assert.Equal ("Absolute(11)", v4.Width.ToString ());
 			Assert.Equal ("Absolute(1)", v4.Height.ToString ());
@@ -949,18 +820,12 @@
 			Assert.Equal ("Combine(View(Height,Button(v1)(2,7,97,189))-View(Height,Button(v3)(0,0,19,19)))", v5.Height.ToString ());
 			Assert.Equal (78, v5.Frame.Width);  // 97-9=78
 			Assert.Equal (170, v5.Frame.Height); // 189-19=170
->>>>>>> 81ad703f
 
 			v6.Text = "Button6";
 			Assert.Equal ("Factor(0.2,True)", v6.Width.ToString ());
 			Assert.Equal ("Factor(0.2,True)", v6.Height.ToString ());
-<<<<<<< HEAD
-			Assert.Equal (19,                 v6.Frame.Width);  // 99*20%=19
-			Assert.Equal (38,                 v6.Frame.Height); // 198-7*20=18
-=======
 			Assert.Equal (19, v6.Frame.Width);  // 99*20%=19
 			Assert.Equal (38, v6.Frame.Height); // 198-7*20=18
->>>>>>> 81ad703f
 		};
 
 		Application.Iteration += (s, a) => Application.RequestStop ();
@@ -993,12 +858,8 @@
 	/// <summary>
 	/// This is an intentionally obtuse test. See https://github.com/gui-cs/Terminal.Gui/issues/2461
 	/// </summary>
-<<<<<<< HEAD
-	[Fact] [TestRespondersDisposed]
-=======
 	[Fact]
 	[TestRespondersDisposed]
->>>>>>> 81ad703f
 	public void DimCombine_ObtuseScenario_Throw_If_SuperView_Refs_SubView ()
 	{
 		var t = new View { Width = 80, Height = 25 };
@@ -1042,12 +903,8 @@
 
 	// TODO: This actually a SetRelativeLayout/LayoutSubViews test and should be moved
 	// TODO: A new test that calls SetRelativeLayout directly is needed.
-<<<<<<< HEAD
-	[Fact] [TestRespondersDisposed]
-=======
 	[Fact]
 	[TestRespondersDisposed]
->>>>>>> 81ad703f
 	public void DimCombine_ObtuseScenario_Does_Not_Throw_If_Two_SubViews_Refs_The_Same_SuperView ()
 	{
 		var t = new View ("top") { Width = 80, Height = 25 };
@@ -1082,13 +939,8 @@
 		Assert.Equal (25, t.Frame.Height);
 		Assert.Equal (78, w.Frame.Width);
 		Assert.Equal (23, w.Frame.Height);
-<<<<<<< HEAD
 		Assert.Equal (6,  f.Frame.Width);
 		Assert.Equal (6,  f.Frame.Height);
-=======
-		Assert.Equal (6, f.Frame.Width);
-		Assert.Equal (6, f.Frame.Height);
->>>>>>> 81ad703f
 		Assert.Equal (76, v1.Frame.Width);
 		Assert.Equal (21, v1.Frame.Height);
 		Assert.Equal (74, v2.Frame.Width);
@@ -1098,12 +950,8 @@
 
 	// TODO: This actually a SetRelativeLayout/LayoutSubViews test and should be moved
 	// TODO: A new test that calls SetRelativeLayout directly is needed.
-<<<<<<< HEAD
-	[Fact] [TestRespondersDisposed]
-=======
 	[Fact]
 	[TestRespondersDisposed]
->>>>>>> 81ad703f
 	public void PosCombine_View_Not_Added_Throws ()
 	{
 		var t = new View { Width = 80, Height = 50 };
@@ -1140,10 +988,6 @@
 
 	// TODO: This actually a SetRelativeLayout/LayoutSubViews test and should be moved
 	// A new test that does not depend on Application is needed.
-<<<<<<< HEAD
-	[Fact] [AutoInitShutdown]
-	public void Dim_Add_Operator ()
-=======
 	[Fact]
 	[AutoInitShutdown]
 	public void Dim_Add_Operator ()
@@ -1153,71 +997,6 @@
 		var view = new View { X = 0, Y = 0, Width = 20, Height = 0 };
 		var field = new TextField { X = 0, Y = Pos.Bottom (view), Width = 20 };
 		var count = 0;
-
-		field.KeyDown += (s, k) => {
-			if (k.KeyCode == KeyCode.Enter) {
-				field.Text = $"Label {count}";
-				var label = new Label (field.Text) { X = 0, Y = view.Bounds.Height, Width = 20 };
-				view.Add (label);
-				Assert.Equal ($"Label {count}", label.Text);
-				Assert.Equal ($"Absolute({count})", label.Y.ToString ());
-
-				Assert.Equal ($"Absolute({count})", view.Height.ToString ());
-				view.Height += 1;
-				count++;
-				Assert.Equal ($"Absolute({count})", view.Height.ToString ());
-			}
-		};
-
-		Application.Iteration += (s, a) => {
-			while (count < 20) {
-				field.NewKeyDownEvent (new Key (KeyCode.Enter));
-			}
-
-			Application.RequestStop ();
-		};
-
-		var win = new Window ();
-		win.Add (view);
-		win.Add (field);
-
-		top.Add (win);
-
-		Application.Run (top);
-
-		Assert.Equal (20, count);
-	}
-
-	// TODO: This actually a SetRelativeLayout/LayoutSubViews test and should be moved
-	// TODO: A new test that calls SetRelativeLayout directly is needed.
-	[Fact]
-	[AutoInitShutdown]
-	public void Dim_Subtract_Operator ()
->>>>>>> 81ad703f
-	{
-		var top = Application.Top;
-
-		var view = new View { X = 0, Y = 0, Width = 20, Height = 0 };
-		var field = new TextField { X = 0, Y = Pos.Bottom (view), Width = 20 };
-<<<<<<< HEAD
-		var count = 0;
-=======
-		var count = 20;
-		var listLabels = new List<Label> ();
-
-		for (int i = 0; i < count; i++) {
-			field.Text = $"Label {i}";
-			var label = new Label (field.Text) { X = 0, Y = view.Bounds.Height, Width = 20 };
-			view.Add (label);
-			Assert.Equal ($"Label {i}", label.Text);
-			Assert.Equal ($"Absolute({i})", label.Y.ToString ());
-			listLabels.Add (label);
-
-			Assert.Equal ($"Absolute({i})", view.Height.ToString ());
-			view.Height += 1;
-			Assert.Equal ($"Absolute({i + 1})", view.Height.ToString ());
-		}
->>>>>>> 81ad703f
 
 		field.KeyDown += (s, k) => {
 			if (k.KeyCode == KeyCode.Enter) {
@@ -1253,10 +1032,10 @@
 		Assert.Equal (20, count);
 	}
 
-<<<<<<< HEAD
 	// TODO: This actually a SetRelativeLayout/LayoutSubViews test and should be moved
 	// TODO: A new test that calls SetRelativeLayout directly is needed.
-	[Fact] [AutoInitShutdown]
+	[Fact]
+	[AutoInitShutdown]
 	public void Dim_Subtract_Operator ()
 	{
 		var top = Application.Top;
@@ -1311,11 +1090,8 @@
 		Assert.Equal (0, count);
 	}
 
-	[Fact] [TestRespondersDisposed]
-=======
 	[Fact]
 	[TestRespondersDisposed]
->>>>>>> 81ad703f
 	public void Internal_Tests ()
 	{
 		var dimFactor = new Dim.DimFactor (0.10F);
@@ -1372,16 +1148,10 @@
 
 	// TODO: This actually a SetRelativeLayout/LayoutSubViews test and should be moved
 	// TODO: A new test that calls SetRelativeLayout directly is needed.
-<<<<<<< HEAD
-	[Theory] [AutoInitShutdown]
-	[InlineData (0,   true)]
-	[InlineData (0,   false)]
-=======
 	[Theory]
 	[AutoInitShutdown]
 	[InlineData (0, true)]
 	[InlineData (0, false)]
->>>>>>> 81ad703f
 	[InlineData (50, true)]
 	[InlineData (50, false)]
 	public void DimPercentPlusOne (int startingDistance, bool testHorizontal)
@@ -1418,12 +1188,8 @@
 
 	// TODO: This actually a SetRelativeLayout/LayoutSubViews test and should be moved
 	// TODO: A new test that calls SetRelativeLayout directly is needed.
-<<<<<<< HEAD
-	[Fact] [TestRespondersDisposed]
-=======
 	[Fact]
 	[TestRespondersDisposed]
->>>>>>> 81ad703f
 	public void Dim_Referencing_SuperView_Does_Not_Throw ()
 	{
 		var super = new View ("super") {
@@ -1446,12 +1212,8 @@
 
 	// TODO: This actually a SetRelativeLayout/LayoutSubViews test and should be moved
 	// TODO: A new test that calls SetRelativeLayout directly is needed.
-<<<<<<< HEAD
-	[Fact] [TestRespondersDisposed]
-=======
 	[Fact]
 	[TestRespondersDisposed]
->>>>>>> 81ad703f
 	public void Dim_SyperView_Referencing_SubView_Throws ()
 	{
 		var super = new View ("super") {
