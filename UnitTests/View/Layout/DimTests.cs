--- conflicted
+++ resolved
@@ -13,7 +13,6 @@
 public class DimTests {
 	readonly ITestOutputHelper _output;
 
-<<<<<<< HEAD
 	readonly string [] expecteds = new string [21] {
 		@"
 ┌────────────────────┐
@@ -332,8 +331,6 @@
 └────────────────────┘"
 	};
 
-=======
->>>>>>> bf7dbcac
 	public DimTests (ITestOutputHelper output)
 	{
 		_output = output;
@@ -583,11 +580,28 @@
 		Assert.Throws<ArgumentException> (() => dim = Dim.Percent (1000001));
 	}
 
-<<<<<<< HEAD
-	[Fact] [AutoInitShutdown]
-	public void ForceValidatePosDim_True_Dim_Validation_If_NewValue_Is_DimAbsolute_And_OldValue_Is_Another_Type_Throws ()
-	{
-		var t = Application.Top;
+	// TODO: This actually a SetRelativeLayout/LayoutSubViews test and should be moved
+	// TODO: A new test that calls SetRelativeLayout directly is needed.
+	[Fact] [TestRespondersDisposed]
+	public void Dim_Validation_Do_Not_Throws_If_NewValue_Is_DimAbsolute_And_OldValue_Is_Null ()
+	{
+		var t = new View ("top") { Width = 80, Height = 25 };
+
+		var w = new Window (new Rect (1, 2, 4, 5)) { Title = "w" };
+		t.Add (w);
+		t.LayoutSubviews ();
+
+		Assert.Equal (3, w.Width = 3);
+		Assert.Equal (4, w.Height = 4);
+		t.Dispose ();
+	}
+
+	// TODO: This actually a SetRelativeLayout/LayoutSubViews test and should be moved
+	// TODO: A new test that calls SetRelativeLayout directly is needed.
+	[Fact] [TestRespondersDisposed]
+	public void Dim_Validation_Do_Not_Throws_If_NewValue_Is_DimAbsolute_And_OldValue_Is_Another_Type_After_Sets_To_LayoutStyle_Absolute ()
+	{
+		var t = new View ("top") { Width = 80, Height = 25 };
 
 		var w = new Window {
 			Width = Dim.Fill (),
@@ -595,74 +609,8 @@
 		};
 		var v = new View ("v") {
 			Width = Dim.Width (w) - 2,
-			Height = Dim.Percent (10),
-			ValidatePosDim = true
-		};
-
-		w.Add (v);
-		t.Add (w);
-
-		t.Ready += (s, e) => {
-			Assert.Equal (2, w.Width = 2);
-			Assert.Equal (2, w.Height = 2);
-			Assert.Throws<ArgumentException> (() => v.Width = 2);
-			Assert.Throws<ArgumentException> (() => v.Height = 2);
-			v.ValidatePosDim = false;
-			var exception = Record.Exception (() => v.Width = 2);
-			Assert.Null (exception);
-			Assert.Equal (2, v.Width);
-			exception = Record.Exception (() => v.Height = 2);
-			Assert.Null (exception);
-			Assert.Equal (2, v.Height);
-		};
-
-		Application.Iteration += (s, a) => Application.RequestStop ();
-
-		Application.Run ();
-	}
-
-=======
-	// TODO: This actually a SetRelativeLayout/LayoutSubViews test and should be moved
-	// TODO: A new test that calls SetRelativeLayout directly is needed.
->>>>>>> bf7dbcac
-	[Fact] [TestRespondersDisposed]
-	public void Dim_Validation_Do_Not_Throws_If_NewValue_Is_DimAbsolute_And_OldValue_Is_Null ()
-	{
-		var t = new View ("top") { Width = 80, Height = 25 };
-
-		var w = new Window (new Rect (1, 2, 4, 5)) { Title = "w" };
-		t.Add (w);
-		t.LayoutSubviews ();
-
-		Assert.Equal (3, w.Width = 3);
-		Assert.Equal (4, w.Height = 4);
-		t.Dispose ();
-	}
-
-<<<<<<< HEAD
-=======
-	// TODO: This actually a SetRelativeLayout/LayoutSubViews test and should be moved
-	// TODO: A new test that calls SetRelativeLayout directly is needed.
->>>>>>> bf7dbcac
-	[Fact] [TestRespondersDisposed]
-	public void Dim_Validation_Do_Not_Throws_If_NewValue_Is_DimAbsolute_And_OldValue_Is_Another_Type_After_Sets_To_LayoutStyle_Absolute ()
-	{
-		var t = new View ("top") { Width = 80, Height = 25 };
-
-		var w = new Window {
-			Width = Dim.Fill (),
-			Height = Dim.Sized (10)
-		};
-		var v = new View ("v") {
-			Width = Dim.Width (w) - 2,
 			Height = Dim.Percent (10)
 		};
-<<<<<<< HEAD
-
-		w.Add (v);
-		t.Add (w);
-
-=======
 		
 		w.Add (v);
 		t.Add (w);
@@ -671,18 +619,13 @@
 		Assert.Equal (LayoutStyle.Computed, w.LayoutStyle);
 		Assert.Equal (LayoutStyle.Computed, v.LayoutStyle);
 
->>>>>>> bf7dbcac
 		t.LayoutSubviews ();
 		Assert.Equal (2, v.Width = 2);
 		Assert.Equal (2, v.Height = 2);
 
-<<<<<<< HEAD
-		v.LayoutStyle = LayoutStyle.Absolute;
-=======
 		// Force v to be LayoutStyle.Absolute;
 		v.Frame = new Rect (0, 1, 3, 4);
 		Assert.Equal (LayoutStyle.Absolute, v.LayoutStyle);
->>>>>>> bf7dbcac
 		t.LayoutSubviews ();
 
 		Assert.Equal (2, v.Width = 2);
@@ -690,11 +633,8 @@
 		t.Dispose ();
 	}
 
-<<<<<<< HEAD
-=======
 	// TODO: This actually a SetRelativeLayout/LayoutSubViews test and should be moved
 	// TODO: A new test that calls SetRelativeLayout directly is needed.
->>>>>>> bf7dbcac
 	[Fact] [AutoInitShutdown]
 	public void Only_DimAbsolute_And_DimFactor_As_A_Different_Procedure_For_Assigning_Value_To_Width_Or_Height ()
 	{
@@ -906,12 +846,9 @@
 	//	Assert.Throws<InvalidOperationException> (() => super.LayoutSubviews ());
 	//}
 
-<<<<<<< HEAD
-=======
 	// TODO: This actually a SetRelativeLayout/LayoutSubViews test and should be moved
 	// TODO: A new test that calls SetRelativeLayout directly is needed.
 
->>>>>>> bf7dbcac
 	/// <summary>
 	/// This is an intentionally obtuse test. See https://github.com/gui-cs/Terminal.Gui/issues/2461
 	/// </summary>
@@ -940,11 +877,6 @@
 		t.BeginInit ();
 		t.EndInit ();
 
-<<<<<<< HEAD
-		// BUGBUG: v2 - f references t here; t is f's super-superview. This is supported!
-		// BUGBUG: v2 - f references v2 here; v2 is f's subview. This is not supported!
-=======
->>>>>>> bf7dbcac
 		f.Width = Dim.Width (t) - Dim.Width (v2);    // 80 - 74 = 6
 		f.Height = Dim.Height (t) - Dim.Height (v2); // 25 - 19 = 6
 
@@ -953,18 +885,6 @@
 		Assert.Equal (25, t.Frame.Height);
 		Assert.Equal (78, w.Frame.Width);
 		Assert.Equal (23, w.Frame.Height);
-<<<<<<< HEAD
-		// BUGBUG: v2 - this no longer works - see above
-		//Assert.Equal (6, f.Frame.Width);
-		//Assert.Equal (6, f.Frame.Height);
-		//Assert.Equal (76, v1.Frame.Width);
-		//Assert.Equal (21, v1.Frame.Height);
-		//Assert.Equal (74, v2.Frame.Width);
-		//Assert.Equal (19, v2.Frame.Height);
-		t.Dispose ();
-	}
-
-=======
 		Assert.Equal (6, f.Frame.Width);
 		Assert.Equal (6, f.Frame.Height);
 		Assert.Equal (76, v1.Frame.Width);
@@ -976,7 +896,6 @@
 
 	// TODO: This actually a SetRelativeLayout/LayoutSubViews test and should be moved
 	// TODO: A new test that calls SetRelativeLayout directly is needed.
->>>>>>> bf7dbcac
 	[Fact] [TestRespondersDisposed]
 	public void DimCombine_ObtuseScenario_Does_Not_Throw_If_Two_SubViews_Refs_The_Same_SuperView ()
 	{
@@ -1021,20 +940,13 @@
 		t.Dispose ();
 	}
 
-<<<<<<< HEAD
-=======
 	// TODO: This actually a SetRelativeLayout/LayoutSubViews test and should be moved
 	// TODO: A new test that calls SetRelativeLayout directly is needed.
->>>>>>> bf7dbcac
 	[Fact] [TestRespondersDisposed]
 	public void PosCombine_View_Not_Added_Throws ()
 	{
 		var t = new View { Width = 80, Height = 50 };
 
-<<<<<<< HEAD
-		// BUGBUG: v2 - super should not reference it's superview (t)
-=======
->>>>>>> bf7dbcac
 		var super = new View {
 			Width = Dim.Width (t) - 2,
 			Height = Dim.Height (t) - 2
@@ -1065,11 +977,8 @@
 		v2.Dispose ();
 	}
 
-<<<<<<< HEAD
-=======
 	// TODO: This actually a SetRelativeLayout/LayoutSubViews test and should be moved
 	// A new test that does not depend on Application is needed.
->>>>>>> bf7dbcac
 	[Fact] [AutoInitShutdown]
 	public void Dim_Add_Operator ()
 	{
@@ -1113,73 +1022,8 @@
 		Assert.Equal (20, count);
 	}
 
-<<<<<<< HEAD
-	[Fact] [AutoInitShutdown]
-	public void Dim_Add_Operator_With_Text ()
-	{
-		var top = Application.Top;
-
-		// BUGBUG: v2 - If a View's height is zero, it should not be drawn.
-		//// Although view height is zero the text it's draw due the SetMinWidthHeight method
-		var view = new View ("View with long text") { X = 0, Y = 0, Width = 20, Height = 1 };
-		var field = new TextField { X = 0, Y = Pos.Bottom (view), Width = 20 };
-		var count = 0;
-		var listLabels = new List<Label> ();
-
-		field.KeyDown += (s, k) => {
-			if (k.KeyCode == KeyCode.Enter) {
-				((FakeDriver)Application.Driver).SetBufferSize (22, count + 4);
-				var pos = TestHelpers.AssertDriverContentsWithFrameAre (expecteds [count], _output);
-				Assert.Equal (new Rect (0, 0, 22, count + 4), pos);
-
-				if (count < 20) {
-					field.Text = $"Label {count}";
-					var label = new Label (field.Text) { X = 0, Y = view.Bounds.Height, Width = 10 };
-					view.Add (label);
-					Assert.Equal ($"Label {count}",         label.Text);
-					Assert.Equal ($"Absolute({count + 1})", label.Y.ToString ());
-					listLabels.Add (label);
-					//if (count == 0) {
-					//	Assert.Equal ($"Absolute({count})", view.Height.ToString ());
-					//	view.Height += 2;
-					//} else {
-					Assert.Equal ($"Absolute({count + 1})", view.Height.ToString ());
-					view.Height += 1;
-					//}
-					count++;
-				}
-				Assert.Equal ($"Absolute({count + 1})", view.Height.ToString ());
-			}
-		};
-
-		Application.Iteration += (s, a) => {
-			while (count < 21) {
-				field.NewKeyDownEvent (new Key (KeyCode.Enter));
-				if (count == 20) {
-					field.NewKeyDownEvent (new Key (KeyCode.Enter));
-					break;
-				}
-			}
-
-			Application.RequestStop ();
-		};
-
-		var win = new Window ();
-		win.Add (view);
-		win.Add (field);
-
-		top.Add (win);
-
-		Application.Run (top);
-
-		Assert.Equal (20,    count);
-		Assert.Equal (count, listLabels.Count);
-	}
-
-=======
 	// TODO: This actually a SetRelativeLayout/LayoutSubViews test and should be moved
 	// TODO: A new test that calls SetRelativeLayout directly is needed.
->>>>>>> bf7dbcac
 	[Fact] [AutoInitShutdown]
 	public void Dim_Subtract_Operator ()
 	{
@@ -1235,94 +1079,6 @@
 		Assert.Equal (0, count);
 	}
 
-<<<<<<< HEAD
-	[Fact] [AutoInitShutdown]
-	public void Dim_Subtract_Operator_With_Text ()
-	{
-		var top = Application.Top;
-
-		// BUGBUG: v2 - If a View's height is zero, it should not be drawn.
-		//// Although view height is zero the text it's draw due the SetMinWidthHeight method
-		var view = new View ("View with long text") { X = 0, Y = 0, Width = 20, Height = 1 };
-		var field = new TextField { X = 0, Y = Pos.Bottom (view), Width = 20 };
-		var count = 20;
-		var listLabels = new List<Label> ();
-
-		for (var i = 0; i < count; i++) {
-			field.Text = $"Label {i}";
-			// BUGBUG: v2 - view has not been initialied yet; view.Bounds is indeterminate
-			var label = new Label (field.Text) { X = 0, Y = i + 1, Width = 10 };
-			view.Add (label);
-			Assert.Equal ($"Label {i}", label.Text);
-			// BUGBUG: Bogus test; views have not been initialized yet
-			//Assert.Equal ($"Absolute({i + 1})", label.Y.ToString ());
-			listLabels.Add (label);
-
-			//if (i == 0) {
-			// BUGBUG: Bogus test; views have not been initialized yet
-			//Assert.Equal ($"Absolute({i})", view.Height.ToString ());
-			//view.Height += 2;
-			// BUGBUG: Bogus test; views have not been initialized yet
-			//Assert.Equal ($"Absolute({i + 2})", view.Height.ToString ());
-			//} else {
-			// BUGBUG: Bogus test; views have not been initialized yet
-			//Assert.Equal ($"Absolute({i + 1})", view.Height.ToString ());
-			view.Height += 1;
-			// BUGBUG: Bogus test; views have not been initialized yet
-			//Assert.Equal ($"Absolute({i + 2})", view.Height.ToString ());
-			//}
-		}
-
-		field.KeyDown += (s, k) => {
-			if (k.KeyCode == KeyCode.Enter) {
-				((FakeDriver)Application.Driver).SetBufferSize (22, count + 4);
-				var pos = TestHelpers.AssertDriverContentsWithFrameAre (expecteds [count], _output);
-				Assert.Equal (new Rect (0, 0, 22, count + 4), pos);
-
-				if (count > 0) {
-					Assert.Equal ($"Label {count - 1}", listLabels [count - 1].Text);
-					view.Remove (listLabels [count - 1]);
-					listLabels [count - 1].Dispose ();
-					listLabels.RemoveAt (count - 1);
-					Assert.Equal ($"Absolute({count + 1})", view.Height.ToString ());
-					view.Height -= 1;
-					count--;
-					if (listLabels.Count > 0) {
-						field.Text = listLabels [count - 1].Text;
-					} else {
-						field.Text = string.Empty;
-					}
-				}
-				Assert.Equal ($"Absolute({count + 1})", view.Height.ToString ());
-			}
-		};
-
-		Application.Iteration += (s, a) => {
-			while (count > -1) {
-				field.NewKeyDownEvent (new Key (KeyCode.Enter));
-				if (count == 0) {
-					field.NewKeyDownEvent (new Key (KeyCode.Enter));
-					break;
-				}
-			}
-
-			Application.RequestStop ();
-		};
-
-		var win = new Window ();
-		win.Add (view);
-		win.Add (field);
-
-		top.Add (win);
-
-		Application.Run (top);
-
-		Assert.Equal (0,     count);
-		Assert.Equal (count, listLabels.Count);
-	}
-
-=======
->>>>>>> bf7dbcac
 	[Fact] [TestRespondersDisposed]
 	public void Internal_Tests ()
 	{
@@ -1381,8 +1137,8 @@
 	// TODO: This actually a SetRelativeLayout/LayoutSubViews test and should be moved
 	// TODO: A new test that calls SetRelativeLayout directly is needed.
 	[Theory] [AutoInitShutdown]
-	[InlineData (0,  true)]
-	[InlineData (0,  false)]
+	[InlineData (0,   true)]
+	[InlineData (0,   false)]
 	[InlineData (50, true)]
 	[InlineData (50, false)]
 	public void DimPercentPlusOne (int startingDistance, bool testHorizontal)
