﻿using Xunit.Abstractions;

//using GraphViewTests = Terminal.Gui.Views.GraphViewTests;

// Alias Console to MockConsole so we don't accidentally use Console

namespace Terminal.Gui.ViewTests;

public class AbsoluteLayoutTests
{
    private readonly ITestOutputHelper _output;
<<<<<<< HEAD

=======
>>>>>>> c94c0567
    public AbsoluteLayoutTests (ITestOutputHelper output) { _output = output; }

    [Fact]
    [TestRespondersDisposed]
    public void AbsoluteLayout_Change_Frame ()
    {
        var frame = new Rect (1, 2, 3, 4);
        var newFrame = new Rect (1, 2, 30, 40);

        var v = new View ();
        Assert.True (v.LayoutStyle == LayoutStyle.Absolute);
        v.Dispose ();

<<<<<<< HEAD
        v = new View (frame);
=======
        v = new View { Frame = frame };
>>>>>>> c94c0567
        Assert.True (v.LayoutStyle == LayoutStyle.Absolute);

        v.Frame = newFrame;
        Assert.True (v.LayoutStyle == LayoutStyle.Absolute);
        Assert.Equal (newFrame, v.Frame);
<<<<<<< HEAD
        Assert.Equal (new Rect (0, 0, newFrame.Width, newFrame.Height), v.Bounds); // With Absolute Bounds *is* deterministic before Layout
=======

        Assert.Equal (
                      new Rect (0, 0, newFrame.Width, newFrame.Height),
                      v.Bounds
                     ); // With Absolute Bounds *is* deterministic before Layout
>>>>>>> c94c0567
        Assert.Equal (Pos.At (1), v.X);
        Assert.Equal (Pos.At (2), v.Y);
        Assert.Equal (Dim.Sized (30), v.Width);
        Assert.Equal (Dim.Sized (40), v.Height);
        v.Dispose ();

<<<<<<< HEAD
        v = new View (frame.X, frame.Y, "v");
        v.Frame = newFrame;
        Assert.True (v.LayoutStyle == LayoutStyle.Absolute);
        Assert.Equal (newFrame, v.Frame);
        Assert.Equal (new Rect (0, 0, newFrame.Width, newFrame.Height), v.Bounds); // With Absolute Bounds *is* deterministic before Layout
=======
        v = new View { X = frame.X, Y = frame.Y, Text = "v" };
        v.Frame = newFrame;
        Assert.True (v.LayoutStyle == LayoutStyle.Absolute);
        Assert.Equal (newFrame, v.Frame);

        Assert.Equal (
                      new Rect (0, 0, newFrame.Width, newFrame.Height),
                      v.Bounds
                     ); // With Absolute Bounds *is* deterministic before Layout
>>>>>>> c94c0567
        Assert.Equal (Pos.At (1), v.X);
        Assert.Equal (Pos.At (2), v.Y);
        Assert.Equal (Dim.Sized (30), v.Width);
        Assert.Equal (Dim.Sized (40), v.Height);
        v.Dispose ();

        newFrame = new Rect (10, 20, 30, 40);
<<<<<<< HEAD
        v = new View (frame);
        v.Frame = newFrame;
        Assert.True (v.LayoutStyle == LayoutStyle.Absolute);
        Assert.Equal (newFrame, v.Frame);
        Assert.Equal (new Rect (0, 0, newFrame.Width, newFrame.Height), v.Bounds); // With Absolute Bounds *is* deterministic before Layout
=======
        v = new View { Frame = frame };
        v.Frame = newFrame;
        Assert.True (v.LayoutStyle == LayoutStyle.Absolute);
        Assert.Equal (newFrame, v.Frame);

        Assert.Equal (
                      new Rect (0, 0, newFrame.Width, newFrame.Height),
                      v.Bounds
                     ); // With Absolute Bounds *is* deterministic before Layout
>>>>>>> c94c0567
        Assert.Equal (Pos.At (10), v.X);
        Assert.Equal (Pos.At (20), v.Y);
        Assert.Equal (Dim.Sized (30), v.Width);
        Assert.Equal (Dim.Sized (40), v.Height);
        v.Dispose ();

<<<<<<< HEAD
        v = new View (frame.X, frame.Y, "v");
        v.Frame = newFrame;
        Assert.True (v.LayoutStyle == LayoutStyle.Absolute);
        Assert.Equal (newFrame, v.Frame);
        Assert.Equal (new Rect (0, 0, newFrame.Width, newFrame.Height), v.Bounds); // With Absolute Bounds *is* deterministic before Layout
=======
        v = new View { X = frame.X, Y = frame.Y, Text = "v" };
        v.Frame = newFrame;
        Assert.True (v.LayoutStyle == LayoutStyle.Absolute);
        Assert.Equal (newFrame, v.Frame);

        Assert.Equal (
                      new Rect (0, 0, newFrame.Width, newFrame.Height),
                      v.Bounds
                     ); // With Absolute Bounds *is* deterministic before Layout
>>>>>>> c94c0567
        Assert.Equal (Pos.At (10), v.X);
        Assert.Equal (Pos.At (20), v.Y);
        Assert.Equal (Dim.Sized (30), v.Width);
        Assert.Equal (Dim.Sized (40), v.Height);
        v.Dispose ();
    }

    [Fact]
    [TestRespondersDisposed]
    public void AbsoluteLayout_Change_Height_or_Width_Absolute ()
    {
        var frame = new Rect (1, 2, 3, 4);
        var newFrame = new Rect (1, 2, 30, 40);

<<<<<<< HEAD
        var v = new View (frame);
=======
        var v = new View { Frame = frame };
>>>>>>> c94c0567
        v.Height = newFrame.Height;
        v.Width = newFrame.Width;
        Assert.True (v.LayoutStyle == LayoutStyle.Absolute);
        Assert.Equal (newFrame, v.Frame);
<<<<<<< HEAD
        Assert.Equal (new Rect (0, 0, newFrame.Width, newFrame.Height), v.Bounds); // With Absolute Bounds *is* deterministic before Layout
=======

        Assert.Equal (
                      new Rect (0, 0, newFrame.Width, newFrame.Height),
                      v.Bounds
                     ); // With Absolute Bounds *is* deterministic before Layout
>>>>>>> c94c0567
        Assert.Equal (Pos.At (1), v.X);
        Assert.Equal (Pos.At (2), v.Y);
        Assert.Equal ($"Absolute({newFrame.Height})", v.Height.ToString ());
        Assert.Equal ($"Absolute({newFrame.Width})", v.Width.ToString ());
        v.Dispose ();
    }

    [Fact]
    [TestRespondersDisposed]
    public void AbsoluteLayout_Change_Height_or_Width_MakesComputed ()
    {
<<<<<<< HEAD
        var v = new View (Rect.Empty);
=======
        var v = new View { Frame = Rect.Empty };
>>>>>>> c94c0567
        v.Height = Dim.Fill ();
        v.Width = Dim.Fill ();
        Assert.True (v.LayoutStyle == LayoutStyle.Computed);
        v.Dispose ();
    }

    [Fact]
    [TestRespondersDisposed]
    public void AbsoluteLayout_Change_X_or_Y_Absolute ()
    {
        var frame = new Rect (1, 2, 3, 4);
        var newFrame = new Rect (10, 20, 3, 4);

<<<<<<< HEAD
        var v = new View (frame);
=======
        var v = new View { Frame = frame };
>>>>>>> c94c0567
        v.X = newFrame.X;
        v.Y = newFrame.Y;
        Assert.True (v.LayoutStyle == LayoutStyle.Absolute);
        Assert.Equal (newFrame, v.Frame);
<<<<<<< HEAD
        Assert.Equal (new Rect (0, 0, newFrame.Width, newFrame.Height), v.Bounds); // With Absolute Bounds *is* deterministic before Layout
=======

        Assert.Equal (
                      new Rect (0, 0, newFrame.Width, newFrame.Height),
                      v.Bounds
                     ); // With Absolute Bounds *is* deterministic before Layout
>>>>>>> c94c0567
        Assert.Equal ($"Absolute({newFrame.X})", v.X.ToString ());
        Assert.Equal ($"Absolute({newFrame.Y})", v.Y.ToString ());
        Assert.Equal (Dim.Sized (3), v.Width);
        Assert.Equal (Dim.Sized (4), v.Height);
        v.Dispose ();
    }

    [Fact]
    [TestRespondersDisposed]
    public void AbsoluteLayout_Change_X_or_Y_MakesComputed ()
    {
<<<<<<< HEAD
        var v = new View (Rect.Empty);
=======
        var v = new View { Frame = Rect.Empty };
>>>>>>> c94c0567
        v.X = Pos.Center ();
        v.Y = Pos.Center ();
        Assert.True (v.LayoutStyle == LayoutStyle.Computed);
        v.Dispose ();
    }

    [Fact]
    [TestRespondersDisposed]
    public void AbsoluteLayout_Change_X_Y_Height_Width_Absolute ()
    {
<<<<<<< HEAD
        var v = new View (Rect.Empty);
=======
        var v = new View { Frame = Rect.Empty };
>>>>>>> c94c0567
        v.X = 1;
        v.Y = 2;
        v.Height = 3;
        v.Width = 4;
        Assert.True (v.LayoutStyle == LayoutStyle.Absolute);
        v.Dispose ();

<<<<<<< HEAD
        v = new View (Rect.Empty);
=======
        v = new View { Frame = Rect.Empty };
>>>>>>> c94c0567
        v.X = Pos.Center ();
        v.Y = Pos.Center ();
        v.Width = Dim.Fill ();
        v.Height = Dim.Fill ();
        Assert.True (v.LayoutStyle == LayoutStyle.Computed);
        v.Dispose ();

<<<<<<< HEAD
        v = new View (Rect.Empty);
=======
        v = new View { Frame = Rect.Empty };
>>>>>>> c94c0567
        v.X = Pos.Center ();
        v.Y = Pos.Center ();
        v.Width = Dim.Fill ();
        v.Height = Dim.Fill ();
        Assert.True (v.LayoutStyle == LayoutStyle.Computed);

        v.X = 1;
        Assert.True (v.LayoutStyle == LayoutStyle.Computed);
        v.Dispose ();

<<<<<<< HEAD
        v = new View (Rect.Empty);
=======
        v = new View { Frame = Rect.Empty };
>>>>>>> c94c0567
        v.X = Pos.Center ();
        v.Y = Pos.Center ();
        v.Width = Dim.Fill ();
        v.Height = Dim.Fill ();
        Assert.True (v.LayoutStyle == LayoutStyle.Computed);

        v.Y = 2;
        Assert.True (v.LayoutStyle == LayoutStyle.Computed);
        v.Dispose ();

<<<<<<< HEAD
        v = new View (Rect.Empty);
=======
        v = new View { Frame = Rect.Empty };
>>>>>>> c94c0567
        v.X = Pos.Center ();
        v.Y = Pos.Center ();
        v.Width = Dim.Fill ();
        v.Height = Dim.Fill ();
        Assert.True (v.LayoutStyle == LayoutStyle.Computed);

        v.Width = 3;
        Assert.True (v.LayoutStyle == LayoutStyle.Computed);
        v.Dispose ();

<<<<<<< HEAD
        v = new View (Rect.Empty);
=======
        v = new View { Frame = Rect.Empty };
>>>>>>> c94c0567
        v.X = Pos.Center ();
        v.Y = Pos.Center ();
        v.Width = Dim.Fill ();
        v.Height = Dim.Fill ();
        Assert.True (v.LayoutStyle == LayoutStyle.Computed);

        v.Height = 3;
        Assert.True (v.LayoutStyle == LayoutStyle.Computed);
        v.Dispose ();

<<<<<<< HEAD
        v = new View (Rect.Empty);
=======
        v = new View { Frame = Rect.Empty };
>>>>>>> c94c0567
        v.X = Pos.Center ();
        v.Y = Pos.Center ();
        v.Width = Dim.Fill ();
        v.Height = Dim.Fill ();
        Assert.True (v.LayoutStyle == LayoutStyle.Computed);

        v.X = 1;
        v.Y = 2;
        v.Height = 3;
        v.Width = 4;
        Assert.True (v.LayoutStyle == LayoutStyle.Absolute);
        v.Dispose ();
    }

    [Fact]
    [TestRespondersDisposed]
    public void AbsoluteLayout_Constructor ()
    {
        var v = new View ();
        Assert.True (v.LayoutStyle == LayoutStyle.Absolute);
        v.Dispose ();

        var frame = Rect.Empty;
<<<<<<< HEAD
        v = new View (frame);
        Assert.True (v.LayoutStyle == LayoutStyle.Absolute);
        Assert.Equal (frame, v.Frame);
        Assert.Equal (new Rect (0, 0, frame.Width, frame.Height), v.Bounds); // With Absolute Bounds *is* deterministic before Layout
=======
        v = new View { Frame = frame };
        Assert.True (v.LayoutStyle == LayoutStyle.Absolute);
        Assert.Equal (frame, v.Frame);

        Assert.Equal (
                      new Rect (0, 0, frame.Width, frame.Height),
                      v.Bounds
                     ); // With Absolute Bounds *is* deterministic before Layout
>>>>>>> c94c0567
        Assert.Equal (Pos.At (0), v.X);
        Assert.Equal (Pos.At (0), v.Y);
        Assert.Equal (Dim.Sized (0), v.Width);
        Assert.Equal (Dim.Sized (0), v.Height);
        v.Dispose ();

        frame = new Rect (1, 2, 3, 4);
<<<<<<< HEAD
        v = new View (frame);
        Assert.True (v.LayoutStyle == LayoutStyle.Absolute);
        Assert.Equal (frame, v.Frame);
        Assert.Equal (new Rect (0, 0, frame.Width, frame.Height), v.Bounds); // With Absolute Bounds *is* deterministic before Layout
=======
        v = new View { Frame = frame };
        Assert.True (v.LayoutStyle == LayoutStyle.Absolute);
        Assert.Equal (frame, v.Frame);

        Assert.Equal (
                      new Rect (0, 0, frame.Width, frame.Height),
                      v.Bounds
                     ); // With Absolute Bounds *is* deterministic before Layout
>>>>>>> c94c0567
        Assert.Equal (Pos.At (1), v.X);
        Assert.Equal (Pos.At (2), v.Y);
        Assert.Equal (Dim.Sized (3), v.Width);
        Assert.Equal (Dim.Sized (4), v.Height);
        v.Dispose ();

<<<<<<< HEAD
        v = new View (frame, "v");
        Assert.True (v.LayoutStyle == LayoutStyle.Absolute);
        Assert.Equal (frame, v.Frame);
        Assert.Equal (new Rect (0, 0, frame.Width, frame.Height), v.Bounds); // With Absolute Bounds *is* deterministic before Layout
=======
        v = new View { Frame = frame, Text = "v" };
        Assert.True (v.LayoutStyle == LayoutStyle.Absolute);
        Assert.Equal (frame, v.Frame);

        Assert.Equal (
                      new Rect (0, 0, frame.Width, frame.Height),
                      v.Bounds
                     ); // With Absolute Bounds *is* deterministic before Layout
>>>>>>> c94c0567
        Assert.Equal (Pos.At (1), v.X);
        Assert.Equal (Pos.At (2), v.Y);
        Assert.Equal (Dim.Sized (3), v.Width);
        Assert.Equal (Dim.Sized (4), v.Height);
        v.Dispose ();

<<<<<<< HEAD
        v = new View (frame.X, frame.Y, "v");
        Assert.True (v.LayoutStyle == LayoutStyle.Absolute);

        // BUGBUG: v2 - I think the default size should be 0,0 not 1,1
        Assert.Equal (new Rect (frame.X, frame.Y, 1, 1), v.Frame);
        Assert.Equal (new Rect (0, 0, 1, 1), v.Bounds); // With Absolute Bounds *is* deterministic before Layout
        Assert.Equal (Pos.At (1), v.X);
        Assert.Equal (Pos.At (2), v.Y);
        Assert.Equal (Dim.Sized (1), v.Width);
        Assert.Equal (Dim.Sized (1), v.Height);
=======
        v = new View { X = frame.X, Y = frame.Y, Text = "v" };
        Assert.True (v.LayoutStyle == LayoutStyle.Absolute);

        // BUGBUG: v2 - I think the default size should be 0,0 not 1,1
        // That is correct it should be 0,0 because AutoSize is false
        // and the size wasn't set on the initializer
        Assert.Equal (new Rect (frame.X, frame.Y, 0, 0), v.Frame);
        Assert.Equal (new Rect (0, 0, 0, 0), v.Bounds); // With Absolute Bounds *is* deterministic before Layout
        Assert.Equal (Pos.At (1), v.X);
        Assert.Equal (Pos.At (2), v.Y);
        Assert.Equal (Dim.Sized (0), v.Width);
        Assert.Equal (Dim.Sized (0), v.Height);
>>>>>>> c94c0567
        v.Dispose ();

        v = new View ();
        Assert.True (v.LayoutStyle == LayoutStyle.Absolute);
        Assert.Equal (new Rect (0, 0, 0, 0), v.Frame);
        Assert.Equal (new Rect (0, 0, 0, 0), v.Bounds); // With Absolute Bounds *is* deterministic before Layout
        Assert.Equal (Pos.At (0), v.X);
        Assert.Equal (Pos.At (0), v.Y);
        Assert.Equal (Dim.Sized (0), v.Width);
        Assert.Equal (Dim.Sized (0), v.Height);
        v.Dispose ();

<<<<<<< HEAD
        v = new View
        {
            X = frame.X,
            Y = frame.Y,
            Width = frame.Width,
            Height = frame.Height
        };
=======
        v = new View { X = frame.X, Y = frame.Y, Width = frame.Width, Height = frame.Height };
>>>>>>> c94c0567
        Assert.True (v.LayoutStyle == LayoutStyle.Absolute);
        Assert.Equal (new Rect (frame.X, frame.Y, 3, 4), v.Frame);
        Assert.Equal (new Rect (0, 0, 3, 4), v.Bounds); // With Absolute Bounds *is* deterministic before Layout
        Assert.Equal (Pos.At (1), v.X);
        Assert.Equal (Pos.At (2), v.Y);
        Assert.Equal (Dim.Sized (3), v.Width);
        Assert.Equal (Dim.Sized (4), v.Height);
        v.Dispose ();
    }

    [Fact]
    [TestRespondersDisposed]
    public void AbsoluteLayout_LayoutSubviews ()
    {
        var superRect = new Rect (0, 0, 100, 100);
<<<<<<< HEAD
        var super = new View (superRect, "super");
        Assert.True (super.LayoutStyle == LayoutStyle.Absolute);

        var v1 = new View
        {
            X = 0,
            Y = 0,
            Width = 10,
            Height = 10
        };
        Assert.True (v1.LayoutStyle == LayoutStyle.Absolute);

        var v2 = new View
        {
            X = 10,
            Y = 10,
            Width = 10,
            Height = 10
        };
=======
        var super = new View { Frame = superRect, Text = "super" };
        Assert.True (super.LayoutStyle == LayoutStyle.Absolute);
        var v1 = new View { X = 0, Y = 0, Width = 10, Height = 10 };
        Assert.True (v1.LayoutStyle == LayoutStyle.Absolute);

        var v2 = new View { X = 10, Y = 10, Width = 10, Height = 10 };
>>>>>>> c94c0567
        Assert.True (v2.LayoutStyle == LayoutStyle.Absolute);

        super.Add (v1, v2);
        Assert.True (v1.LayoutStyle == LayoutStyle.Absolute);
        Assert.True (v2.LayoutStyle == LayoutStyle.Absolute);

        super.LayoutSubviews ();
        Assert.Equal (new Rect (0, 0, 10, 10), v1.Frame);
        Assert.Equal (new Rect (10, 10, 10, 10), v2.Frame);
        super.Dispose ();
    }

    [Fact]
    public void AbsoluteLayout_Setting_Bounds_Location_NotEmpty ()
    {
        // TODO: Should we enforce Bounds.X/Y == 0? The code currently ignores value.X/Y which is
        // TODO: correct behavior, but is silent. Perhaps an exception?
        var frame = new Rect (1, 2, 3, 4);
        var newBounds = new Rect (10, 20, 30, 40);
<<<<<<< HEAD
        var view = new View (frame);
=======
        var view = new View { Frame = frame };
>>>>>>> c94c0567
        view.Bounds = newBounds;
        Assert.Equal (new Rect (0, 0, 30, 40), view.Bounds);
        Assert.Equal (new Rect (1, 2, 30, 40), view.Frame);
    }

    [Fact]
    public void AbsoluteLayout_Setting_Bounds_Sets_Frame ()
    {
        var frame = new Rect (1, 2, 3, 4);
        var newBounds = new Rect (0, 0, 30, 40);

<<<<<<< HEAD
        var v = new View (frame);
=======
        var v = new View { Frame = frame };
>>>>>>> c94c0567
        Assert.True (v.LayoutStyle == LayoutStyle.Absolute);

        v.Bounds = newBounds;
        Assert.True (v.LayoutStyle == LayoutStyle.Absolute);
        Assert.Equal (newBounds, v.Bounds);
        Assert.Equal (new Rect (1, 2, newBounds.Width, newBounds.Height), v.Frame);
        Assert.Equal (new Rect (0, 0, newBounds.Width, newBounds.Height), v.Bounds);
        Assert.Equal (Pos.At (1), v.X);
        Assert.Equal (Pos.At (2), v.Y);
        Assert.Equal (Dim.Sized (30), v.Width);
        Assert.Equal (Dim.Sized (40), v.Height);

        newBounds = new Rect (0, 0, 3, 4);
        v.Bounds = newBounds;
        Assert.Equal (newBounds, v.Bounds);
        Assert.Equal (new Rect (1, 2, newBounds.Width, newBounds.Height), v.Frame);
        Assert.Equal (new Rect (0, 0, newBounds.Width, newBounds.Height), v.Bounds);
        Assert.Equal (Pos.At (1), v.X);
        Assert.Equal (Pos.At (2), v.Y);
        Assert.Equal (Dim.Sized (3), v.Width);
        Assert.Equal (Dim.Sized (4), v.Height);

        v.BorderStyle = LineStyle.Single;

        // Bounds should shrink
        Assert.Equal (new Rect (0, 0, 1, 2), v.Bounds);

        // Frame should not change
        Assert.Equal (new Rect (1, 2, 3, 4), v.Frame);
        Assert.Equal (Pos.At (1), v.X);
        Assert.Equal (Pos.At (2), v.Y);
        Assert.Equal (Dim.Sized (3), v.Width);
        Assert.Equal (Dim.Sized (4), v.Height);

        // Now set bounds bigger as before
        newBounds = new Rect (0, 0, 3, 4);
        v.Bounds = newBounds;
        Assert.Equal (newBounds, v.Bounds);

        // Frame grows because there's now a border
        Assert.Equal (new Rect (1, 2, 5, 6), v.Frame);
        Assert.Equal (new Rect (0, 0, newBounds.Width, newBounds.Height), v.Bounds);
        Assert.Equal (Pos.At (1), v.X);
        Assert.Equal (Pos.At (2), v.Y);
        Assert.Equal (Dim.Sized (5), v.Width);
        Assert.Equal (Dim.Sized (6), v.Height);
    }
}<|MERGE_RESOLUTION|>--- conflicted
+++ resolved
@@ -9,10 +9,6 @@
 public class AbsoluteLayoutTests
 {
     private readonly ITestOutputHelper _output;
-<<<<<<< HEAD
-
-=======
->>>>>>> c94c0567
     public AbsoluteLayoutTests (ITestOutputHelper output) { _output = output; }
 
     [Fact]
@@ -26,38 +22,23 @@
         Assert.True (v.LayoutStyle == LayoutStyle.Absolute);
         v.Dispose ();
 
-<<<<<<< HEAD
-        v = new View (frame);
-=======
         v = new View { Frame = frame };
->>>>>>> c94c0567
         Assert.True (v.LayoutStyle == LayoutStyle.Absolute);
 
         v.Frame = newFrame;
         Assert.True (v.LayoutStyle == LayoutStyle.Absolute);
         Assert.Equal (newFrame, v.Frame);
-<<<<<<< HEAD
-        Assert.Equal (new Rect (0, 0, newFrame.Width, newFrame.Height), v.Bounds); // With Absolute Bounds *is* deterministic before Layout
-=======
-
-        Assert.Equal (
-                      new Rect (0, 0, newFrame.Width, newFrame.Height),
-                      v.Bounds
-                     ); // With Absolute Bounds *is* deterministic before Layout
->>>>>>> c94c0567
+
+        Assert.Equal (
+                      new Rect (0, 0, newFrame.Width, newFrame.Height),
+                      v.Bounds
+                     ); // With Absolute Bounds *is* deterministic before Layout
         Assert.Equal (Pos.At (1), v.X);
         Assert.Equal (Pos.At (2), v.Y);
         Assert.Equal (Dim.Sized (30), v.Width);
         Assert.Equal (Dim.Sized (40), v.Height);
         v.Dispose ();
 
-<<<<<<< HEAD
-        v = new View (frame.X, frame.Y, "v");
-        v.Frame = newFrame;
-        Assert.True (v.LayoutStyle == LayoutStyle.Absolute);
-        Assert.Equal (newFrame, v.Frame);
-        Assert.Equal (new Rect (0, 0, newFrame.Width, newFrame.Height), v.Bounds); // With Absolute Bounds *is* deterministic before Layout
-=======
         v = new View { X = frame.X, Y = frame.Y, Text = "v" };
         v.Frame = newFrame;
         Assert.True (v.LayoutStyle == LayoutStyle.Absolute);
@@ -67,7 +48,6 @@
                       new Rect (0, 0, newFrame.Width, newFrame.Height),
                       v.Bounds
                      ); // With Absolute Bounds *is* deterministic before Layout
->>>>>>> c94c0567
         Assert.Equal (Pos.At (1), v.X);
         Assert.Equal (Pos.At (2), v.Y);
         Assert.Equal (Dim.Sized (30), v.Width);
@@ -75,13 +55,6 @@
         v.Dispose ();
 
         newFrame = new Rect (10, 20, 30, 40);
-<<<<<<< HEAD
-        v = new View (frame);
-        v.Frame = newFrame;
-        Assert.True (v.LayoutStyle == LayoutStyle.Absolute);
-        Assert.Equal (newFrame, v.Frame);
-        Assert.Equal (new Rect (0, 0, newFrame.Width, newFrame.Height), v.Bounds); // With Absolute Bounds *is* deterministic before Layout
-=======
         v = new View { Frame = frame };
         v.Frame = newFrame;
         Assert.True (v.LayoutStyle == LayoutStyle.Absolute);
@@ -91,20 +64,12 @@
                       new Rect (0, 0, newFrame.Width, newFrame.Height),
                       v.Bounds
                      ); // With Absolute Bounds *is* deterministic before Layout
->>>>>>> c94c0567
         Assert.Equal (Pos.At (10), v.X);
         Assert.Equal (Pos.At (20), v.Y);
         Assert.Equal (Dim.Sized (30), v.Width);
         Assert.Equal (Dim.Sized (40), v.Height);
         v.Dispose ();
 
-<<<<<<< HEAD
-        v = new View (frame.X, frame.Y, "v");
-        v.Frame = newFrame;
-        Assert.True (v.LayoutStyle == LayoutStyle.Absolute);
-        Assert.Equal (newFrame, v.Frame);
-        Assert.Equal (new Rect (0, 0, newFrame.Width, newFrame.Height), v.Bounds); // With Absolute Bounds *is* deterministic before Layout
-=======
         v = new View { X = frame.X, Y = frame.Y, Text = "v" };
         v.Frame = newFrame;
         Assert.True (v.LayoutStyle == LayoutStyle.Absolute);
@@ -114,7 +79,6 @@
                       new Rect (0, 0, newFrame.Width, newFrame.Height),
                       v.Bounds
                      ); // With Absolute Bounds *is* deterministic before Layout
->>>>>>> c94c0567
         Assert.Equal (Pos.At (10), v.X);
         Assert.Equal (Pos.At (20), v.Y);
         Assert.Equal (Dim.Sized (30), v.Width);
@@ -129,24 +93,16 @@
         var frame = new Rect (1, 2, 3, 4);
         var newFrame = new Rect (1, 2, 30, 40);
 
-<<<<<<< HEAD
-        var v = new View (frame);
-=======
         var v = new View { Frame = frame };
->>>>>>> c94c0567
         v.Height = newFrame.Height;
         v.Width = newFrame.Width;
         Assert.True (v.LayoutStyle == LayoutStyle.Absolute);
         Assert.Equal (newFrame, v.Frame);
-<<<<<<< HEAD
-        Assert.Equal (new Rect (0, 0, newFrame.Width, newFrame.Height), v.Bounds); // With Absolute Bounds *is* deterministic before Layout
-=======
-
-        Assert.Equal (
-                      new Rect (0, 0, newFrame.Width, newFrame.Height),
-                      v.Bounds
-                     ); // With Absolute Bounds *is* deterministic before Layout
->>>>>>> c94c0567
+
+        Assert.Equal (
+                      new Rect (0, 0, newFrame.Width, newFrame.Height),
+                      v.Bounds
+                     ); // With Absolute Bounds *is* deterministic before Layout
         Assert.Equal (Pos.At (1), v.X);
         Assert.Equal (Pos.At (2), v.Y);
         Assert.Equal ($"Absolute({newFrame.Height})", v.Height.ToString ());
@@ -158,11 +114,7 @@
     [TestRespondersDisposed]
     public void AbsoluteLayout_Change_Height_or_Width_MakesComputed ()
     {
-<<<<<<< HEAD
-        var v = new View (Rect.Empty);
-=======
         var v = new View { Frame = Rect.Empty };
->>>>>>> c94c0567
         v.Height = Dim.Fill ();
         v.Width = Dim.Fill ();
         Assert.True (v.LayoutStyle == LayoutStyle.Computed);
@@ -176,24 +128,16 @@
         var frame = new Rect (1, 2, 3, 4);
         var newFrame = new Rect (10, 20, 3, 4);
 
-<<<<<<< HEAD
-        var v = new View (frame);
-=======
         var v = new View { Frame = frame };
->>>>>>> c94c0567
         v.X = newFrame.X;
         v.Y = newFrame.Y;
         Assert.True (v.LayoutStyle == LayoutStyle.Absolute);
         Assert.Equal (newFrame, v.Frame);
-<<<<<<< HEAD
-        Assert.Equal (new Rect (0, 0, newFrame.Width, newFrame.Height), v.Bounds); // With Absolute Bounds *is* deterministic before Layout
-=======
-
-        Assert.Equal (
-                      new Rect (0, 0, newFrame.Width, newFrame.Height),
-                      v.Bounds
-                     ); // With Absolute Bounds *is* deterministic before Layout
->>>>>>> c94c0567
+
+        Assert.Equal (
+                      new Rect (0, 0, newFrame.Width, newFrame.Height),
+                      v.Bounds
+                     ); // With Absolute Bounds *is* deterministic before Layout
         Assert.Equal ($"Absolute({newFrame.X})", v.X.ToString ());
         Assert.Equal ($"Absolute({newFrame.Y})", v.Y.ToString ());
         Assert.Equal (Dim.Sized (3), v.Width);
@@ -205,11 +149,7 @@
     [TestRespondersDisposed]
     public void AbsoluteLayout_Change_X_or_Y_MakesComputed ()
     {
-<<<<<<< HEAD
-        var v = new View (Rect.Empty);
-=======
         var v = new View { Frame = Rect.Empty };
->>>>>>> c94c0567
         v.X = Pos.Center ();
         v.Y = Pos.Center ();
         Assert.True (v.LayoutStyle == LayoutStyle.Computed);
@@ -220,11 +160,7 @@
     [TestRespondersDisposed]
     public void AbsoluteLayout_Change_X_Y_Height_Width_Absolute ()
     {
-<<<<<<< HEAD
-        var v = new View (Rect.Empty);
-=======
         var v = new View { Frame = Rect.Empty };
->>>>>>> c94c0567
         v.X = 1;
         v.Y = 2;
         v.Height = 3;
@@ -232,23 +168,15 @@
         Assert.True (v.LayoutStyle == LayoutStyle.Absolute);
         v.Dispose ();
 
-<<<<<<< HEAD
-        v = new View (Rect.Empty);
-=======
-        v = new View { Frame = Rect.Empty };
->>>>>>> c94c0567
-        v.X = Pos.Center ();
-        v.Y = Pos.Center ();
-        v.Width = Dim.Fill ();
-        v.Height = Dim.Fill ();
-        Assert.True (v.LayoutStyle == LayoutStyle.Computed);
-        v.Dispose ();
-
-<<<<<<< HEAD
-        v = new View (Rect.Empty);
-=======
-        v = new View { Frame = Rect.Empty };
->>>>>>> c94c0567
+        v = new View { Frame = Rect.Empty };
+        v.X = Pos.Center ();
+        v.Y = Pos.Center ();
+        v.Width = Dim.Fill ();
+        v.Height = Dim.Fill ();
+        Assert.True (v.LayoutStyle == LayoutStyle.Computed);
+        v.Dispose ();
+
+        v = new View { Frame = Rect.Empty };
         v.X = Pos.Center ();
         v.Y = Pos.Center ();
         v.Width = Dim.Fill ();
@@ -259,11 +187,7 @@
         Assert.True (v.LayoutStyle == LayoutStyle.Computed);
         v.Dispose ();
 
-<<<<<<< HEAD
-        v = new View (Rect.Empty);
-=======
-        v = new View { Frame = Rect.Empty };
->>>>>>> c94c0567
+        v = new View { Frame = Rect.Empty };
         v.X = Pos.Center ();
         v.Y = Pos.Center ();
         v.Width = Dim.Fill ();
@@ -274,11 +198,7 @@
         Assert.True (v.LayoutStyle == LayoutStyle.Computed);
         v.Dispose ();
 
-<<<<<<< HEAD
-        v = new View (Rect.Empty);
-=======
-        v = new View { Frame = Rect.Empty };
->>>>>>> c94c0567
+        v = new View { Frame = Rect.Empty };
         v.X = Pos.Center ();
         v.Y = Pos.Center ();
         v.Width = Dim.Fill ();
@@ -289,11 +209,7 @@
         Assert.True (v.LayoutStyle == LayoutStyle.Computed);
         v.Dispose ();
 
-<<<<<<< HEAD
-        v = new View (Rect.Empty);
-=======
-        v = new View { Frame = Rect.Empty };
->>>>>>> c94c0567
+        v = new View { Frame = Rect.Empty };
         v.X = Pos.Center ();
         v.Y = Pos.Center ();
         v.Width = Dim.Fill ();
@@ -304,11 +220,7 @@
         Assert.True (v.LayoutStyle == LayoutStyle.Computed);
         v.Dispose ();
 
-<<<<<<< HEAD
-        v = new View (Rect.Empty);
-=======
-        v = new View { Frame = Rect.Empty };
->>>>>>> c94c0567
+        v = new View { Frame = Rect.Empty };
         v.X = Pos.Center ();
         v.Y = Pos.Center ();
         v.Width = Dim.Fill ();
@@ -332,21 +244,14 @@
         v.Dispose ();
 
         var frame = Rect.Empty;
-<<<<<<< HEAD
-        v = new View (frame);
+        v = new View { Frame = frame };
         Assert.True (v.LayoutStyle == LayoutStyle.Absolute);
         Assert.Equal (frame, v.Frame);
-        Assert.Equal (new Rect (0, 0, frame.Width, frame.Height), v.Bounds); // With Absolute Bounds *is* deterministic before Layout
-=======
-        v = new View { Frame = frame };
-        Assert.True (v.LayoutStyle == LayoutStyle.Absolute);
-        Assert.Equal (frame, v.Frame);
 
         Assert.Equal (
                       new Rect (0, 0, frame.Width, frame.Height),
                       v.Bounds
                      ); // With Absolute Bounds *is* deterministic before Layout
->>>>>>> c94c0567
         Assert.Equal (Pos.At (0), v.X);
         Assert.Equal (Pos.At (0), v.Y);
         Assert.Equal (Dim.Sized (0), v.Width);
@@ -354,13 +259,21 @@
         v.Dispose ();
 
         frame = new Rect (1, 2, 3, 4);
-<<<<<<< HEAD
-        v = new View (frame);
+        v = new View { Frame = frame };
         Assert.True (v.LayoutStyle == LayoutStyle.Absolute);
         Assert.Equal (frame, v.Frame);
-        Assert.Equal (new Rect (0, 0, frame.Width, frame.Height), v.Bounds); // With Absolute Bounds *is* deterministic before Layout
-=======
-        v = new View { Frame = frame };
+
+        Assert.Equal (
+                      new Rect (0, 0, frame.Width, frame.Height),
+                      v.Bounds
+                     ); // With Absolute Bounds *is* deterministic before Layout
+        Assert.Equal (Pos.At (1), v.X);
+        Assert.Equal (Pos.At (2), v.Y);
+        Assert.Equal (Dim.Sized (3), v.Width);
+        Assert.Equal (Dim.Sized (4), v.Height);
+        v.Dispose ();
+
+        v = new View { Frame = frame, Text = "v" };
         Assert.True (v.LayoutStyle == LayoutStyle.Absolute);
         Assert.Equal (frame, v.Frame);
 
@@ -368,46 +281,12 @@
                       new Rect (0, 0, frame.Width, frame.Height),
                       v.Bounds
                      ); // With Absolute Bounds *is* deterministic before Layout
->>>>>>> c94c0567
-        Assert.Equal (Pos.At (1), v.X);
-        Assert.Equal (Pos.At (2), v.Y);
-        Assert.Equal (Dim.Sized (3), v.Width);
-        Assert.Equal (Dim.Sized (4), v.Height);
-        v.Dispose ();
-
-<<<<<<< HEAD
-        v = new View (frame, "v");
-        Assert.True (v.LayoutStyle == LayoutStyle.Absolute);
-        Assert.Equal (frame, v.Frame);
-        Assert.Equal (new Rect (0, 0, frame.Width, frame.Height), v.Bounds); // With Absolute Bounds *is* deterministic before Layout
-=======
-        v = new View { Frame = frame, Text = "v" };
-        Assert.True (v.LayoutStyle == LayoutStyle.Absolute);
-        Assert.Equal (frame, v.Frame);
-
-        Assert.Equal (
-                      new Rect (0, 0, frame.Width, frame.Height),
-                      v.Bounds
-                     ); // With Absolute Bounds *is* deterministic before Layout
->>>>>>> c94c0567
-        Assert.Equal (Pos.At (1), v.X);
-        Assert.Equal (Pos.At (2), v.Y);
-        Assert.Equal (Dim.Sized (3), v.Width);
-        Assert.Equal (Dim.Sized (4), v.Height);
-        v.Dispose ();
-
-<<<<<<< HEAD
-        v = new View (frame.X, frame.Y, "v");
-        Assert.True (v.LayoutStyle == LayoutStyle.Absolute);
-
-        // BUGBUG: v2 - I think the default size should be 0,0 not 1,1
-        Assert.Equal (new Rect (frame.X, frame.Y, 1, 1), v.Frame);
-        Assert.Equal (new Rect (0, 0, 1, 1), v.Bounds); // With Absolute Bounds *is* deterministic before Layout
-        Assert.Equal (Pos.At (1), v.X);
-        Assert.Equal (Pos.At (2), v.Y);
-        Assert.Equal (Dim.Sized (1), v.Width);
-        Assert.Equal (Dim.Sized (1), v.Height);
-=======
+        Assert.Equal (Pos.At (1), v.X);
+        Assert.Equal (Pos.At (2), v.Y);
+        Assert.Equal (Dim.Sized (3), v.Width);
+        Assert.Equal (Dim.Sized (4), v.Height);
+        v.Dispose ();
+
         v = new View { X = frame.X, Y = frame.Y, Text = "v" };
         Assert.True (v.LayoutStyle == LayoutStyle.Absolute);
 
@@ -420,7 +299,6 @@
         Assert.Equal (Pos.At (2), v.Y);
         Assert.Equal (Dim.Sized (0), v.Width);
         Assert.Equal (Dim.Sized (0), v.Height);
->>>>>>> c94c0567
         v.Dispose ();
 
         v = new View ();
@@ -433,17 +311,7 @@
         Assert.Equal (Dim.Sized (0), v.Height);
         v.Dispose ();
 
-<<<<<<< HEAD
-        v = new View
-        {
-            X = frame.X,
-            Y = frame.Y,
-            Width = frame.Width,
-            Height = frame.Height
-        };
-=======
         v = new View { X = frame.X, Y = frame.Y, Width = frame.Width, Height = frame.Height };
->>>>>>> c94c0567
         Assert.True (v.LayoutStyle == LayoutStyle.Absolute);
         Assert.Equal (new Rect (frame.X, frame.Y, 3, 4), v.Frame);
         Assert.Equal (new Rect (0, 0, 3, 4), v.Bounds); // With Absolute Bounds *is* deterministic before Layout
@@ -459,34 +327,12 @@
     public void AbsoluteLayout_LayoutSubviews ()
     {
         var superRect = new Rect (0, 0, 100, 100);
-<<<<<<< HEAD
-        var super = new View (superRect, "super");
-        Assert.True (super.LayoutStyle == LayoutStyle.Absolute);
-
-        var v1 = new View
-        {
-            X = 0,
-            Y = 0,
-            Width = 10,
-            Height = 10
-        };
-        Assert.True (v1.LayoutStyle == LayoutStyle.Absolute);
-
-        var v2 = new View
-        {
-            X = 10,
-            Y = 10,
-            Width = 10,
-            Height = 10
-        };
-=======
         var super = new View { Frame = superRect, Text = "super" };
         Assert.True (super.LayoutStyle == LayoutStyle.Absolute);
         var v1 = new View { X = 0, Y = 0, Width = 10, Height = 10 };
         Assert.True (v1.LayoutStyle == LayoutStyle.Absolute);
 
         var v2 = new View { X = 10, Y = 10, Width = 10, Height = 10 };
->>>>>>> c94c0567
         Assert.True (v2.LayoutStyle == LayoutStyle.Absolute);
 
         super.Add (v1, v2);
@@ -506,11 +352,7 @@
         // TODO: correct behavior, but is silent. Perhaps an exception?
         var frame = new Rect (1, 2, 3, 4);
         var newBounds = new Rect (10, 20, 30, 40);
-<<<<<<< HEAD
-        var view = new View (frame);
-=======
         var view = new View { Frame = frame };
->>>>>>> c94c0567
         view.Bounds = newBounds;
         Assert.Equal (new Rect (0, 0, 30, 40), view.Bounds);
         Assert.Equal (new Rect (1, 2, 30, 40), view.Frame);
@@ -522,11 +364,7 @@
         var frame = new Rect (1, 2, 3, 4);
         var newBounds = new Rect (0, 0, 30, 40);
 
-<<<<<<< HEAD
-        var v = new View (frame);
-=======
         var v = new View { Frame = frame };
->>>>>>> c94c0567
         Assert.True (v.LayoutStyle == LayoutStyle.Absolute);
 
         v.Bounds = newBounds;
