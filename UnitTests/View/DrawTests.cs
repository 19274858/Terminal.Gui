--- conflicted
+++ resolved
@@ -393,11 +393,7 @@
         var view = new View { Width = 2, Height = 2, BorderStyle = LineStyle.Single };
         view.BeginInit ();
         view.EndInit ();
-<<<<<<< HEAD
-        view.SetRelativeLayout (Application.Screen.Size);
-=======
-        view.SetRelativeLayout (Application.Driver!.Screen.Size);
->>>>>>> 15e6b4ef
+        view.SetRelativeLayout (Application!.Screen.Size);
 
         Assert.Equal (new (0, 0, 2, 2), view.Frame);
         Assert.Equal (Rectangle.Empty, view.Viewport);
@@ -422,11 +418,7 @@
         view.Border.Thickness = new Thickness (1, 1, 1, 0);
         view.BeginInit ();
         view.EndInit ();
-<<<<<<< HEAD
-        view.SetRelativeLayout (Application.Screen.Size);
-=======
-        view.SetRelativeLayout (Application.Driver!.Screen.Size);
->>>>>>> 15e6b4ef
+        view.SetRelativeLayout (Application!.Screen.Size);
 
         Assert.Equal (new (0, 0, 2, 1), view.Frame);
         Assert.Equal (Rectangle.Empty, view.Viewport);
@@ -444,11 +436,7 @@
         view.Border.Thickness = new Thickness (0, 1, 1, 1);
         view.BeginInit ();
         view.EndInit ();
-<<<<<<< HEAD
-        view.SetRelativeLayout (Application.Screen.Size);
-=======
-        view.SetRelativeLayout (Application.Driver!.Screen.Size);
->>>>>>> 15e6b4ef
+        view.SetRelativeLayout (Application!.Screen.Size);
 
         Assert.Equal (new (0, 0, 1, 2), view.Frame);
         Assert.Equal (Rectangle.Empty, view.Viewport);
@@ -473,11 +461,7 @@
         view.Border.Thickness = new Thickness (1, 1, 0, 1);
         view.BeginInit ();
         view.EndInit ();
-<<<<<<< HEAD
-        view.SetRelativeLayout (Application.Screen.Size);
-=======
-        view.SetRelativeLayout (Application.Driver!.Screen.Size);
->>>>>>> 15e6b4ef
+        view.SetRelativeLayout (Application!.Screen.Size);
 
         Assert.Equal (new (0, 0, 1, 2), view.Frame);
         Assert.Equal (Rectangle.Empty, view.Viewport);
@@ -503,11 +487,7 @@
 
         view.BeginInit ();
         view.EndInit ();
-<<<<<<< HEAD
-        view.SetRelativeLayout (Application.Screen.Size);
-=======
-        view.SetRelativeLayout (Application.Driver!.Screen.Size);
->>>>>>> 15e6b4ef
+        view.SetRelativeLayout (Application!.Screen.Size);
 
         Assert.Equal (new (0, 0, 2, 1), view.Frame);
         Assert.Equal (Rectangle.Empty, view.Viewport);
