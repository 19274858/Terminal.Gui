﻿using System.Text;
using Xunit.Abstractions;

namespace Terminal.Gui.ViewTests;

/// <summary>Tests of the  <see cref="View.AutoSize"/> property which auto sizes Views based on <see cref="Text"/>.</summary>
public class AutoSizeTrueTests
{
    private readonly ITestOutputHelper _output;

    private readonly string [] expecteds = new string[21]
    {
        @"
┌────────────────────┐
│View with long text │
│                    │
└────────────────────┘",
        @"
┌────────────────────┐
│View with long text │
│Label 0             │
│Label 0             │
└────────────────────┘",
        @"
┌────────────────────┐
│View with long text │
│Label 0             │
│Label 1             │
│Label 1             │
└────────────────────┘",
        @"
┌────────────────────┐
│View with long text │
│Label 0             │
│Label 1             │
│Label 2             │
│Label 2             │
└────────────────────┘",
        @"
┌────────────────────┐
│View with long text │
│Label 0             │
│Label 1             │
│Label 2             │
│Label 3             │
│Label 3             │
└────────────────────┘",
        @"
┌────────────────────┐
│View with long text │
│Label 0             │
│Label 1             │
│Label 2             │
│Label 3             │
│Label 4             │
│Label 4             │
└────────────────────┘",
        @"
┌────────────────────┐
│View with long text │
│Label 0             │
│Label 1             │
│Label 2             │
│Label 3             │
│Label 4             │
│Label 5             │
│Label 5             │
└────────────────────┘",
        @"
┌────────────────────┐
│View with long text │
│Label 0             │
│Label 1             │
│Label 2             │
│Label 3             │
│Label 4             │
│Label 5             │
│Label 6             │
│Label 6             │
└────────────────────┘",
        @"
┌────────────────────┐
│View with long text │
│Label 0             │
│Label 1             │
│Label 2             │
│Label 3             │
│Label 4             │
│Label 5             │
│Label 6             │
│Label 7             │
│Label 7             │
└────────────────────┘",
        @"
┌────────────────────┐
│View with long text │
│Label 0             │
│Label 1             │
│Label 2             │
│Label 3             │
│Label 4             │
│Label 5             │
│Label 6             │
│Label 7             │
│Label 8             │
│Label 8             │
└────────────────────┘",
        @"
┌────────────────────┐
│View with long text │
│Label 0             │
│Label 1             │
│Label 2             │
│Label 3             │
│Label 4             │
│Label 5             │
│Label 6             │
│Label 7             │
│Label 8             │
│Label 9             │
│Label 9             │
└────────────────────┘",
        @"
┌────────────────────┐
│View with long text │
│Label 0             │
│Label 1             │
│Label 2             │
│Label 3             │
│Label 4             │
│Label 5             │
│Label 6             │
│Label 7             │
│Label 8             │
│Label 9             │
│Label 10            │
│Label 10            │
└────────────────────┘",
        @"
┌────────────────────┐
│View with long text │
│Label 0             │
│Label 1             │
│Label 2             │
│Label 3             │
│Label 4             │
│Label 5             │
│Label 6             │
│Label 7             │
│Label 8             │
│Label 9             │
│Label 10            │
│Label 11            │
│Label 11            │
└────────────────────┘",
        @"
┌────────────────────┐
│View with long text │
│Label 0             │
│Label 1             │
│Label 2             │
│Label 3             │
│Label 4             │
│Label 5             │
│Label 6             │
│Label 7             │
│Label 8             │
│Label 9             │
│Label 10            │
│Label 11            │
│Label 12            │
│Label 12            │
└────────────────────┘",
        @"
┌────────────────────┐
│View with long text │
│Label 0             │
│Label 1             │
│Label 2             │
│Label 3             │
│Label 4             │
│Label 5             │
│Label 6             │
│Label 7             │
│Label 8             │
│Label 9             │
│Label 10            │
│Label 11            │
│Label 12            │
│Label 13            │
│Label 13            │
└────────────────────┘",
        @"
┌────────────────────┐
│View with long text │
│Label 0             │
│Label 1             │
│Label 2             │
│Label 3             │
│Label 4             │
│Label 5             │
│Label 6             │
│Label 7             │
│Label 8             │
│Label 9             │
│Label 10            │
│Label 11            │
│Label 12            │
│Label 13            │
│Label 14            │
│Label 14            │
└────────────────────┘",
        @"
┌────────────────────┐
│View with long text │
│Label 0             │
│Label 1             │
│Label 2             │
│Label 3             │
│Label 4             │
│Label 5             │
│Label 6             │
│Label 7             │
│Label 8             │
│Label 9             │
│Label 10            │
│Label 11            │
│Label 12            │
│Label 13            │
│Label 14            │
│Label 15            │
│Label 15            │
└────────────────────┘",
        @"
┌────────────────────┐
│View with long text │
│Label 0             │
│Label 1             │
│Label 2             │
│Label 3             │
│Label 4             │
│Label 5             │
│Label 6             │
│Label 7             │
│Label 8             │
│Label 9             │
│Label 10            │
│Label 11            │
│Label 12            │
│Label 13            │
│Label 14            │
│Label 15            │
│Label 16            │
│Label 16            │
└────────────────────┘",
        @"
┌────────────────────┐
│View with long text │
│Label 0             │
│Label 1             │
│Label 2             │
│Label 3             │
│Label 4             │
│Label 5             │
│Label 6             │
│Label 7             │
│Label 8             │
│Label 9             │
│Label 10            │
│Label 11            │
│Label 12            │
│Label 13            │
│Label 14            │
│Label 15            │
│Label 16            │
│Label 17            │
│Label 17            │
└────────────────────┘",
        @"
┌────────────────────┐
│View with long text │
│Label 0             │
│Label 1             │
│Label 2             │
│Label 3             │
│Label 4             │
│Label 5             │
│Label 6             │
│Label 7             │
│Label 8             │
│Label 9             │
│Label 10            │
│Label 11            │
│Label 12            │
│Label 13            │
│Label 14            │
│Label 15            │
│Label 16            │
│Label 17            │
│Label 18            │
│Label 18            │
└────────────────────┘",
        @"
┌────────────────────┐
│View with long text │
│Label 0             │
│Label 1             │
│Label 2             │
│Label 3             │
│Label 4             │
│Label 5             │
│Label 6             │
│Label 7             │
│Label 8             │
│Label 9             │
│Label 10            │
│Label 11            │
│Label 12            │
│Label 13            │
│Label 14            │
│Label 15            │
│Label 16            │
│Label 17            │
│Label 18            │
│Label 19            │
│Label 19            │
└────────────────────┘"
    };

    public AutoSizeTrueTests (ITestOutputHelper output) { _output = output; }

    [Fact]
    [AutoInitShutdown]
    public void AutoSize_AnchorEnd_Better_Than_Bottom_Equal_Inside_Window ()
    {
        var win = new Window ();

        // Label is AutoSize == true
        var label = new Label
        {
            Text = "This should be the last line.",
            ColorScheme = Colors.ColorSchemes ["Menu"],

            //Width = Dim.Fill (),
            X = 0, // keep unit test focused; don't use Center here
            Y = Pos.AnchorEnd (1)
        };

        win.Add (label);

        Toplevel top = Application.Top;
        top.Add (win);
        RunState rs = Application.Begin (top);
        ((FakeDriver)Application.Driver).SetBufferSize (40, 10);

        Assert.True (label.AutoSize);
        Assert.Equal (29, label.Text.Length);
        Assert.Equal (new Rectangle (0, 0, 40, 10), top.Frame);
        Assert.Equal (new Rectangle (0, 0, 40, 10), win.Frame);
        Assert.Equal (new Rectangle (0, 7, 29, 1), label.Frame);

        var expected = @"
┌──────────────────────────────────────┐
│                                      │
│                                      │
│                                      │
│                                      │
│                                      │
│                                      │
│                                      │
│This should be the last line.         │
└──────────────────────────────────────┘
";

        TestHelpers.AssertDriverContentsWithFrameAre (expected, _output);
        Application.End (rs);
    }

    [Fact]
    [AutoInitShutdown]
    public void AutoSize_AnchorEnd_Better_Than_Bottom_Equal_Inside_Window_With_MenuBar_And_StatusBar_On_Toplevel ()
    {
        var win = new Window ();

        // Label is AutoSize == true
        var label = new Label
        {
            Text = "This should be the last line.",
            ColorScheme = Colors.ColorSchemes ["Menu"],

            //Width = Dim.Fill (),
            X = 0,
            Y = Pos.AnchorEnd (1)
        };

        win.Add (label);

        var menu = new MenuBar { Menus = new MenuBarItem [] { new ("Menu", "", null) } };
        var status = new StatusBar (new StatusItem [] { new (KeyCode.F1, "~F1~ Help", null) });
        Toplevel top = Application.Top;
        top.Add (win, menu, status);
        RunState rs = Application.Begin (top);

        Assert.True (label.AutoSize);
        Assert.Equal (new Rectangle (0, 0, 80, 25), top.Frame);
        Assert.Equal (new Rectangle (0, 0, 80, 1), menu.Frame);
        Assert.Equal (new Rectangle (0, 24, 80, 1), status.Frame);
        Assert.Equal (new Rectangle (0, 1, 80, 23), win.Frame);
        Assert.Equal (new Rectangle (0, 20, 29, 1), label.Frame);

        var expected = @"
 Menu                                                                           
┌──────────────────────────────────────────────────────────────────────────────┐
│                                                                              │
│                                                                              │
│                                                                              │
│                                                                              │
│                                                                              │
│                                                                              │
│                                                                              │
│                                                                              │
│                                                                              │
│                                                                              │
│                                                                              │
│                                                                              │
│                                                                              │
│                                                                              │
│                                                                              │
│                                                                              │
│                                                                              │
│                                                                              │
│                                                                              │
│                                                                              │
│This should be the last line.                                                 │
└──────────────────────────────────────────────────────────────────────────────┘
 F1 Help                                                                        
";

        TestHelpers.AssertDriverContentsWithFrameAre (expected, _output);
        Application.End (rs);
    }

    [Fact]
    [AutoInitShutdown]
    public void AutoSize_Bottom_Equal_Inside_Window ()
    {
        var win = new Window ();

        // Label is AutoSize == true
        var label = new Label
        {
            Text = "This should be the last line.",
            ColorScheme = Colors.ColorSchemes ["Menu"],

            //Width = Dim.Fill (),
            X = 0,
            Y = Pos.Bottom (win)
                - 3 // two lines top and bottom borders more one line above the bottom border
        };

        win.Add (label);

        Toplevel top = Application.Top;
        top.Add (win);
        RunState rs = Application.Begin (top);
        ((FakeDriver)Application.Driver).SetBufferSize (40, 10);

        Assert.True (label.AutoSize);
        Assert.Equal (new Rectangle (0, 0, 40, 10), top.Frame);
        Assert.Equal (new Rectangle (0, 0, 40, 10), win.Frame);
        Assert.Equal (new Rectangle (0, 7, 29, 1), label.Frame);

        var expected = @"
┌──────────────────────────────────────┐
│                                      │
│                                      │
│                                      │
│                                      │
│                                      │
│                                      │
│                                      │
│This should be the last line.         │
└──────────────────────────────────────┘
";

        TestHelpers.AssertDriverContentsWithFrameAre (expected, _output);
        Application.End (rs);
    }

    [Fact]
    [AutoInitShutdown]
    public void AutoSize_Bottom_Equal_Inside_Window_With_MenuBar_And_StatusBar_On_Toplevel ()
    {
        var win = new Window ();

        // Label is AutoSize == true
        var label = new Label
        {
            Text = "This should be the last line.",
            ColorScheme = Colors.ColorSchemes ["Menu"],

            //Width = Dim.Fill (),
            X = 0,
            Y = Pos.Bottom (win)
                - 4 // two lines top and bottom borders more two lines above border
        };

        win.Add (label);

        var menu = new MenuBar { Menus = new MenuBarItem [] { new ("Menu", "", null) } };
        var status = new StatusBar (new StatusItem [] { new (KeyCode.F1, "~F1~ Help", null) });
        Toplevel top = Application.Top;
        top.Add (win, menu, status);
        RunState rs = Application.Begin (top);

        Assert.True (label.AutoSize);
        Assert.Equal (new Rectangle (0, 0, 80, 25), top.Frame);
        Assert.Equal (new Rectangle (0, 0, 80, 1), menu.Frame);
        Assert.Equal (new Rectangle (0, 24, 80, 1), status.Frame);
        Assert.Equal (new Rectangle (0, 1, 80, 23), win.Frame);
        Assert.Equal (new Rectangle (0, 20, 29, 1), label.Frame);

        var expected = @"
 Menu                                                                           
┌──────────────────────────────────────────────────────────────────────────────┐
│                                                                              │
│                                                                              │
│                                                                              │
│                                                                              │
│                                                                              │
│                                                                              │
│                                                                              │
│                                                                              │
│                                                                              │
│                                                                              │
│                                                                              │
│                                                                              │
│                                                                              │
│                                                                              │
│                                                                              │
│                                                                              │
│                                                                              │
│                                                                              │
│                                                                              │
│                                                                              │
│This should be the last line.                                                 │
└──────────────────────────────────────────────────────────────────────────────┘
 F1 Help                                                                        
";

        TestHelpers.AssertDriverContentsWithFrameAre (expected, _output);
        Application.End (rs);
    }

    [Fact]
    [AutoInitShutdown]
    public void AutoSize_Dim_Add_Operator_With_Text ()
    {
        Toplevel top = Application.Top;

        var view = new View
        {
            Text = "View with long text",
            X = 0,
            Y = 0,
            Width = 20,
            Height = 1
        };
        var field = new TextField { X = 0, Y = Pos.Bottom (view), Width = 20 };
        var count = 0;

        // Label is AutoSize == true
        List<Label> listLabels = new ();

        field.KeyDown += (s, k) =>
                         {
                             if (k.KeyCode == KeyCode.Enter)
                             {
                                 ((FakeDriver)Application.Driver).SetBufferSize (22, count + 4);
                                 Rectangle pos = TestHelpers.AssertDriverContentsWithFrameAre (expecteds [count], _output);
                                 Assert.Equal (new Rectangle (0, 0, 22, count + 4), pos);

                                 if (count < 20)
                                 {
                                     field.Text = $"Label {count}";

                                     // Label is AutoSize = true
                                     var label = new Label { Text = field.Text, X = 0, Y = view.Bounds.Height /*, Width = 10*/ };
                                     view.Add (label);
                                     Assert.Equal ($"Label {count}", label.Text);
                                     Assert.Equal ($"Absolute({count + 1})", label.Y.ToString ());
                                     listLabels.Add (label);

                                     //if (count == 0) {
                                     //	Assert.Equal ($"Absolute({count})", view.Height.ToString ());
                                     //	view.Height += 2;
                                     //} else {
                                     Assert.Equal ($"Absolute({count + 1})", view.Height.ToString ());
                                     view.Height += 1;

                                     //}
                                     count++;
                                 }

                                 Assert.Equal ($"Absolute({count + 1})", view.Height.ToString ());
                             }
                         };

        Application.Iteration += (s, a) =>
                                 {
                                     while (count < 21)
                                     {
                                         field.NewKeyDownEvent (Key.Enter);

                                         if (count == 20)
                                         {
                                             field.NewKeyDownEvent (Key.Enter);

                                             break;
                                         }
                                     }

                                     Application.RequestStop ();
                                 };

        var win = new Window ();
        win.Add (view);
        win.Add (field);

        top.Add (win);

        Application.Run (top);

        Assert.Equal (20, count);
        Assert.Equal (count, listLabels.Count);
    }

    [Fact]
    [AutoInitShutdown]
    public void AutoSize_Dim_Subtract_Operator_With_Text ()
    {
        Toplevel top = Application.Top;

        var view = new View
        {
            Text = "View with long text",
            X = 0,
            Y = 0,
            Width = 20,
            Height = 1
        };
        var field = new TextField { X = 0, Y = Pos.Bottom (view), Width = 20 };
        var count = 20;

        // Label is AutoSize == true
        List<Label> listLabels = new ();

        for (var i = 0; i < count; i++)
        {
            field.Text = $"Label {i}";
            var label = new Label { Text = field.Text, X = 0, Y = i + 1 /*, Width = 10*/ };
            view.Add (label);
            Assert.Equal ($"Label {i}", label.Text);
            Assert.Equal ($"Absolute({i + 1})", label.Y.ToString ());
            listLabels.Add (label);

            if (i == 0)
            {
                Assert.Equal ($"Absolute({i + 1})", view.Height.ToString ());
                view.Height += 1;
                Assert.Equal ($"Absolute({i + 2})", view.Height.ToString ());
            }
            else
            {
                Assert.Equal ($"Absolute({i + 1})", view.Height.ToString ());
                view.Height += 1;
                Assert.Equal ($"Absolute({i + 2})", view.Height.ToString ());
            }
        }

        field.KeyDown += (s, k) =>
                         {
                             if (k.KeyCode == KeyCode.Enter)
                             {
                                 ((FakeDriver)Application.Driver).SetBufferSize (22, count + 4);
                                 Rectangle pos = TestHelpers.AssertDriverContentsWithFrameAre (expecteds [count], _output);
                                 Assert.Equal (new Rectangle (0, 0, 22, count + 4), pos);

                                 if (count > 0)
                                 {
                                     Assert.Equal ($"Label {count - 1}", listLabels [count - 1].Text);
                                     view.Remove (listLabels [count - 1]);
                                     listLabels [count - 1].Dispose ();
                                     listLabels.RemoveAt (count - 1);
                                     Assert.Equal ($"Absolute({count + 1})", view.Height.ToString ());
                                     view.Height -= 1;
                                     count--;

                                     if (listLabels.Count > 0)
                                     {
                                         field.Text = listLabels [count - 1].Text;
                                     }
                                     else
                                     {
                                         field.Text = string.Empty;
                                     }
                                 }

                                 Assert.Equal ($"Absolute({count + 1})", view.Height.ToString ());
                             }
                         };

        Application.Iteration += (s, a) =>
                                 {
                                     while (count > -1)
                                     {
                                         field.NewKeyDownEvent (Key.Enter);

                                         if (count == 0)
                                         {
                                             field.NewKeyDownEvent (Key.Enter);

                                             break;
                                         }
                                     }

                                     Application.RequestStop ();
                                 };

        var win = new Window ();
        win.Add (view);
        win.Add (field);

        top.Add (win);

        Application.Run (top);

        Assert.Equal (0, count);
        Assert.Equal (count, listLabels.Count);
    }

    //	[Fact]
    //	[AutoInitShutdown]
    //	public void AutoSize_False_Label_IsEmpty_True_Return_Null_Lines ()
    //	{
    //		var text = "Label";
    //		var label = new Label {
    //			AutoSize = false, 
    //			Height = 1,
    //			Text = text,
    //		};
    //		var win = new Window {
    //			Width = Dim.Fill (),
    //			Height = Dim.Fill ()
    //		};
    //		win.Add (label);
    //		Application.Top.Add (win);
    //		Application.Begin (Application.Top);
    //		((FakeDriver)Application.Driver).SetBufferSize (10, 4);

    //		Assert.Equal (5, text.Length);
    //		Assert.False (label.AutoSize);
    //		Assert.Equal (new Rect (0, 0, 0, 1), label.Frame);
    //		Assert.Equal (new Size (3, 1), label.TextFormatter.Size);
    //		Assert.Equal (new List<string> { "Lab" }, label.TextFormatter.Lines);
    //		Assert.Equal (new Rect (0, 0, 10, 4), win.Frame);
    //		Assert.Equal (new Rect (0, 0, 10, 4), Application.Top.Frame);
    //		var expected = @"
    //┌────────┐
    //│Lab     │
    //│        │
    //└────────┘
    //";

    //		var pos = TestHelpers.AssertDriverContentsWithFrameAre (expected, _output);
    //		Assert.Equal (new Rect (0, 0, 10, 4), pos);

    //		text = "0123456789";
    //		Assert.Equal (10, text.Length);
    //		//label.Width = Dim.Fill () - text.Length;
    //		Application.Refresh ();

    //		Assert.False (label.AutoSize);
    //		Assert.Equal (new Rect (0, 0, 0, 1), label.Frame);
    //		Assert.Equal (new Size (0, 1), label.TextFormatter.Size);
    //		Assert.Equal (new List<string> { string.Empty }, label.TextFormatter.Lines);
    //		expected = @"
    //┌────────┐
    //│        │
    //│        │
    //└────────┘
    //";

    //		pos = TestHelpers.AssertDriverContentsWithFrameAre (expected, _output);
    //		Assert.Equal (new Rect (0, 0, 10, 4), pos);
    //	}

    [Fact]
    [SetupFakeDriver]
    public void AutoSize_False_Label_Height_Zero_Stays_Zero ()
    {
        var text = "Label";
        var label = new Label { Text = text, AutoSize = false };
        label.Width = Dim.Fill () - text.Length;
        label.Height = 0;

        var win = new FrameView { Width = Dim.Fill (), Height = Dim.Fill () };
        win.Add (label);
        ((FakeDriver)Application.Driver).SetBufferSize (10, 4);
        win.BeginInit ();
        win.EndInit ();
        win.LayoutSubviews ();
        win.Draw ();

        Assert.Equal (5, text.Length);
        Assert.False (label.AutoSize);
        Assert.Equal (new Rectangle (0, 0, 3, 0), label.Frame);
        Assert.Equal (new Size (3, 0), label.TextFormatter.Size);
        Assert.Single (label.TextFormatter.GetLines ());
        Assert.Equal (new Rectangle (0, 0, 10, 4), win.Frame);

        var expected = @"
┌────────┐
│        │
│        │
└────────┘
";

        Rectangle pos = TestHelpers.AssertDriverContentsWithFrameAre (expected, _output);
        Assert.Equal (new Rectangle (0, 0, 10, 4), pos);

        text = "0123456789";
        Assert.Equal (10, text.Length);
        label.Width = Dim.Fill () - text.Length;
        win.LayoutSubviews ();
        win.Clear ();
        win.Draw ();

        Assert.Equal (new Rectangle (0, 0, 0, 0), label.Frame);
        Assert.Equal (new Size (0, 0), label.TextFormatter.Size);

        Exception exception = Record.Exception (
                                                () => Assert.Equal (
                                                                    new List<string> { string.Empty },
                                                                    label.TextFormatter.GetLines ()
                                                                   )
                                               );
        Assert.Null (exception);

        expected = @"
┌────────┐
│        │
│        │
└────────┘
";

        pos = TestHelpers.AssertDriverContentsWithFrameAre (expected, _output);
        Assert.Equal (new Rectangle (0, 0, 10, 4), pos);
    }

    [Fact]
    public void AutoSize_False_SetWidthHeight_With_Dim_Fill_And_Dim_Absolute_With_Initialization ()
    {
        var win = new Window { Frame = new Rectangle (0, 0, 30, 80) };
        var label = new Label ();
        win.Add (label);
        win.BeginInit ();
        win.EndInit ();

        Assert.True (label.AutoSize);
        Rectangle expectedLabelBounds = Rectangle.Empty;
        Assert.Equal (expectedLabelBounds, label.Bounds);
        Assert.True (label.AutoSize);

        label.Text = "First line\nSecond line";
        win.LayoutSubviews ();

        expectedLabelBounds = new (0, 0, 11, 2);
        Assert.True (label.AutoSize);
        Assert.Equal (expectedLabelBounds, label.Bounds);

        label.AutoSize = false;
        label.Width = Dim.Fill ();
        label.Height = 2;
        win.LayoutSubviews ();

        // Here the SetMinWidthHeight ensuring the minimum height
        // #3127: After: (0,0,28,2) because turning off AutoSize leaves
        // Height set to 2.
        expectedLabelBounds = new (0, 0, 28, 2);
        Assert.False (label.AutoSize);
        Assert.Equal (expectedLabelBounds, label.Bounds);

        label.Text = "First changed line\nSecond changed line\nNew line";
        win.LayoutSubviews ();

        // Here the AutoSize is false and the width 28 (Dim.Fill) and
        // #3127: Before: height 1 because it wasn't set and SetMinWidthHeight ensuring the minimum height
        // #3127: After: (0,0,28,2) because setting Text leaves Height set to 2.
        expectedLabelBounds = new (0, 0, 28, 2);
        Assert.False (label.AutoSize);
        Assert.Equal (expectedLabelBounds, label.Bounds);

        label.AutoSize = true;

        win.LayoutSubviews ();

        // Here the AutoSize ensuring the right size with width 19 (width of longest line)
        // and height 3 because the text has 3 lines
        expectedLabelBounds = new (0, 0, 19, 3);
        Assert.True (label.AutoSize);
        Assert.Equal (expectedLabelBounds, label.Bounds);
    }

    [Fact]
    [AutoInitShutdown]
    public void AutoSize_GetAutoSize_Centered ()
    {
        var text = "This is some text.";
        var view = new View { Text = text, TextAlignment = TextAlignment.Centered, AutoSize = true };
        var win = new Window { Width = Dim.Fill (), Height = Dim.Fill () };
        win.Add (view);
        Application.Top.Add (win);
        Application.Begin (Application.Top);
        ((FakeDriver)Application.Driver).SetBufferSize (10, 4);

        Size size = view.GetAutoSize ();
        Assert.Equal (new Size (text.Length, 1), size);

        view.Text = $"{text}\n{text}";
        size = view.GetAutoSize ();
        Assert.Equal (new Size (text.Length, 2), size);

        view.Text = $"{text}\n{text}\n{text}+";
        size = view.GetAutoSize ();
        Assert.Equal (new Size (text.Length + 1, 3), size);

        text = string.Empty;
        view.Text = text;
        size = view.GetAutoSize ();
        Assert.Equal (new Size (0, 0), size);

        text = "1";
        view.Text = text;
        size = view.GetAutoSize ();
        Assert.Equal (new Size (1, 1), size);

        text = "界";
        view.Text = text;
        size = view.GetAutoSize ();
        Assert.Equal (new Size (2, 1), size);
    }

    [Fact]
    [AutoInitShutdown]
    public void AutoSize_GetAutoSize_Horizontal ()
    {
        var text = "text";
        var view = new View { Text = text, AutoSize = true };
        var win = new Window { Width = Dim.Fill (), Height = Dim.Fill () };
        win.Add (view);
        Application.Top.Add (win);
        Application.Begin (Application.Top);
        ((FakeDriver)Application.Driver).SetBufferSize (10, 4);

        Size size = view.GetAutoSize ();
        Assert.Equal (new Size (text.Length, 1), size);

        view.Text = $"{text}\n{text}";
        size = view.GetAutoSize ();
        Assert.Equal (new Size (text.Length, 2), size);

        view.Text = $"{text}\n{text}\n{text}+";
        size = view.GetAutoSize ();
        Assert.Equal (new Size (text.Length + 1, 3), size);

        text = string.Empty;
        view.Text = text;
        size = view.GetAutoSize ();
        Assert.Equal (new Size (0, 0), size);

        text = "1";
        view.Text = text;
        size = view.GetAutoSize ();
        Assert.Equal (new Size (1, 1), size);

        text = "界";
        view.Text = text;
        size = view.GetAutoSize ();
        Assert.Equal (new Size (2, 1), size);
    }

    [Fact]
    [AutoInitShutdown]
    public void AutoSize_GetAutoSize_Left ()
    {
        var text = "This is some text.";
        var view = new View { Text = text, TextAlignment = TextAlignment.Left, AutoSize = true };
        var win = new Window { Width = Dim.Fill (), Height = Dim.Fill () };
        win.Add (view);
        Application.Top.Add (win);
        Application.Begin (Application.Top);
        ((FakeDriver)Application.Driver).SetBufferSize (10, 4);

        Size size = view.GetAutoSize ();
        Assert.Equal (new Size (text.Length, 1), size);

        view.Text = $"{text}\n{text}";
        size = view.GetAutoSize ();
        Assert.Equal (new Size (text.Length, 2), size);

        view.Text = $"{text}\n{text}\n{text}+";
        size = view.GetAutoSize ();
        Assert.Equal (new Size (text.Length + 1, 3), size);

        text = string.Empty;
        view.Text = text;
        size = view.GetAutoSize ();
        Assert.Equal (new Size (0, 0), size);

        text = "1";
        view.Text = text;
        size = view.GetAutoSize ();
        Assert.Equal (new Size (1, 1), size);

        text = "界";
        view.Text = text;
        size = view.GetAutoSize ();
        Assert.Equal (new Size (2, 1), size);
    }

    [Fact]
    [AutoInitShutdown]
    public void AutoSize_GetAutoSize_Right ()
    {
        var text = "This is some text.";
        var view = new View { Text = text, TextAlignment = TextAlignment.Right, AutoSize = true };
        var win = new Window { Width = Dim.Fill (), Height = Dim.Fill () };
        win.Add (view);
        Application.Top.Add (win);
        Application.Begin (Application.Top);
        ((FakeDriver)Application.Driver).SetBufferSize (10, 4);

        Size size = view.GetAutoSize ();
        Assert.Equal (new Size (text.Length, 1), size);

        view.Text = $"{text}\n{text}";
        size = view.GetAutoSize ();
        Assert.Equal (new Size (text.Length, 2), size);

        view.Text = $"{text}\n{text}\n{text}+";
        size = view.GetAutoSize ();
        Assert.Equal (new Size (text.Length + 1, 3), size);

        text = string.Empty;
        view.Text = text;
        size = view.GetAutoSize ();
        Assert.Equal (new Size (0, 0), size);

        text = "1";
        view.Text = text;
        size = view.GetAutoSize ();
        Assert.Equal (new Size (1, 1), size);

        text = "界";
        view.Text = text;
        size = view.GetAutoSize ();
        Assert.Equal (new Size (2, 1), size);
    }

    [Fact]
    [AutoInitShutdown]
    public void AutoSize_GetAutoSize_Vertical ()
    {
        var text = "text";
        var view = new View { Text = text, TextDirection = TextDirection.TopBottom_LeftRight, AutoSize = true };
        var win = new Window { Width = Dim.Fill (), Height = Dim.Fill () };
        win.Add (view);
        Application.Top.Add (win);
        Application.Begin (Application.Top);
        ((FakeDriver)Application.Driver).SetBufferSize (10, 4);

        Size size = view.GetAutoSize ();
        Assert.Equal (new Size (1, text.Length), size);

        view.Text = $"{text}\n{text}";
        size = view.GetAutoSize ();
        Assert.Equal (new Size (2, text.Length), size);

        view.Text = $"{text}\n{text}\n{text}+";
        size = view.GetAutoSize ();
        Assert.Equal (new Size (3, text.Length + 1), size);

        text = string.Empty;
        view.Text = text;
        size = view.GetAutoSize ();
        Assert.Equal (new Size (0, 0), size);

        text = "1";
        view.Text = text;
        size = view.GetAutoSize ();
        Assert.Equal (new Size (1, 1), size);

        text = "界";
        view.Text = text;
        size = view.GetAutoSize ();
        Assert.Equal (new Size (2, 1), size);
    }

    [Fact]
    [SetupFakeDriver]
    public void AutoSize_Label_Set_AutoSize_To_False_Height_Positive_Does_Not_Change ()
    {
        var text = "Label";
        var label = new Label { Text = text };
        Assert.Equal ("Absolute(1)", label.Height.ToString ());
        label.AutoSize = false;
        label.Width = Dim.Fill () - text.Length;
        label.Height = 1;
        Assert.Equal ("Absolute(1)", label.Height.ToString ());

        var win = new FrameView { Width = Dim.Fill (), Height = Dim.Fill () };
        win.Add (label);
        ((FakeDriver)Application.Driver).SetBufferSize (10, 4);
        win.BeginInit ();
        win.EndInit ();
        win.LayoutSubviews ();
        win.Draw ();

        Assert.Equal (5, text.Length);
        Assert.False (label.AutoSize);
        Assert.Equal (new Rectangle (0, 0, 3, 1), label.Frame);
        Assert.Equal (new Size (3, 1), label.TextFormatter.Size);
        Assert.Single (label.TextFormatter.GetLines ());
        Assert.Equal (new Rectangle (0, 0, 10, 4), win.Frame);

        var expected = @"
┌────────┐
│Lab     │
│        │
└────────┘
";

        Rectangle pos = TestHelpers.AssertDriverContentsWithFrameAre (expected, _output);
        Assert.Equal (new Rectangle (0, 0, 10, 4), pos);

        text = "0123456789";
        Assert.Equal (10, text.Length);
        label.Width = Dim.Fill () - text.Length;
        win.LayoutSubviews ();
        win.Clear ();
        win.Draw ();

        Assert.Equal (new Rectangle (0, 0, 0, 1), label.Frame);
        Assert.Equal (new Size (0, 1), label.TextFormatter.Size);

        Exception exception = Record.Exception (
                                                () => Assert.Equal (
                                                                    new List<string> { string.Empty },
                                                                    label.TextFormatter.GetLines ()
                                                                   )
                                               );
        Assert.Null (exception);

        expected = @"
┌────────┐
│        │
│        │
└────────┘
";

        pos = TestHelpers.AssertDriverContentsWithFrameAre (expected, _output);
        Assert.Equal (new Rectangle (0, 0, 10, 4), pos);
    }

    [Fact]
    [AutoInitShutdown]
    public void AutoSize_Stays_True_Center_HotKeySpecifier ()
    {
        var label = new Label { X = Pos.Center (), Y = Pos.Center (), Text = "Say Hello 你" };

        var win = new Window { Width = Dim.Fill (), Height = Dim.Fill (), Title = "Test Demo 你" };
        win.Add (label);
        Application.Top.Add (win);

        Assert.True (label.AutoSize);

        RunState rs = Application.Begin (Application.Top);
        ((FakeDriver)Application.Driver).SetBufferSize (30, 5);

        var expected = @"
┌┤Test Demo 你├──────────────┐
│                            │
│        Say Hello 你        │
│                            │
└────────────────────────────┘
";

        TestHelpers.AssertDriverContentsWithFrameAre (expected, _output);

        Assert.True (label.AutoSize);
        label.Text = "Say Hello 你 changed";
        Assert.True (label.AutoSize);
        Application.Refresh ();

        expected = @"
┌┤Test Demo 你├──────────────┐
│                            │
│    Say Hello 你 changed    │
│                            │
└────────────────────────────┘
";

        TestHelpers.AssertDriverContentsWithFrameAre (expected, _output);
        Application.End (rs);
    }

    [Fact]
    public void AutoSize_True_Equal_Before_And_After_IsInitialized_With_Different_Orders ()
    {
        var top = new Toplevel ();

        var view1 = new View
        {
            Text = "Say Hello view1 你", AutoSize = true /*, Width = 10, Height = 5*/, ValidatePosDim = true
        };

        var view2 = new View
        {
            Text = "Say Hello view2 你",
            Width = 10,
            Height = 5,
            AutoSize = true,
            ValidatePosDim = true
        };

        var view3 = new View
        {
            AutoSize = true /*, Width = 10, Height = 5*/, Text = "Say Hello view3 你", ValidatePosDim = true
        };

        var view4 = new View
        {
            Text = "Say Hello view4 你",
            AutoSize = true,

            //Width = 10,
            //Height = 5,
            TextDirection = TextDirection.TopBottom_LeftRight,
            ValidatePosDim = true
        };

        var view5 = new View
        {
            Text = "Say Hello view5 你",
            AutoSize = true,

            //Width = 10,
            //Height = 5,
            TextDirection = TextDirection.TopBottom_LeftRight,
            ValidatePosDim = true
        };

        var view6 = new View
        {
            AutoSize = true,

            //Width = 10,
            //Height = 5,
            TextDirection = TextDirection.TopBottom_LeftRight,
            Text = "Say Hello view6 你",
            ValidatePosDim = true
        };
        top.Add (view1, view2, view3, view4, view5, view6);

        Assert.False (view1.IsInitialized);
        Assert.False (view2.IsInitialized);
        Assert.False (view3.IsInitialized);
        Assert.False (view4.IsInitialized);
        Assert.False (view5.IsInitialized);
        Assert.True (view1.AutoSize);
        Assert.Equal (new Rectangle (0, 0, 18, 1), view1.Frame);
        Assert.Equal ("Absolute(18)", view1.Width.ToString ());
        Assert.Equal ("Absolute(1)", view1.Height.ToString ());
        Assert.True (view2.AutoSize);
        Assert.Equal ("Say Hello view2 你".GetColumns (), view2.Width);
        Assert.Equal (18, view2.Width);
        Assert.Equal (new Rectangle (0, 0, 18, 5), view2.Frame);
        Assert.Equal ("Absolute(18)", view2.Width.ToString ());
        Assert.Equal ("Absolute(5)", view2.Height.ToString ());
        Assert.True (view3.AutoSize);
        Assert.Equal (new Rectangle (0, 0, 18, 1), view3.Frame); // BUGBUG: AutoSize = true, so the height should be 1.
        Assert.Equal ("Absolute(18)", view2.Width.ToString ());
        Assert.Equal ("Absolute(1)", view3.Height.ToString ());
        Assert.True (view4.AutoSize);

        Assert.Equal ("Say Hello view4 你".GetColumns (), view2.Width);
        Assert.Equal (18, view2.Width);

        Assert.Equal (new Rectangle (0, 0, 18, 17), view4.Frame);
        Assert.Equal ("Absolute(18)", view4.Width.ToString ());
        Assert.Equal ("Absolute(17)", view4.Height.ToString ());
        Assert.True (view5.AutoSize);
        Assert.Equal (new Rectangle (0, 0, 18, 17), view5.Frame);
        Assert.True (view6.AutoSize);
        Assert.Equal (new Rectangle (0, 0, 2, 17), view6.Frame); // BUGBUG: AutoSize = true, so the Width should be 2.

        top.BeginInit ();
        top.EndInit ();

        Assert.True (view1.IsInitialized);
        Assert.True (view2.IsInitialized);
        Assert.True (view3.IsInitialized);
        Assert.True (view4.IsInitialized);
        Assert.True (view5.IsInitialized);
        Assert.True (view1.AutoSize);
        Assert.Equal (new Rectangle (0, 0, 18, 1), view1.Frame);
        Assert.Equal ("Absolute(18)", view1.Width.ToString ());
        Assert.Equal ("Absolute(1)", view1.Height.ToString ());
        Assert.True (view2.AutoSize);

        Assert.Equal (new Rectangle (0, 0, 18, 5), view2.Frame);
        Assert.Equal ("Absolute(18)", view2.Width.ToString ());
        Assert.Equal ("Absolute(5)", view2.Height.ToString ());
        Assert.True (view3.AutoSize);
        Assert.Equal (new Rectangle (0, 0, 18, 1), view3.Frame); // BUGBUG: AutoSize = true, so the height should be 1.
        Assert.Equal ("Absolute(18)", view5.Width.ToString ());
        Assert.Equal ("Absolute(1)", view3.Height.ToString ());
        Assert.True (view4.AutoSize);
        Assert.Equal (new Rectangle (0, 0, 18, 17), view4.Frame);
        Assert.Equal ("Absolute(18)", view5.Width.ToString ());
        Assert.Equal ("Absolute(17)", view4.Height.ToString ());
        Assert.True (view5.AutoSize);
        Assert.Equal (new Rectangle (0, 0, 18, 17), view5.Frame);
        Assert.Equal ("Absolute(18)", view5.Width.ToString ());
        Assert.Equal ("Absolute(17)", view5.Height.ToString ());
        Assert.True (view6.AutoSize);
        Assert.Equal (new Rectangle (0, 0, 2, 17), view6.Frame); // BUGBUG: AutoSize = true, so the Width should be 2.
        Assert.Equal ("Absolute(2)", view6.Width.ToString ());
        Assert.Equal ("Absolute(17)", view6.Height.ToString ());
    }

    [Fact]
    public void AutoSize_True_Label_If_Text_Empty ()
    {
        var label1 = new Label ();
        var label3 = new Label { Text = "" };

        Assert.True (label1.AutoSize);
        Assert.True (label3.AutoSize);
        label1.Dispose ();
        label3.Dispose ();
    }

    [Fact]
    public void AutoSize_True_Label_If_Text_Is_Not_Empty ()
    {
        var label1 = new Label ();
        label1.Text = "Hello World";
        var label3 = new Label { Text = "Hello World" };

        Assert.True (label1.AutoSize);
        Assert.True (label3.AutoSize);
        label1.Dispose ();
        label3.Dispose ();
    }

    [Fact]
    [AutoInitShutdown]
    public void AutoSize_True_Label_IsEmpty_False_Minimum_Height ()
    {
        var text = "Label";

        var label = new Label
        {
            //Width = Dim.Fill () - text.Length,
            Text = text
        };
        var win = new Window { Width = Dim.Fill (), Height = Dim.Fill () };
        win.Add (label);
        Application.Top.Add (win);
        Application.Begin (Application.Top);
        ((FakeDriver)Application.Driver).SetBufferSize (10, 4);

        Assert.Equal (5, text.Length);
        Assert.True (label.AutoSize);
        Assert.Equal (new Rectangle (0, 0, 5, 1), label.Frame);
        Assert.Equal (new Size (5, 1), label.TextFormatter.Size);
        Assert.Equal (new List<string> { "Label" }, label.TextFormatter.GetLines ());
        Assert.Equal (new Rectangle (0, 0, 10, 4), win.Frame);
        Assert.Equal (new Rectangle (0, 0, 10, 4), Application.Top.Frame);

        var expected = @"
┌────────┐
│Label   │
│        │
└────────┘
";

        Rectangle pos = TestHelpers.AssertDriverContentsWithFrameAre (expected, _output);
        Assert.Equal (new Rectangle (0, 0, 10, 4), pos);

        text = "0123456789";
        Assert.Equal (10, text.Length);

        //label.Width = Dim.Fill () - text.Length;
        Application.Refresh ();

        Assert.Equal (new Rectangle (0, 0, 5, 1), label.Frame);
        Assert.Equal (new Size (5, 1), label.TextFormatter.Size);
        Exception exception = Record.Exception (() => Assert.Single (label.TextFormatter.GetLines ()));
        Assert.Null (exception);

        expected = @"
┌────────┐
│Label   │
│        │
└────────┘
";

        pos = TestHelpers.AssertDriverContentsWithFrameAre (expected, _output);
        Assert.Equal (new Rectangle (0, 0, 10, 4), pos);
    }

    [Fact]
    [AutoInitShutdown]
    public void AutoSize_True_Label_IsEmpty_False_Never_Return_Null_Lines ()
    {
        var text = "Label";

        var label = new Label
        {
            //Width = Dim.Fill () - text.Length,
            //Height = 1,
            Text = text
        };
        var win = new Window { Width = Dim.Fill (), Height = Dim.Fill () };
        win.Add (label);
        Application.Top.Add (win);
        Application.Begin (Application.Top);
        ((FakeDriver)Application.Driver).SetBufferSize (10, 4);

        Assert.Equal (5, text.Length);
        Assert.True (label.AutoSize);
        Assert.Equal (new Rectangle (0, 0, 5, 1), label.Frame);
        Assert.Equal (new Size (5, 1), label.TextFormatter.Size);
        Assert.Equal (new List<string> { "Label" }, label.TextFormatter.GetLines ());
        Assert.Equal (new Rectangle (0, 0, 10, 4), win.Frame);
        Assert.Equal (new Rectangle (0, 0, 10, 4), Application.Top.Frame);

        var expected = @"
┌────────┐
│Label   │
│        │
└────────┘
";

        Rectangle pos = TestHelpers.AssertDriverContentsWithFrameAre (expected, _output);
        Assert.Equal (new Rectangle (0, 0, 10, 4), pos);

        text = "0123456789";
        Assert.Equal (10, text.Length);

        //label.Width = Dim.Fill () - text.Length;
        Application.Refresh ();

        Assert.True (label.AutoSize);
        Assert.Equal (new Rectangle (0, 0, 5, 1), label.Frame);
        Assert.Equal (new Size (5, 1), label.TextFormatter.Size);
        Assert.Single (label.TextFormatter.GetLines ());

        expected = @"
┌────────┐
│Label   │
│        │
└────────┘
";

        pos = TestHelpers.AssertDriverContentsWithFrameAre (expected, _output);
        Assert.Equal (new Rectangle (0, 0, 10, 4), pos);
    }

    [Fact]
    public void AutoSize_True_ResizeView_With_Dim_Absolute ()
    {
        var super = new View ();
        var label = new Label ();

        label.Text = "New text";
        super.Add (label);
        super.LayoutSubviews ();

        Assert.True (label.AutoSize);
        Rectangle expectedLabelBounds = new (0, 0, 8, 1);
        Assert.Equal (expectedLabelBounds, label.Bounds);
        super.Dispose ();
    }

    [Fact]
    [SetupFakeDriver]
    public void AutoSize_True_Setting_With_Height_Horizontal ()
    {
        var top = new View { Width = 25, Height = 25 };

        var label = new Label { Text = "Hello", /* Width = 10, Height = 2, */ ValidatePosDim = true };
        var viewX = new View { Text = "X", X = Pos.Right (label), Width = 1, Height = 1 };
        var viewY = new View { Text = "Y", Y = Pos.Bottom (label), Width = 1, Height = 1 };

        top.Add (label, viewX, viewY);
        top.BeginInit ();
        top.EndInit ();

        Assert.True (label.AutoSize);
        Assert.Equal (new Rectangle (0, 0, 5, 1), label.Frame);

        top.LayoutSubviews ();
        top.Draw ();

        var expected = @"
HelloX
Y     
";

        Rectangle pos = TestHelpers.AssertDriverContentsWithFrameAre (expected, _output);

        label.AutoSize = false;
        label.Width = 10;
        label.Height = 2;
        Assert.False (label.AutoSize);
        Assert.Equal (new Rectangle (0, 0, 10, 2), label.Frame);

        top.LayoutSubviews ();
        top.Draw ();

        expected = @"
Hello     X
           
Y          
";

        pos = TestHelpers.AssertDriverContentsWithFrameAre (expected, _output);
    }

    [Fact]
    [AutoInitShutdown]
    public void AutoSize_True_Setting_With_Height_Vertical ()
    {
        // BUGBUG: Label is AutoSize = true, so Width & Height are ignored
        var label = new Label
        { /*Width = 2, Height = 10, */
            TextDirection = TextDirection.TopBottom_LeftRight, ValidatePosDim = true
        };
        var viewX = new View { Text = "X", X = Pos.Right (label), Width = 1, Height = 1 };
        var viewY = new View { Text = "Y", Y = Pos.Bottom (label), Width = 1, Height = 1 };

        Application.Top.Add (label, viewX, viewY);
        RunState rs = Application.Begin (Application.Top);

        Assert.True (label.AutoSize);
        label.Text = "Hello";
        Application.Refresh ();

        Assert.Equal (new Rectangle (0, 0, 1, 5), label.Frame); // BUGBUG: AutoSize = true, so the Width should be 1.

        var expected = @"
HX
e 
l 
l 
o 
Y 
";

        Rectangle pos = TestHelpers.AssertDriverContentsWithFrameAre (expected, _output);

        label.AutoSize = false;
        label.Width = 2;
        label.Height = 10;
        Application.Refresh ();

        Assert.False (label.AutoSize);
        Assert.Equal (new Rectangle (0, 0, 2, 10), label.Frame);

        expected = @"
H X
e  
l  
l  
o  
   
   
   
   
   
Y  
"
            ;

        pos = TestHelpers.AssertDriverContentsWithFrameAre (expected, _output);
        Application.End (rs);
    }

    [Fact]
    [AutoInitShutdown]
    public void AutoSize_True_TextDirection_Toggle ()
    {
        var win = new Window { Width = Dim.Fill (), Height = Dim.Fill () };

        // View is AutoSize == true
        var view = new View ();
        win.Add (view);
        Application.Top.Add (win);

        RunState rs = Application.Begin (Application.Top);
        ((FakeDriver)Application.Driver).SetBufferSize (15, 15);

        Assert.Equal (new Rectangle (0, 0, 15, 15), win.Frame);
        Assert.Equal (new Rectangle (0, 0, 15, 15), win.Margin.Frame);
        Assert.Equal (new Rectangle (0, 0, 15, 15), win.Border.Frame);
        Assert.Equal (new Rectangle (1, 1, 13, 13), win.Padding.Frame);
        Assert.False (view.AutoSize);
        Assert.Equal (TextDirection.LeftRight_TopBottom, view.TextDirection);
        Assert.Equal (Rectangle.Empty, view.Frame);
        Assert.Equal ("Absolute(0)", view.X.ToString ());
        Assert.Equal ("Absolute(0)", view.Y.ToString ());
        Assert.Equal ("Absolute(0)", view.Width.ToString ());
        Assert.Equal ("Absolute(0)", view.Height.ToString ());

        var expected = @"
┌─────────────┐
│             │
│             │
│             │
│             │
│             │
│             │
│             │
│             │
│             │
│             │
│             │
│             │
│             │
└─────────────┘
";

        Rectangle pos = TestHelpers.AssertDriverContentsWithFrameAre (expected, _output);

        view.Text = "Hello World";
        view.Width = 11;
        view.Height = 1;
        win.LayoutSubviews ();
        Application.Refresh ();

        Assert.Equal (new Rectangle (0, 0, 11, 1), view.Frame);
        Assert.Equal ("Absolute(0)", view.X.ToString ());
        Assert.Equal ("Absolute(0)", view.Y.ToString ());
        Assert.Equal ("Absolute(11)", view.Width.ToString ());
        Assert.Equal ("Absolute(1)", view.Height.ToString ());

        expected = @"
┌─────────────┐
│Hello World  │
│             │
│             │
│             │
│             │
│             │
│             │
│             │
│             │
│             │
│             │
│             │
│             │
└─────────────┘
";

        pos = TestHelpers.AssertDriverContentsWithFrameAre (expected, _output);

        view.AutoSize = true;
        view.Text = "Hello Worlds";
        Application.Refresh ();
        int len = "Hello Worlds".Length;
        Assert.Equal (12, len);
        Assert.Equal (new Rectangle (0, 0, len, 1), view.Frame);
        Assert.Equal ("Absolute(0)", view.X.ToString ());
        Assert.Equal ("Absolute(0)", view.Y.ToString ());
        Assert.Equal ("Absolute(12)", view.Width.ToString ());
        Assert.Equal ("Absolute(1)", view.Height.ToString ());

        expected = @"
┌─────────────┐
│Hello Worlds │
│             │
│             │
│             │
│             │
│             │
│             │
│             │
│             │
│             │
│             │
│             │
│             │
└─────────────┘
";

        pos = TestHelpers.AssertDriverContentsWithFrameAre (expected, _output);

        view.TextDirection = TextDirection.TopBottom_LeftRight;
        Application.Refresh ();

        Assert.Equal (new Rectangle (0, 0, 12, 12), view.Frame);
        Assert.Equal ("Absolute(0)", view.X.ToString ());
        Assert.Equal ("Absolute(0)", view.Y.ToString ());
        Assert.Equal ("Absolute(12)", view.Width.ToString ());
        Assert.Equal ("Absolute(12)", view.Height.ToString ());

        expected = @"
┌─────────────┐
│H            │
│e            │
│l            │
│l            │
│o            │
│             │
│W            │
│o            │
│r            │
│l            │
│d            │
│s            │
│             │
└─────────────┘
";

        pos = TestHelpers.AssertDriverContentsWithFrameAre (expected, _output);

        view.AutoSize = false;
        view.Height = 1;
        Application.Refresh ();

        Assert.Equal (new Rectangle (0, 0, 12, 1), view.Frame);
        Assert.Equal ("Absolute(0)", view.X.ToString ());
        Assert.Equal ("Absolute(0)", view.Y.ToString ());
        Assert.Equal ("Absolute(12)", view.Width.ToString ());
        Assert.Equal ("Absolute(1)", view.Height.ToString ());

        // TextDirection.TopBottom_LeftRight - Height of 1 and Width of 12 means 
        // that the text will be spread "vertically" across 1 line.
        // Hence no space.
        expected = @"
┌─────────────┐
│HelloWorlds  │
│             │
│             │
│             │
│             │
│             │
│             │
│             │
│             │
│             │
│             │
│             │
│             │
└─────────────┘
";

        pos = TestHelpers.AssertDriverContentsWithFrameAre (expected, _output);

        view.PreserveTrailingSpaces = true;
        Application.Refresh ();

        Assert.Equal (new Rectangle (0, 0, 12, 1), view.Frame);
        Assert.Equal ("Absolute(0)", view.X.ToString ());
        Assert.Equal ("Absolute(0)", view.Y.ToString ());
        Assert.Equal ("Absolute(12)", view.Width.ToString ());
        Assert.Equal ("Absolute(1)", view.Height.ToString ());

        expected = @"
┌─────────────┐
│Hello Worlds │
│             │
│             │
│             │
│             │
│             │
│             │
│             │
│             │
│             │
│             │
│             │
│             │
└─────────────┘
";

        pos = TestHelpers.AssertDriverContentsWithFrameAre (expected, _output);

        view.PreserveTrailingSpaces = false;
        Rectangle f = view.Frame;
        view.Width = f.Height;
        view.Height = f.Width;
        view.TextDirection = TextDirection.TopBottom_LeftRight;
        Application.Refresh ();

        Assert.Equal (new Rectangle (0, 0, 1, 12), view.Frame);
        Assert.Equal ("Absolute(0)", view.X.ToString ());
        Assert.Equal ("Absolute(0)", view.Y.ToString ());
        Assert.Equal ("Absolute(1)", view.Width.ToString ());
        Assert.Equal ("Absolute(12)", view.Height.ToString ());

        expected = @"
┌─────────────┐
│H            │
│e            │
│l            │
│l            │
│o            │
│             │
│W            │
│o            │
│r            │
│l            │
│d            │
│s            │
│             │
└─────────────┘
";

        pos = TestHelpers.AssertDriverContentsWithFrameAre (expected, _output);

        view.AutoSize = true;
        Application.Refresh ();

        Assert.Equal (new Rectangle (0, 0, 1, 12), view.Frame);
        Assert.Equal ("Absolute(0)", view.X.ToString ());
        Assert.Equal ("Absolute(0)", view.Y.ToString ());
        Assert.Equal ("Absolute(1)", view.Width.ToString ());
        Assert.Equal ("Absolute(12)", view.Height.ToString ());

        expected = @"
┌─────────────┐
│H            │
│e            │
│l            │
│l            │
│o            │
│             │
│W            │
│o            │
│r            │
│l            │
│d            │
│s            │
│             │
└─────────────┘
";

        pos = TestHelpers.AssertDriverContentsWithFrameAre (expected, _output);
        Application.End (rs);
    }

    [Fact]
    [AutoInitShutdown]
    public void AutoSize_True_View_IsEmpty_False_Minimum_Width ()
    {
        var text = "Views";

        var view = new View
        {
            TextDirection = TextDirection.TopBottom_LeftRight,
            Height = Dim.Fill () - text.Length,
            Text = text,
            AutoSize = true
        };
        var win = new Window { Width = Dim.Fill (), Height = Dim.Fill () };
        win.Add (view);
        Application.Top.Add (win);
        Application.Begin (Application.Top);
        ((FakeDriver)Application.Driver).SetBufferSize (4, 10);

        Assert.Equal (5, text.Length);
        Assert.True (view.AutoSize);
        Assert.Equal (new Rectangle (0, 0, 1, 5), view.Frame);
        Assert.Equal (new Size (1, 5), view.TextFormatter.Size);
        Assert.Equal (new List<string> { "Views" }, view.TextFormatter.GetLines ());
        Assert.Equal (new Rectangle (0, 0, 4, 10), win.Frame);
        Assert.Equal (new Rectangle (0, 0, 4, 10), Application.Top.Frame);

        var expected = @"
┌──┐
│V │
│i │
│e │
│w │
│s │
│  │
│  │
│  │
└──┘
";

        Rectangle pos = TestHelpers.AssertDriverContentsWithFrameAre (expected, _output);
        Assert.Equal (new Rectangle (0, 0, 4, 10), pos);

        text = "0123456789";
        Assert.Equal (10, text.Length);

        //view.Height = Dim.Fill () - text.Length;
        Application.Refresh ();

        Assert.Equal (new Rectangle (0, 0, 1, 5), view.Frame);
        Assert.Equal (new Size (1, 5), view.TextFormatter.Size);
        Exception exception = Record.Exception (() => Assert.Single (view.TextFormatter.GetLines ()));
        Assert.Null (exception);

        expected = @"
┌──┐
│V │
│i │
│e │
│w │
│s │
│  │
│  │
│  │
└──┘
";

        pos = TestHelpers.AssertDriverContentsWithFrameAre (expected, _output);
        Assert.Equal (new Rectangle (0, 0, 4, 10), pos);
    }

    [Fact]
    [AutoInitShutdown]
    public void AutoSize_True_View_IsEmpty_False_Minimum_Width_Wide_Rune ()
    {
        var text = "界View";

        var view = new View
        {
            TextDirection = TextDirection.TopBottom_LeftRight,
            Height = Dim.Fill () - text.Length,
            Text = text,
            AutoSize = true
        };
        var win = new Window { Width = Dim.Fill (), Height = Dim.Fill () };
        win.Add (view);
        Application.Top.Add (win);
        Application.Begin (Application.Top);
        ((FakeDriver)Application.Driver).SetBufferSize (4, 10);

        Assert.Equal (5, text.Length);
        Assert.True (view.AutoSize);
        Assert.Equal (new Rectangle (0, 0, 2, 5), view.Frame);
        Assert.Equal (new Size (2, 5), view.TextFormatter.Size);
        Assert.Equal (new List<string> { "界View" }, view.TextFormatter.GetLines ());
        Assert.Equal (new Rectangle (0, 0, 4, 10), win.Frame);
        Assert.Equal (new Rectangle (0, 0, 4, 10), Application.Top.Frame);

        var expected = @"
┌──┐
│界│
│V │
│i │
│e │
│w │
│  │
│  │
│  │
└──┘
";

        Rectangle pos = TestHelpers.AssertDriverContentsWithFrameAre (expected, _output);
        Assert.Equal (new Rectangle (0, 0, 4, 10), pos);

        text = "0123456789";
        Assert.Equal (10, text.Length);

        //view.Height = Dim.Fill () - text.Length;
        Application.Refresh ();

        Assert.Equal (new Rectangle (0, 0, 2, 5), view.Frame);
        Assert.Equal (new Size (2, 5), view.TextFormatter.Size);

        Exception exception = Record.Exception (
                                                () => Assert.Equal (
                                                                    new List<string> { "界View" },
                                                                    view.TextFormatter.GetLines ()
                                                                   )
                                               );
        Assert.Null (exception);

        expected = @"
┌──┐
│界│
│V │
│i │
│e │
│w │
│  │
│  │
│  │
└──┘
";

        pos = TestHelpers.AssertDriverContentsWithFrameAre (expected, _output);
        Assert.Equal (new Rectangle (0, 0, 4, 10), pos);
    }

    [Fact]
    [AutoInitShutdown]
    public void AutoSize_True_Width_Height_SetMinWidthHeight_Narrow_Wide_Runes ()
    {
        var text = $"First line{Environment.NewLine}Second line";

        var horizontalView = new View
        {
            AutoSize = true,

            //Width = 20,  // BUGBUG: These are ignored
            //Height = 1,  // BUGBUG: These are ignored
            Text = text
        };

        var verticalView = new View
        {
            AutoSize = true,
            Y = 3,

            //Height = 20, // BUGBUG: These are ignored
            //Width = 1,   // BUGBUG: These are ignored
            Text = text,
            TextDirection = TextDirection.TopBottom_LeftRight
        };

        var win = new Window
        {
            AutoSize = true,

            //Width = Dim.Fill (), // BUGBUG: These are ignored
            //Height = Dim.Fill (),// BUGBUG: These are ignored
            Text = "Window"
        };
        win.Add (horizontalView, verticalView);
        Application.Top.Add (win);
        RunState rs = Application.Begin (Application.Top);
        ((FakeDriver)Application.Driver).SetBufferSize (20, 20);

        Assert.True (horizontalView.AutoSize);
        Assert.True (verticalView.AutoSize);
        Assert.Equal (new Rectangle (0, 0, 11, 2), horizontalView.Frame);
        Assert.Equal (new Rectangle (0, 3, 11, 11), verticalView.Frame);

        var expected = @"
┌──────────────────┐
│First line        │
│Second line       │
│                  │
│FS                │
│ie                │
│rc                │
│so                │
│tn                │
│ d                │
│l                 │
│il                │
│ni                │
│en                │
│ e                │
│                  │
│                  │
│                  │
│                  │
└──────────────────┘
";

        Rectangle pos = TestHelpers.AssertDriverContentsWithFrameAre (expected, _output);

        verticalView.Text = $"最初の行{Environment.NewLine}二行目";
        Application.Top.Draw ();
        Assert.Equal (new Rectangle (0, 3, 11, 11), verticalView.Frame);

        expected = @"
┌──────────────────┐
│First line        │
│Second line       │
│                  │
│最二              │
│初行              │
│の目              │
│行                │
│                  │
│                  │
│                  │
│                  │
│                  │
│                  │
│                  │
│                  │
│                  │
│                  │
│                  │
└──────────────────┘
";

        pos = TestHelpers.AssertDriverContentsWithFrameAre (expected, _output);
        Application.End (rs);
    }

    [Fact]
    [AutoInitShutdown]
    public void AutoSize_True_Width_Height_Stay_True_If_TextFormatter_Size_Fit ()
    {
        var text = "Fi_nish 終";

        var horizontalView = new View
        {
            Id = "horizontalView", AutoSize = true, Text = text
        };

        var verticalView = new View
        {
            Id = "verticalView",
            Y = 3,
            AutoSize = true,
            Text = text,
            TextDirection = TextDirection.TopBottom_LeftRight
        };
        var win = new Window { Id = "win", Width = Dim.Fill (), Height = Dim.Fill (), Text = "Window" };
        win.Add (horizontalView, verticalView);
        Application.Top.Add (win);
        RunState rs = Application.Begin (Application.Top);
        ((FakeDriver)Application.Driver).SetBufferSize (22, 22);

        Assert.True (horizontalView.AutoSize);
        Assert.True (verticalView.AutoSize);
        Assert.Equal (new Size (text.GetColumns (), 1), horizontalView.TextFormatter.Size);
        Assert.Equal (new Size (2, 9), verticalView.TextFormatter.Size);
<<<<<<< HEAD
        Assert.Equal (new Rectangle (0, 0, 9, 1), horizontalView.Frame);
        Assert.Equal ("Absolute(0)", horizontalView.X.ToString ());
        Assert.Equal ("Absolute(0)", horizontalView.Y.ToString ());

        // BUGBUG - v2 - With v1 AutoSize = true Width/Height should always grow or keep initial value, 

        Assert.Equal ("Absolute(9)", horizontalView.Width.ToString ());
        Assert.Equal ("Absolute(1)", horizontalView.Height.ToString ());
        Assert.Equal (new Rectangle (0, 3, 9, 8), verticalView.Frame);
        Assert.Equal ("Absolute(0)", verticalView.X.ToString ());
        Assert.Equal ("Absolute(3)", verticalView.Y.ToString ());
        Assert.Equal ("Absolute(9)", verticalView.Width.ToString ());
        Assert.Equal ("Absolute(8)", verticalView.Height.ToString ());
=======
        Assert.Equal (new Rect (0, 0, 10, 1), horizontalView.Frame);
        Assert.Equal (new Rect (0, 3, 10, 9), verticalView.Frame);
>>>>>>> 16055c53

        var expected = @"
┌────────────────────┐
│Fi_nish 終          │
│                    │
│                    │
│F                   │
│i                   │
│_                   │
│n                   │
│i                   │
│s                   │
│h                   │
│                    │
│終                  │
│                    │
│                    │
│                    │
│                    │
│                    │
│                    │
│                    │
│                    │
└────────────────────┘
";

<<<<<<< HEAD
        Rectangle pos = TestHelpers.AssertDriverContentsWithFrameAre (expected, _output);
        Assert.Equal (new Rectangle (0, 0, 22, 22), pos);
=======
        Rect pos = TestHelpers.AssertDriverContentsWithFrameAre (expected, _output);
>>>>>>> 16055c53

        verticalView.Text = "最初_の行二行目";
        Application.Top.Draw ();
        Assert.True (horizontalView.AutoSize);
        Assert.True (verticalView.AutoSize);

        // height was initialized with 8 and can only grow or keep initial value
<<<<<<< HEAD
        Assert.Equal (new Rectangle (0, 3, 9, 8), verticalView.Frame);
        Assert.Equal ("Absolute(0)", verticalView.X.ToString ());
        Assert.Equal ("Absolute(3)", verticalView.Y.ToString ());
        Assert.Equal ("Absolute(9)", verticalView.Width.ToString ());
        Assert.Equal ("Absolute(8)", verticalView.Height.ToString ());
=======
        Assert.Equal (new Rect (0, 3, 10, 9), verticalView.Frame);
>>>>>>> 16055c53

        expected = @"
┌────────────────────┐
│Fi_nish 終          │
│                    │
│                    │
│最                  │
│初                  │
│_                   │
│の                  │
│行                  │
│二                  │
│行                  │
│目                  │
│                    │
│                    │
│                    │
│                    │
│                    │
│                    │
│                    │
│                    │
│                    │
└────────────────────┘
";

        pos = TestHelpers.AssertDriverContentsWithFrameAre (expected, _output);
<<<<<<< HEAD
        Assert.Equal (new Rectangle (0, 0, 22, 22), pos);
=======
>>>>>>> 16055c53
        Application.End (rs);
    }

    // Moved from DimTests.cs - This is really a bogus test
    [Theory]
    [AutoInitShutdown]
    [InlineData (0, true)]
    [InlineData (0, false)]
    [InlineData (50, true)]
    [InlineData (50, false)]
    public void DimPercentPlusOne (int startingDistance, bool testHorizontal)
    {
        var container = new View { Width = 100, Height = 100 };

        var label = new Label
        {
            X = testHorizontal ? startingDistance : 0, Y = testHorizontal ? 0 : startingDistance

            //Width = testHorizontal ? Dim.Percent (50) + 1 : 1,
            //Height = testHorizontal ? 1 : Dim.Percent (50) + 1
        };

        container.Add (label);
        Application.Top.Add (container);
        Application.Top.BeginInit ();
        Application.Top.EndInit ();
        Application.Top.LayoutSubviews ();

        Assert.Equal (100, container.Frame.Width);
        Assert.Equal (100, container.Frame.Height);

        if (testHorizontal)
        {
            Assert.Equal (0, label.Frame.Width); // BUGBUG: Shoudl be 0 not since there's no text
            Assert.Equal (0, label.Frame.Height);
        }
        else
        {
            Assert.Equal (0, label.Frame.Width); // BUGBUG: Shoudl be 0 not since there's no text
            Assert.Equal (0, label.Frame.Height);
        }
    }

    [Fact]
    [AutoInitShutdown]
    public void Excess_Text_Is_Erased_When_The_Width_Is_Reduced ()
    {
        var lbl = new Label { Text = "123" };
        Application.Top.Add (lbl);
        RunState rs = Application.Begin (Application.Top);

        Assert.True (lbl.AutoSize);
        Assert.Equal ("123 ", GetContents ());

        lbl.Text = "12";

        // Here the AutoSize ensuring the right size with width 3 (Dim.Absolute)
        // that was set on the OnAdded method with the text length of 3
        // and height 1 because wasn't set and the text has 1 line
        Assert.Equal (new Rectangle (0, 0, 3, 1), lbl.Frame);
        Assert.Equal (new Rectangle (0, 0, 3, 1), lbl._needsDisplayRect);
        Assert.Equal (new Rectangle (0, 0, 0, 0), lbl.SuperView._needsDisplayRect);
        Assert.True (lbl.SuperView.LayoutNeeded);
        lbl.SuperView.Draw ();
        Assert.Equal ("12  ", GetContents ());

        string GetContents ()
        {
            var text = "";

            for (var i = 0; i < 4; i++)
            {
                text += Application.Driver.Contents [0, i].Rune;
            }

            return text;
        }

        Application.End (rs);
    }

    [Fact]
    public void GetCurrentHeight_TrySetHeight ()
    {
        var top = new View { X = 0, Y = 0, Height = 20 };

        var v = new View { Height = Dim.Fill (), ValidatePosDim = true };
        top.Add (v);
        top.BeginInit ();
        top.EndInit ();
        top.LayoutSubviews ();

        Assert.False (v.AutoSize);
        Assert.False (v.TrySetHeight (0, out _));
        Assert.Equal (20, v.Frame.Height);

        v.Height = Dim.Fill (1);
        top.LayoutSubviews ();

        Assert.False (v.TrySetHeight (0, out _));
        Assert.True (v.Height is Dim.DimFill);
        Assert.Equal (19, v.Frame.Height);

        v.AutoSize = true;
        top.LayoutSubviews ();

        Assert.True (v.TrySetHeight (0, out _));
        Assert.True (v.Height is Dim.DimAbsolute);
        Assert.Equal (0, v.Frame.Height); // No text, so height is 0
        top.Dispose ();
    }

    [Fact]
    [TestRespondersDisposed]
    public void GetCurrentWidth_TrySetWidth ()
    {
        var top = new View { X = 0, Y = 0, Width = 80 };

        var v = new View { Width = Dim.Fill (), ValidatePosDim = true };
        top.Add (v);
        top.BeginInit ();
        top.EndInit ();
        top.LayoutSubviews ();

        Assert.False (v.AutoSize);
        Assert.False (v.TrySetWidth (0, out _));
        Assert.True (v.Width is Dim.DimFill);
        Assert.Equal (80, v.Frame.Width);

        v.Width = Dim.Fill (1);
        top.LayoutSubviews ();

        Assert.False (v.TrySetWidth (0, out _));
        Assert.True (v.Width is Dim.DimFill);
        Assert.Equal (79, v.Frame.Width);

        v.AutoSize = true;
        top.LayoutSubviews ();

        Assert.True (v.TrySetWidth (0, out _));
        Assert.True (v.Width is Dim.DimAbsolute);
        Assert.Equal (0, v.Frame.Width); // No text, so width is 0
        top.Dispose ();
    }

    //	[Fact]
    //	[AutoInitShutdown]
    //	public void AutoSize_False_TextDirection_Toggle ()
    //	{
    //		var win = new Window { Width = Dim.Fill (), Height = Dim.Fill () };
    //		// View is AutoSize == true
    //		var view = new View ();
    //		win.Add (view);
    //		Application.Top.Add (win);

    //		var rs = Application.Begin (Application.Top);
    //		((FakeDriver)Application.Driver).SetBufferSize (22, 22);

    //		Assert.Equal (new Rect (0, 0, 22, 22), win.Frame);
    //		Assert.Equal (new Rect (0, 0, 22, 22), win.Margin.Frame);
    //		Assert.Equal (new Rect (0, 0, 22, 22), win.Border.Frame);
    //		Assert.Equal (new Rect (1, 1, 20, 20), win.Padding.Frame);
    //		Assert.False (view.AutoSize);
    //		Assert.Equal (TextDirection.LeftRight_TopBottom, view.TextDirection);
    //		Assert.Equal (Rect.Empty, view.Frame);
    //		Assert.Equal ("Absolute(0)", view.X.ToString ());
    //		Assert.Equal ("Absolute(0)", view.Y.ToString ());
    //		Assert.Equal ("Absolute(0)", view.Width.ToString ());
    //		Assert.Equal ("Absolute(0)", view.Height.ToString ());
    //		var expected = @"
    //┌────────────────────┐
    //│                    │
    //│                    │
    //│                    │
    //│                    │
    //│                    │
    //│                    │
    //│                    │
    //│                    │
    //│                    │
    //│                    │
    //│                    │
    //│                    │
    //│                    │
    //│                    │
    //│                    │
    //│                    │
    //│                    │
    //│                    │
    //│                    │
    //│                    │
    //└────────────────────┘
    //";

    //		var pos = TestHelpers.AssertDriverContentsWithFrameAre (expected, _output);
    //		Assert.Equal (new Rect (0, 0, 22, 22), pos);

    //		view.Text = "Hello World";
    //		view.Width = 11;
    //		view.Height = 1;
    //		win.LayoutSubviews ();
    //		Application.Refresh ();

    //		Assert.Equal (new Rect (0, 0, 11, 1), view.Frame);
    //		Assert.Equal ("Absolute(0)", view.X.ToString ());
    //		Assert.Equal ("Absolute(0)", view.Y.ToString ());
    //		Assert.Equal ("Absolute(11)", view.Width.ToString ());
    //		Assert.Equal ("Absolute(1)", view.Height.ToString ());
    //		expected = @"
    //┌────────────────────┐
    //│Hello World         │
    //│                    │
    //│                    │
    //│                    │
    //│                    │
    //│                    │
    //│                    │
    //│                    │
    //│                    │
    //│                    │
    //│                    │
    //│                    │
    //│                    │
    //│                    │
    //│                    │
    //│                    │
    //│                    │
    //│                    │
    //│                    │
    //│                    │
    //└────────────────────┘
    //";

    //		pos = TestHelpers.AssertDriverContentsWithFrameAre (expected, _output);
    //		Assert.Equal (new Rect (0, 0, 22, 22), pos);

    //		view.AutoSize = true;
    //		view.Text = "Hello Worlds";
    //		Application.Refresh ();

    //		Assert.Equal (new Rect (0, 0, 12, 1), view.Frame);
    //		Assert.Equal ("Absolute(0)", view.X.ToString ());
    //		Assert.Equal ("Absolute(0)", view.Y.ToString ());
    //		Assert.Equal ("Absolute(11)", view.Width.ToString ());
    //		Assert.Equal ("Absolute(1)", view.Height.ToString ());
    //		expected = @"
    //┌────────────────────┐
    //│Hello Worlds        │
    //│                    │
    //│                    │
    //│                    │
    //│                    │
    //│                    │
    //│                    │
    //│                    │
    //│                    │
    //│                    │
    //│                    │
    //│                    │
    //│                    │
    //│                    │
    //│                    │
    //│                    │
    //│                    │
    //│                    │
    //│                    │
    //│                    │
    //└────────────────────┘
    //";

    //		pos = TestHelpers.AssertDriverContentsWithFrameAre (expected, _output);
    //		Assert.Equal (new Rect (0, 0, 22, 22), pos);

    //		view.TextDirection = TextDirection.TopBottom_LeftRight;
    //		Application.Refresh ();

    //		Assert.Equal (new Rect (0, 0, 11, 12), view.Frame);
    //		Assert.Equal ("Absolute(0)", view.X.ToString ());
    //		Assert.Equal ("Absolute(0)", view.Y.ToString ());
    //		Assert.Equal ("Absolute(11)", view.Width.ToString ());
    //		Assert.Equal ("Absolute(1)", view.Height.ToString ());
    //		expected = @"
    //┌────────────────────┐
    //│H                   │
    //│e                   │
    //│l                   │
    //│l                   │
    //│o                   │
    //│                    │
    //│W                   │
    //│o                   │
    //│r                   │
    //│l                   │
    //│d                   │
    //│s                   │
    //│                    │
    //│                    │
    //│                    │
    //│                    │
    //│                    │
    //│                    │
    //│                    │
    //│                    │
    //└────────────────────┘
    //";

    //		pos = TestHelpers.AssertDriverContentsWithFrameAre (expected, _output);
    //		Assert.Equal (new Rect (0, 0, 22, 22), pos);

    //		view.AutoSize = false;
    //		view.Height = 1;
    //		Application.Refresh ();

    //		Assert.Equal (new Rect (0, 0, 11, 1), view.Frame);
    //		Assert.Equal ("Absolute(0)", view.X.ToString ());
    //		Assert.Equal ("Absolute(0)", view.Y.ToString ());
    //		Assert.Equal ("Absolute(11)", view.Width.ToString ());
    //		Assert.Equal ("Absolute(1)", view.Height.ToString ());
    //		expected = @"
    //┌────────────────────┐
    //│HelloWorlds         │
    //│                    │
    //│                    │
    //│                    │
    //│                    │
    //│                    │
    //│                    │
    //│                    │
    //│                    │
    //│                    │
    //│                    │
    //│                    │
    //│                    │
    //│                    │
    //│                    │
    //│                    │
    //│                    │
    //│                    │
    //│                    │
    //│                    │
    //└────────────────────┘
    //";

    //		pos = TestHelpers.AssertDriverContentsWithFrameAre (expected, _output);
    //		Assert.Equal (new Rect (0, 0, 22, 22), pos);

    //		view.PreserveTrailingSpaces = true;
    //		Application.Refresh ();

    //		Assert.Equal (new Rect (0, 0, 11, 1), view.Frame);
    //		Assert.Equal ("Absolute(0)", view.X.ToString ());
    //		Assert.Equal ("Absolute(0)", view.Y.ToString ());
    //		Assert.Equal ("Absolute(11)", view.Width.ToString ());
    //		Assert.Equal ("Absolute(1)", view.Height.ToString ());
    //		expected = @"
    //┌────────────────────┐
    //│Hello World         │
    //│                    │
    //│                    │
    //│                    │
    //│                    │
    //│                    │
    //│                    │
    //│                    │
    //│                    │
    //│                    │
    //│                    │
    //│                    │
    //│                    │
    //│                    │
    //│                    │
    //│                    │
    //│                    │
    //│                    │
    //│                    │
    //│                    │
    //└────────────────────┘
    //";

    //		pos = TestHelpers.AssertDriverContentsWithFrameAre (expected, _output);
    //		Assert.Equal (new Rect (0, 0, 22, 22), pos);

    //		view.PreserveTrailingSpaces = false;
    //		var f = view.Frame;
    //		view.Width = f.Height;
    //		view.Height = f.Width;
    //		view.TextDirection = TextDirection.TopBottom_LeftRight;
    //		Application.Refresh ();

    //		Assert.Equal (new Rect (0, 0, 1, 11), view.Frame);
    //		Assert.Equal ("Absolute(0)", view.X.ToString ());
    //		Assert.Equal ("Absolute(0)", view.Y.ToString ());
    //		Assert.Equal ("Absolute(1)", view.Width.ToString ());
    //		Assert.Equal ("Absolute(11)", view.Height.ToString ());
    //		expected = @"
    //┌────────────────────┐
    //│H                   │
    //│e                   │
    //│l                   │
    //│l                   │
    //│o                   │
    //│                    │
    //│W                   │
    //│o                   │
    //│r                   │
    //│l                   │
    //│d                   │
    //│                    │
    //│                    │
    //│                    │
    //│                    │
    //│                    │
    //│                    │
    //│                    │
    //│                    │
    //│                    │
    //└────────────────────┘
    //";

    //		pos = TestHelpers.AssertDriverContentsWithFrameAre (expected, _output);
    //		Assert.Equal (new Rect (0, 0, 22, 22), pos);

    //		view.AutoSize = true;
    //		Application.Refresh ();

    //		Assert.Equal (new Rect (0, 0, 1, 12), view.Frame);
    //		Assert.Equal ("Absolute(0)", view.X.ToString ());
    //		Assert.Equal ("Absolute(0)", view.Y.ToString ());
    //		Assert.Equal ("Absolute(1)", view.Width.ToString ());
    //		Assert.Equal ("Absolute(12)", view.Height.ToString ());
    //		expected = @"
    //┌────────────────────┐
    //│H                   │
    //│e                   │
    //│l                   │
    //│l                   │
    //│o                   │
    //│                    │
    //│W                   │
    //│o                   │
    //│r                   │
    //│l                   │
    //│d                   │
    //│s                   │
    //│                    │
    //│                    │
    //│                    │
    //│                    │
    //│                    │
    //│                    │
    //│                    │
    //│                    │
    //└────────────────────┘
    //";

    //		pos = TestHelpers.AssertDriverContentsWithFrameAre (expected, _output);
    //		Assert.Equal (new Rect (0, 0, 22, 22), pos);
    //		Application.End (rs);
    //	}

    [Fact]
    [AutoInitShutdown]
    public void GetTextFormatterBoundsSize_GetSizeNeededForText_HotKeySpecifier ()
    {
        var text = "Say Hello 你";

        // Frame: 0, 0, 12, 1
        var horizontalView = new View { AutoSize = true };
        horizontalView.TextFormatter.HotKeySpecifier = (Rune)'_';
        horizontalView.Text = text;

        // Frame: 0, 0, 1, 12
        var verticalView = new View
        {
            AutoSize = true, TextDirection = TextDirection.TopBottom_LeftRight
        };
        verticalView.Text = text;
        verticalView.TextFormatter.HotKeySpecifier = (Rune)'_';


        Application.Top.Add (horizontalView, verticalView);
        Application.Begin (Application.Top);
        ((FakeDriver)Application.Driver).SetBufferSize (50, 50);

        Assert.True (horizontalView.AutoSize);
        Assert.Equal (new Rectangle (0, 0, 12, 1), horizontalView.Frame);
        Assert.Equal (new Size (12, 1), horizontalView.GetSizeNeededForTextWithoutHotKey ());
        Assert.Equal (horizontalView.Frame.Size, horizontalView.GetSizeNeededForTextWithoutHotKey ());

        Assert.True (verticalView.AutoSize);
        Assert.Equal (new Rectangle (0, 0, 2, 11), verticalView.Frame);
        Assert.Equal (new Size (2, 11), verticalView.GetSizeNeededForTextWithoutHotKey ());
        Assert.Equal (verticalView.Frame.Size, verticalView.GetSizeNeededForTextWithoutHotKey ());

        text = "Say He_llo 你";
        horizontalView.Text = text;
        verticalView.Text = text;

        Assert.True (horizontalView.AutoSize);
        Assert.Equal (new Rectangle (0, 0, 12, 1), horizontalView.Frame);
        Assert.Equal (new Size (12, 1), horizontalView.GetSizeNeededForTextWithoutHotKey ());
        Assert.Equal (horizontalView.Frame.Size, horizontalView.GetSizeNeededForTextWithoutHotKey ());

        Assert.True (verticalView.AutoSize);
        Assert.Equal (new Rectangle (0, 0, 2, 11), verticalView.Frame);
        Assert.Equal (new Size (2, 11), verticalView.GetSizeNeededForTextWithoutHotKey ());
        Assert.Equal (verticalView.Frame.Size, verticalView.GetSizeNeededForTextWithoutHotKey ());
    }

    [Fact]
    public void SetRelativeLayout_Respects_AutoSize ()
    {
        var view = new View { Frame = new Rectangle (0, 0, 10, 0), AutoSize = true };
        view.Text = "01234567890123456789";

        Assert.True (view.AutoSize);
        Assert.Equal (LayoutStyle.Absolute, view.LayoutStyle);
        Assert.Equal (new Rectangle (0, 0, 20, 1), view.Frame);
        Assert.Equal ("Absolute(0)", view.X.ToString ());
        Assert.Equal ("Absolute(0)", view.Y.ToString ());
        Assert.Equal ("Absolute(20)", view.Width.ToString ());
        Assert.Equal ("Absolute(1)", view.Height.ToString ());

        view.SetRelativeLayout (new Rectangle (0, 0, 25, 5));

        Assert.True (view.AutoSize);
        Assert.Equal (LayoutStyle.Absolute, view.LayoutStyle);
        Assert.Equal (new Rectangle (0, 0, 20, 1), view.Frame);
        Assert.Equal ("Absolute(0)", view.X.ToString ());
        Assert.Equal ("Absolute(0)", view.Y.ToString ());
        Assert.Equal ("Absolute(20)", view.Width.ToString ());
        Assert.Equal ("Absolute(1)", view.Height.ToString ());
    }

    [Fact]
    [AutoInitShutdown]
    public void Setting_Frame_Dont_Respect_AutoSize_True_On_Layout_Absolute ()
    {
        var view1 = new View { Frame = new Rectangle (0, 0, 10, 0), Text = "Say Hello view1 你", AutoSize = true };

        var viewTopBottom_LeftRight = new View
        {
            Frame = new Rectangle (0, 0, 0, 10),
            Text = "Say Hello view2 你",
            AutoSize = true,
            TextDirection =
                TextDirection.TopBottom_LeftRight
        };
        Application.Top.Add (view1, viewTopBottom_LeftRight);

        RunState rs = Application.Begin (Application.Top);

        Assert.True (view1.AutoSize);
        Assert.Equal (LayoutStyle.Absolute, view1.LayoutStyle);
        Assert.Equal (new Rectangle (0, 0, 18, 1), view1.Frame);
        Assert.Equal ("Absolute(0)", view1.X.ToString ());
        Assert.Equal ("Absolute(0)", view1.Y.ToString ());
        Assert.Equal ("Absolute(18)", view1.Width.ToString ());
        Assert.Equal ("Absolute(1)", view1.Height.ToString ());

        Assert.True (viewTopBottom_LeftRight.AutoSize);
        Assert.Equal (LayoutStyle.Absolute, viewTopBottom_LeftRight.LayoutStyle);
        Assert.Equal (new Rectangle (0, 0, 18, 17), viewTopBottom_LeftRight.Frame);
        Assert.Equal ("Absolute(0)", viewTopBottom_LeftRight.X.ToString ());
        Assert.Equal ("Absolute(0)", viewTopBottom_LeftRight.Y.ToString ());
        Assert.Equal ("Absolute(18)", viewTopBottom_LeftRight.Width.ToString ());
        Assert.Equal ("Absolute(17)", viewTopBottom_LeftRight.Height.ToString ());

        view1.Frame = new Rectangle (0, 0, 25, 4);
        var firstIteration = false;
        Application.RunIteration (ref rs, ref firstIteration);

        Assert.True (view1.AutoSize);
        Assert.Equal (LayoutStyle.Absolute, view1.LayoutStyle);
        Assert.Equal (new Rectangle (0, 0, 25, 4), view1.Frame);
        Assert.Equal ("Absolute(0)", view1.X.ToString ());
        Assert.Equal ("Absolute(0)", view1.Y.ToString ());
        Assert.Equal ("Absolute(25)", view1.Width.ToString ());
        Assert.Equal ("Absolute(4)", view1.Height.ToString ());

        viewTopBottom_LeftRight.Frame = new Rectangle (0, 0, 1, 25);
        Application.RunIteration (ref rs, ref firstIteration);

        Assert.True (viewTopBottom_LeftRight.AutoSize);
        Assert.Equal (LayoutStyle.Absolute, viewTopBottom_LeftRight.LayoutStyle);
        Assert.Equal (new Rectangle (0, 0, 2, 25), viewTopBottom_LeftRight.Frame);
        Assert.Equal ("Absolute(0)", viewTopBottom_LeftRight.X.ToString ());
        Assert.Equal ("Absolute(0)", viewTopBottom_LeftRight.Y.ToString ());
        Assert.Equal ("Absolute(2)", viewTopBottom_LeftRight.Width.ToString ());
        Assert.Equal ("Absolute(25)", viewTopBottom_LeftRight.Height.ToString ());
        Application.End (rs);
    }

    [Fact]
    [AutoInitShutdown]
<<<<<<< HEAD
    public void Test_Label_Full_Border ()
    {
        var label = new Label { Text = "Test", /*Width = 6, Height = 3, */BorderStyle = LineStyle.Single };
        Application.Top.Add (label);
        Application.Begin (Application.Top);

        Assert.Equal (new Rectangle (0, 0, 6, 3), label.Frame);
        Assert.Equal (new Rectangle (0, 0, 4, 1), label.Bounds);

        TestHelpers.AssertDriverContentsWithFrameAre (
                                                      @"
┌────┐
│Test│
└────┘",
                                                      _output
                                                     );
    }

    [Fact]
    [AutoInitShutdown]
    public void Test_Label_With_Top_Margin_Without_Top_Border ()
    {
        var label = new Label { Text = "Test", /*Width = 6, Height = 3,*/ BorderStyle = LineStyle.Single };
        label.Margin.Thickness = new Thickness (0, 1, 0, 0);
        label.Border.Thickness = new Thickness (1, 0, 1, 1);
        Application.Top.Add (label);
        Application.Begin (Application.Top);

        Assert.Equal (new Rectangle (0, 0, 6, 3), label.Frame);
        Assert.Equal (new Rectangle (0, 0, 4, 1), label.Bounds);
        Application.Begin (Application.Top);

        TestHelpers.AssertDriverContentsWithFrameAre (
                                                      @"
│Test│
└────┘",
                                                      _output
                                                     );
    }

    [Fact]
    [AutoInitShutdown]
    public void Test_Label_Without_Top_Border ()
    {
        var label = new Label { Text = "Test", /* Width = 6, Height = 3, */BorderStyle = LineStyle.Single };
        label.Border.Thickness = new Thickness (1, 0, 1, 1);
        Application.Top.Add (label);
        Application.Begin (Application.Top);

        Assert.Equal (new Rectangle (0, 0, 6, 2), label.Frame);
        Assert.Equal (new Rectangle (0, 0, 4, 1), label.Bounds);
        Application.Begin (Application.Top);

        TestHelpers.AssertDriverContentsWithFrameAre (
                                                      @"
│Test│
└────┘",
                                                      _output
                                                     );
    }

    [Fact]
    [AutoInitShutdown]
=======
>>>>>>> 16055c53
    public void TrySetHeight_ForceValidatePosDim ()
    {
        var top = new View { X = 0, Y = 0, Height = 20 };

        var v = new View { Height = Dim.Fill (), ValidatePosDim = true };
        top.Add (v);

        Assert.False (v.TrySetHeight (10, out int rHeight));
        Assert.Equal (10, rHeight);

        v.Height = Dim.Fill (1);
        Assert.False (v.TrySetHeight (10, out rHeight));
        Assert.Equal (9, rHeight);

        v.Height = 0;
        Assert.True (v.TrySetHeight (10, out rHeight));
        Assert.Equal (10, rHeight);
        Assert.False (v.IsInitialized);

        Application.Top.Add (top);
        Application.Begin (Application.Top);

        Assert.True (v.IsInitialized);

        v.Height = 15;
        Assert.True (v.TrySetHeight (5, out rHeight));
        Assert.Equal (5, rHeight);
    }

    [Fact]
    [AutoInitShutdown]
    public void TrySetWidth_ForceValidatePosDim ()
    {
        var top = new View { X = 0, Y = 0, Width = 80 };

        var v = new View { Width = Dim.Fill (), ValidatePosDim = true };
        top.Add (v);

        Assert.False (v.TrySetWidth (70, out int rWidth));
        Assert.Equal (70, rWidth);

        v.Width = Dim.Fill (1);
        Assert.False (v.TrySetWidth (70, out rWidth));
        Assert.Equal (69, rWidth);

        v.Width = 0;
        Assert.True (v.TrySetWidth (70, out rWidth));
        Assert.Equal (70, rWidth);
        Assert.False (v.IsInitialized);

        Application.Top.Add (top);
        Application.Begin (Application.Top);

        Assert.True (v.IsInitialized);
        v.Width = 75;
        Assert.True (v.TrySetWidth (60, out rWidth));
        Assert.Equal (60, rWidth);
    }

    [Theory]
    [AutoInitShutdown]
    [InlineData (true)]
    [InlineData (false)]
    public void View_Draw_Horizontal_Simple_TextAlignments (bool autoSize)
    {
        var text = "Hello World";
        var width = 20;
        var lblLeft = new View { Text = text, Width = width, Height = 1, AutoSize = autoSize };

        var lblCenter = new View
        {
            Text = text,
            Y = 1,
            Width = width,
            Height = 1,
            TextAlignment = TextAlignment.Centered,
            AutoSize = autoSize
        };

        var lblRight = new View
        {
            Text = text,
            Y = 2,
            Width = width,
            Height = 1,
            TextAlignment = TextAlignment.Right,
            AutoSize = autoSize
        };

        var lblJust = new View
        {
            Text = text,
            Y = 3,
            Width = width,
            Height = 1,
            TextAlignment = TextAlignment.Justified,
            AutoSize = autoSize
        };
        var frame = new FrameView { Width = Dim.Fill (), Height = Dim.Fill () };
        frame.Add (lblLeft, lblCenter, lblRight, lblJust);
        Application.Top.Add (frame);
        Application.Begin (Application.Top);
        ((FakeDriver)Application.Driver).SetBufferSize (width + 2, 6);

        Assert.True (lblLeft.AutoSize == autoSize);
        Assert.True (lblCenter.AutoSize == autoSize);
        Assert.True (lblRight.AutoSize == autoSize);
        Assert.True (lblJust.AutoSize == autoSize);
        Assert.True (lblLeft.TextFormatter.AutoSize == autoSize);
        Assert.True (lblCenter.TextFormatter.AutoSize == autoSize);
        Assert.True (lblRight.TextFormatter.AutoSize == autoSize);
        Assert.True (lblJust.TextFormatter.AutoSize == autoSize);

        if (autoSize)
        {
            Assert.Equal (new Size (11, 1), lblLeft.TextFormatter.Size);
            Assert.Equal (new Size (11, 1), lblCenter.TextFormatter.Size);
            Assert.Equal (new Size (11, 1), lblRight.TextFormatter.Size);
            Assert.Equal (new Size (width, 1), lblJust.TextFormatter.Size);
        }
        else
        {
            Assert.Equal (new Size (width, 1), lblLeft.TextFormatter.Size);
            Assert.Equal (new Size (width, 1), lblCenter.TextFormatter.Size);
            Assert.Equal (new Size (width, 1), lblRight.TextFormatter.Size);
            Assert.Equal (new Size (width, 1), lblJust.TextFormatter.Size);
        }

        Assert.Equal (new Rectangle (0, 0, width + 2, 6), frame.Frame);

        var expected = @"
┌────────────────────┐
│Hello World         │
│    Hello World     │
│         Hello World│
│Hello          World│
└────────────────────┘
"
            ;

        Rectangle pos = TestHelpers.AssertDriverContentsWithFrameAre (expected, _output);
        Assert.Equal (new Rectangle (0, 0, width + 2, 6), pos);
    }

    [Theory]
    [AutoInitShutdown]
    [InlineData (true)]
    [InlineData (false)]
    public void View_Draw_Vertical_Simple_TextAlignments (bool autoSize)
    {
        var text = "Hello World";
        var height = 20;

        var lblLeft = new View
        {
            Text = text,
            Width = 1,
            Height = height,
            TextDirection = TextDirection.TopBottom_LeftRight,
            AutoSize = autoSize
        };

        var lblCenter = new View
        {
            Text = text,
            X = 2,
            Width = 1,
            Height = height,
            TextDirection = TextDirection.TopBottom_LeftRight,
            AutoSize = autoSize,
            VerticalTextAlignment = VerticalTextAlignment.Middle
        };

        var lblRight = new View
        {
            Text = text,
            X = 4,
            Width = 1,
            Height = height,
            TextDirection = TextDirection.TopBottom_LeftRight,
            AutoSize = autoSize,
            VerticalTextAlignment = VerticalTextAlignment.Bottom
        };

        var lblJust = new View
        {
            Text = text,
            X = 6,
            Width = 1,
            Height = height,
            TextDirection = TextDirection.TopBottom_LeftRight,
            AutoSize = autoSize,
            VerticalTextAlignment = VerticalTextAlignment.Justified
        };
        var frame = new FrameView { Width = Dim.Fill (), Height = Dim.Fill () };

        frame.Add (lblLeft, lblCenter, lblRight, lblJust);
        Application.Top.Add (frame);
        Application.Begin (Application.Top);
        ((FakeDriver)Application.Driver).SetBufferSize (9, height + 2);

        Assert.True (lblLeft.AutoSize == autoSize);
        Assert.True (lblCenter.AutoSize == autoSize);
        Assert.True (lblRight.AutoSize == autoSize);
        Assert.True (lblJust.AutoSize == autoSize);
        Assert.True (lblLeft.TextFormatter.AutoSize == autoSize);
        Assert.True (lblCenter.TextFormatter.AutoSize == autoSize);
        Assert.True (lblRight.TextFormatter.AutoSize == autoSize);
        Assert.True (lblJust.TextFormatter.AutoSize == autoSize);

        if (autoSize)
        {
            Assert.Equal (new Size (1, 11), lblLeft.TextFormatter.Size);
            Assert.Equal (new Size (1, 11), lblCenter.TextFormatter.Size);
            Assert.Equal (new Size (1, 11), lblRight.TextFormatter.Size);
            Assert.Equal (new Size (1, height), lblJust.TextFormatter.Size);
            Assert.Equal (new Rectangle (0, 0, 9, height + 2), frame.Frame);
        }
        else
        {
            Assert.Equal (new Size (1, height), lblLeft.TextFormatter.Size);
            Assert.Equal (new Size (1, height), lblCenter.TextFormatter.Size);
            Assert.Equal (new Size (1, height), lblRight.TextFormatter.Size);
            Assert.Equal (new Size (1, height), lblJust.TextFormatter.Size);
            Assert.Equal (new Rectangle (0, 0, 9, height + 2), frame.Frame);
        }

        var expected = @"
┌───────┐
│H     H│
│e     e│
│l     l│
│l     l│
│o H   o│
│  e    │
│W l    │
│o l    │
│r o    │
│l   H  │
│d W e  │
│  o l  │
│  r l  │
│  l o  │
│  d    │
│    W W│
│    o o│
│    r r│
│    l l│
│    d d│
└───────┘
"
            ;

        Rectangle pos = TestHelpers.AssertDriverContentsWithFrameAre (expected, _output);
        Assert.Equal (new Rectangle (0, 0, 9, height + 2), pos);
    }
}<|MERGE_RESOLUTION|>--- conflicted
+++ resolved
@@ -1,4 +1,4 @@
-﻿using System.Text;
+using System.Text;
 using Xunit.Abstractions;
 
 namespace Terminal.Gui.ViewTests;
@@ -2141,24 +2141,8 @@
         Assert.True (verticalView.AutoSize);
         Assert.Equal (new Size (text.GetColumns (), 1), horizontalView.TextFormatter.Size);
         Assert.Equal (new Size (2, 9), verticalView.TextFormatter.Size);
-<<<<<<< HEAD
-        Assert.Equal (new Rectangle (0, 0, 9, 1), horizontalView.Frame);
-        Assert.Equal ("Absolute(0)", horizontalView.X.ToString ());
-        Assert.Equal ("Absolute(0)", horizontalView.Y.ToString ());
-
-        // BUGBUG - v2 - With v1 AutoSize = true Width/Height should always grow or keep initial value, 
-
-        Assert.Equal ("Absolute(9)", horizontalView.Width.ToString ());
-        Assert.Equal ("Absolute(1)", horizontalView.Height.ToString ());
-        Assert.Equal (new Rectangle (0, 3, 9, 8), verticalView.Frame);
-        Assert.Equal ("Absolute(0)", verticalView.X.ToString ());
-        Assert.Equal ("Absolute(3)", verticalView.Y.ToString ());
-        Assert.Equal ("Absolute(9)", verticalView.Width.ToString ());
-        Assert.Equal ("Absolute(8)", verticalView.Height.ToString ());
-=======
         Assert.Equal (new Rect (0, 0, 10, 1), horizontalView.Frame);
         Assert.Equal (new Rect (0, 3, 10, 9), verticalView.Frame);
->>>>>>> 16055c53
 
         var expected = @"
 ┌────────────────────┐
@@ -2185,12 +2169,7 @@
 └────────────────────┘
 ";
 
-<<<<<<< HEAD
-        Rectangle pos = TestHelpers.AssertDriverContentsWithFrameAre (expected, _output);
-        Assert.Equal (new Rectangle (0, 0, 22, 22), pos);
-=======
         Rect pos = TestHelpers.AssertDriverContentsWithFrameAre (expected, _output);
->>>>>>> 16055c53
 
         verticalView.Text = "最初_の行二行目";
         Application.Top.Draw ();
@@ -2198,15 +2177,7 @@
         Assert.True (verticalView.AutoSize);
 
         // height was initialized with 8 and can only grow or keep initial value
-<<<<<<< HEAD
-        Assert.Equal (new Rectangle (0, 3, 9, 8), verticalView.Frame);
-        Assert.Equal ("Absolute(0)", verticalView.X.ToString ());
-        Assert.Equal ("Absolute(3)", verticalView.Y.ToString ());
-        Assert.Equal ("Absolute(9)", verticalView.Width.ToString ());
-        Assert.Equal ("Absolute(8)", verticalView.Height.ToString ());
-=======
         Assert.Equal (new Rect (0, 3, 10, 9), verticalView.Frame);
->>>>>>> 16055c53
 
         expected = @"
 ┌────────────────────┐
@@ -2234,10 +2205,6 @@
 ";
 
         pos = TestHelpers.AssertDriverContentsWithFrameAre (expected, _output);
-<<<<<<< HEAD
-        Assert.Equal (new Rectangle (0, 0, 22, 22), pos);
-=======
->>>>>>> 16055c53
         Application.End (rs);
     }
 
@@ -2833,72 +2800,6 @@
 
     [Fact]
     [AutoInitShutdown]
-<<<<<<< HEAD
-    public void Test_Label_Full_Border ()
-    {
-        var label = new Label { Text = "Test", /*Width = 6, Height = 3, */BorderStyle = LineStyle.Single };
-        Application.Top.Add (label);
-        Application.Begin (Application.Top);
-
-        Assert.Equal (new Rectangle (0, 0, 6, 3), label.Frame);
-        Assert.Equal (new Rectangle (0, 0, 4, 1), label.Bounds);
-
-        TestHelpers.AssertDriverContentsWithFrameAre (
-                                                      @"
-┌────┐
-│Test│
-└────┘",
-                                                      _output
-                                                     );
-    }
-
-    [Fact]
-    [AutoInitShutdown]
-    public void Test_Label_With_Top_Margin_Without_Top_Border ()
-    {
-        var label = new Label { Text = "Test", /*Width = 6, Height = 3,*/ BorderStyle = LineStyle.Single };
-        label.Margin.Thickness = new Thickness (0, 1, 0, 0);
-        label.Border.Thickness = new Thickness (1, 0, 1, 1);
-        Application.Top.Add (label);
-        Application.Begin (Application.Top);
-
-        Assert.Equal (new Rectangle (0, 0, 6, 3), label.Frame);
-        Assert.Equal (new Rectangle (0, 0, 4, 1), label.Bounds);
-        Application.Begin (Application.Top);
-
-        TestHelpers.AssertDriverContentsWithFrameAre (
-                                                      @"
-│Test│
-└────┘",
-                                                      _output
-                                                     );
-    }
-
-    [Fact]
-    [AutoInitShutdown]
-    public void Test_Label_Without_Top_Border ()
-    {
-        var label = new Label { Text = "Test", /* Width = 6, Height = 3, */BorderStyle = LineStyle.Single };
-        label.Border.Thickness = new Thickness (1, 0, 1, 1);
-        Application.Top.Add (label);
-        Application.Begin (Application.Top);
-
-        Assert.Equal (new Rectangle (0, 0, 6, 2), label.Frame);
-        Assert.Equal (new Rectangle (0, 0, 4, 1), label.Bounds);
-        Application.Begin (Application.Top);
-
-        TestHelpers.AssertDriverContentsWithFrameAre (
-                                                      @"
-│Test│
-└────┘",
-                                                      _output
-                                                     );
-    }
-
-    [Fact]
-    [AutoInitShutdown]
-=======
->>>>>>> 16055c53
     public void TrySetHeight_ForceValidatePosDim ()
     {
         var top = new View { X = 0, Y = 0, Height = 20 };
