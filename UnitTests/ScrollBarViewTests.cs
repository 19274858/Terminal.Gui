﻿using System;
<<<<<<< HEAD
=======
using System.Collections.Generic;
>>>>>>> 8f66fc07
using System.Diagnostics;
using System.Reflection;
using Xunit;

namespace Terminal.Gui.Views {
	public class ScrollBarViewTests {

<<<<<<< HEAD
		// This class enables test functions annoated with the [InitShutdown] attribute
=======
		// This class enables test functions annotated with the [InitShutdown] attribute
>>>>>>> 8f66fc07
		// to have a function called before the test function is called and after.
		// 
		// This is necessary because a) Application is a singleton and Init/Shutdown must be called
		// as a pair, and b) all unit test functions should be atomic.
		[AttributeUsage (AttributeTargets.Class | AttributeTargets.Method, AllowMultiple = false, Inherited = true)]
		public class InitShutdown : Xunit.Sdk.BeforeAfterTestAttribute {

			public override void Before (MethodInfo methodUnderTest)
			{
				Debug.WriteLine ($"Before: {methodUnderTest.Name}");

				if (_hostView != null) {
					throw new InvalidOperationException ("After did not run.");
				}

				Application.Init (new FakeDriver (), new FakeMainLoop (() => FakeConsole.ReadKey (true)));

				var top = Application.Top;

				ScrollBarViewTests._hostView = new HostView () {
					Width = Dim.Fill (),
					Height = Dim.Fill (),
					Top = 0,
					Lines = 30,
					Left = 0,
					Cols = 100
				};

				top.Add (ScrollBarViewTests._hostView);
			}

			public override void After (MethodInfo methodUnderTest)
			{
				Debug.WriteLine ($"After: {methodUnderTest.Name}");
				ScrollBarViewTests._hostView = null;
				Application.Shutdown ();
			}
		}

		public class HostView : View {
			public int Top { get; set; }
			public int Lines { get; set; }
			public int Left { get; set; }
			public int Cols { get; set; }
		}

		private static HostView _hostView;
		private ScrollBarView _scrollBar;
<<<<<<< HEAD
		private  bool _added;
=======
		private bool _added;
>>>>>>> 8f66fc07

		private void AddHandlers ()
		{
			if (!_added) {
				_hostView.DrawContent += _hostView_DrawContent;
				_scrollBar.ChangedPosition += _scrollBar_ChangedPosition;
				_scrollBar.OtherScrollBarView.ChangedPosition += _scrollBar_OtherScrollBarView_ChangedPosition;
			}
			_added = true;
		}

		private void RemoveHandlers ()
		{
			if (_added) {
				_hostView.DrawContent -= _hostView_DrawContent;
				_scrollBar.ChangedPosition -= _scrollBar_ChangedPosition;
				_scrollBar.OtherScrollBarView.ChangedPosition -= _scrollBar_OtherScrollBarView_ChangedPosition;
			}
			_added = false;
		}

		private void _hostView_DrawContent (Rect obj)
		{
			_scrollBar.Size = _hostView.Lines;
			_scrollBar.Position = _hostView.Top;
			_scrollBar.OtherScrollBarView.Size = _hostView.Cols;
			_scrollBar.OtherScrollBarView.Position = _hostView.Left;
			_scrollBar.Refresh ();
		}

		private void _scrollBar_ChangedPosition ()
		{
			_hostView.Top = _scrollBar.Position;
			if (_hostView.Top != _scrollBar.Position) {
				_scrollBar.Position = _hostView.Top;
			}
			_hostView.SetNeedsDisplay ();
		}

		private void _scrollBar_OtherScrollBarView_ChangedPosition ()
		{
			_hostView.Left = _scrollBar.OtherScrollBarView.Position;
			if (_hostView.Left != _scrollBar.OtherScrollBarView.Position) {
				_scrollBar.OtherScrollBarView.Position = _hostView.Left;
			}
			_hostView.SetNeedsDisplay ();
		}

		[Fact]
		[InitShutdown]
		public void Hosting_A_Null_View_To_A_ScrollBarView_Throws_ArgumentNullException ()
		{
			Assert.Throws<ArgumentNullException> ("The host parameter can't be null.",
				() => new ScrollBarView (null, true));
			Assert.Throws<ArgumentNullException> ("The host parameter can't be null.",
				() => new ScrollBarView (null, false));
		}

		[Fact]
		[InitShutdown]
		public void Hosting_A_Null_SuperView_View_To_A_ScrollBarView_Throws_ArgumentNullException ()
		{
			Assert.Throws<ArgumentNullException> ("The host SuperView parameter can't be null.",
				() => new ScrollBarView (new View (), true));
			Assert.Throws<ArgumentNullException> ("The host SuperView parameter can't be null.",
				() => new ScrollBarView (new View (), false));
		}

		[Fact]
		[InitShutdown]
		public void Hosting_Two_Vertical_ScrollBarView_Throws_ArgumentException ()
		{
			var top = new Toplevel ();
			var host = new View ();
			top.Add (host);
			var v = new ScrollBarView (host, true);
			var h = new ScrollBarView (host, true);

			Assert.Throws<ArgumentException> (null, () => v.OtherScrollBarView = h);
			Assert.Throws<ArgumentException> (null, () => h.OtherScrollBarView = v);
		}

		[Fact]
		[InitShutdown]
		public void Hosting_Two_Horizontal_ScrollBarView_Throws_ArgumentException ()
		{
			var top = new Toplevel ();
			var host = new View ();
			top.Add (host);
			var v = new ScrollBarView (host, false);
			var h = new ScrollBarView (host, false);

			Assert.Throws<ArgumentException> (null, () => v.OtherScrollBarView = h);
			Assert.Throws<ArgumentException> (null, () => h.OtherScrollBarView = v);
		}

		[Fact]
		[InitShutdown]
		public void Scrolling_With_Default_Constructor_Do_Not_Scroll ()
		{
			var sbv = new ScrollBarView {
				Position = 1
			};
			Assert.NotEqual (1, sbv.Position);
			Assert.Equal (0, sbv.Position);
		}

		[Fact]
		[InitShutdown]
		public void Hosting_A_View_To_A_ScrollBarView ()
		{
			RemoveHandlers ();

			_scrollBar = new ScrollBarView (_hostView, true);

			Assert.True (_scrollBar.IsVertical);
			Assert.False (_scrollBar.OtherScrollBarView.IsVertical);

			Assert.Equal (_scrollBar.Position, _hostView.Top);
			Assert.NotEqual (_scrollBar.Size, _hostView.Lines);
			Assert.Equal (_scrollBar.OtherScrollBarView.Position, _hostView.Left);
			Assert.NotEqual (_scrollBar.OtherScrollBarView.Size, _hostView.Cols);

			AddHandlers ();
			_hostView.SuperView.LayoutSubviews ();
			_hostView.Redraw (_hostView.Bounds);

			Assert.Equal (_scrollBar.Position, _hostView.Top);
			Assert.Equal (_scrollBar.Size, _hostView.Lines + 1);
			Assert.Equal (_scrollBar.OtherScrollBarView.Position, _hostView.Left);
			Assert.Equal (_scrollBar.OtherScrollBarView.Size, _hostView.Cols + 1);
		}

		[Fact]
		[InitShutdown]
		public void ChangedPosition_Update_The_Hosted_View ()
		{
			Hosting_A_View_To_A_ScrollBarView ();

			AddHandlers ();

			_scrollBar.Position = 2;
			Assert.Equal (_scrollBar.Position, _hostView.Top);

			_scrollBar.OtherScrollBarView.Position = 5;
			Assert.Equal (_scrollBar.OtherScrollBarView.Position, _hostView.Left);
		}

		[Fact]
		[InitShutdown]
		public void ChangedPosition_Scrolling ()
		{
			Hosting_A_View_To_A_ScrollBarView ();

			AddHandlers ();

			for (int i = 0; i < _scrollBar.Size; i++) {
				_scrollBar.Position += 1;
				Assert.Equal (_scrollBar.Position, _hostView.Top);
			}
			for (int i = _scrollBar.Size - 1; i >= 0; i--) {
				_scrollBar.Position -= 1;
				Assert.Equal (_scrollBar.Position, _hostView.Top);
			}

			for (int i = 0; i < _scrollBar.OtherScrollBarView.Size; i++) {
				_scrollBar.OtherScrollBarView.Position += i;
				Assert.Equal (_scrollBar.OtherScrollBarView.Position, _hostView.Left);
			}
			for (int i = _scrollBar.OtherScrollBarView.Size - 1; i >= 0; i--) {
				_scrollBar.OtherScrollBarView.Position -= 1;
				Assert.Equal (_scrollBar.OtherScrollBarView.Position, _hostView.Left);
			}
		}

		[Fact]
		[InitShutdown]
		public void ChangedPosition_Negative_Value ()
		{
			Hosting_A_View_To_A_ScrollBarView ();

			AddHandlers ();

			_scrollBar.Position = -20;
			Assert.Equal (0, _scrollBar.Position);
			Assert.Equal (_scrollBar.Position, _hostView.Top);

			_scrollBar.OtherScrollBarView.Position = -50;
			Assert.Equal (0, _scrollBar.OtherScrollBarView.Position);
			Assert.Equal (_scrollBar.OtherScrollBarView.Position, _hostView.Left);
		}

		[Fact]
		[InitShutdown]
		public void DrawContent_Update_The_ScrollBarView_Position ()
		{
			Hosting_A_View_To_A_ScrollBarView ();

			AddHandlers ();

			_hostView.Top = 3;
			_hostView.Redraw (_hostView.Bounds);
			Assert.Equal (_scrollBar.Position, _hostView.Top);

			_hostView.Left = 6;
			_hostView.Redraw (_hostView.Bounds);
			Assert.Equal (_scrollBar.OtherScrollBarView.Position, _hostView.Left);
		}

		[Fact]
		[InitShutdown]
		public void OtherScrollBarView_Not_Null ()
		{
			Hosting_A_View_To_A_ScrollBarView ();

			AddHandlers ();

			Assert.NotNull (_scrollBar.OtherScrollBarView);
			Assert.NotEqual (_scrollBar, _scrollBar.OtherScrollBarView);
			Assert.Equal (_scrollBar.OtherScrollBarView.OtherScrollBarView, _scrollBar);
		}

		[Fact]
		[InitShutdown]
		public void ShowScrollIndicator_Check ()
		{
			Hosting_A_View_To_A_ScrollBarView ();

			AddHandlers ();

			Assert.True (_scrollBar.ShowScrollIndicator);
			Assert.True (_scrollBar.OtherScrollBarView.ShowScrollIndicator);
		}

		[Fact]
		[InitShutdown]
		public void KeepContentAlwaysInViewport_True ()
		{
			Hosting_A_View_To_A_ScrollBarView ();

			AddHandlers ();

			Assert.Equal (80, _hostView.Bounds.Width);
			Assert.Equal (25, _hostView.Bounds.Height);
			Assert.Equal (79, _scrollBar.OtherScrollBarView.Bounds.Width);
			Assert.Equal (24, _scrollBar.Bounds.Height);
			Assert.Equal (31, _scrollBar.Size);
			Assert.Equal (101, _scrollBar.OtherScrollBarView.Size);
			Assert.True (_scrollBar.ShowScrollIndicator);
			Assert.True (_scrollBar.OtherScrollBarView.ShowScrollIndicator);
			Assert.True (_scrollBar.Visible);
			Assert.True (_scrollBar.OtherScrollBarView.Visible);

			_scrollBar.Position = 50;
			Assert.Equal (_scrollBar.Position, _scrollBar.Size - _scrollBar.Bounds.Height);
			Assert.Equal (_scrollBar.Position, _hostView.Top);
			Assert.Equal (7, _scrollBar.Position);
			Assert.Equal (7, _hostView.Top);
			Assert.True (_scrollBar.ShowScrollIndicator);
			Assert.True (_scrollBar.OtherScrollBarView.ShowScrollIndicator);
			Assert.True (_scrollBar.Visible);
			Assert.True (_scrollBar.OtherScrollBarView.Visible);

			_scrollBar.OtherScrollBarView.Position = 150;
			Assert.Equal (_scrollBar.OtherScrollBarView.Position, _scrollBar.OtherScrollBarView.Size - _scrollBar.OtherScrollBarView.Bounds.Width);
			Assert.Equal (_scrollBar.OtherScrollBarView.Position, _hostView.Left);
			Assert.Equal (22, _scrollBar.OtherScrollBarView.Position);
			Assert.Equal (22, _hostView.Left);
			Assert.True (_scrollBar.ShowScrollIndicator);
			Assert.True (_scrollBar.OtherScrollBarView.ShowScrollIndicator);
			Assert.True (_scrollBar.Visible);
			Assert.True (_scrollBar.OtherScrollBarView.Visible);
		}

		[Fact]
		[InitShutdown]
		public void KeepContentAlwaysInViewport_False ()
		{
			Hosting_A_View_To_A_ScrollBarView ();

			AddHandlers ();

			_scrollBar.KeepContentAlwaysInViewport = false;
			_scrollBar.Position = 50;
			Assert.Equal (_scrollBar.Position, _scrollBar.Size - 1);
			Assert.Equal (_scrollBar.Position, _hostView.Top);
			Assert.Equal (30, _scrollBar.Position);
			Assert.Equal (30, _hostView.Top);

			_scrollBar.OtherScrollBarView.Position = 150;
			Assert.Equal (_scrollBar.OtherScrollBarView.Position, _scrollBar.OtherScrollBarView.Size - 1);
			Assert.Equal (_scrollBar.OtherScrollBarView.Position, _hostView.Left);
			Assert.Equal (100, _scrollBar.OtherScrollBarView.Position);
			Assert.Equal (100, _hostView.Left);
		}

		[Fact]
		[InitShutdown]
		public void AutoHideScrollBars_Check ()
		{
			Hosting_A_View_To_A_ScrollBarView ();

			AddHandlers ();

			_hostView.Redraw (_hostView.Bounds);
			Assert.True (_scrollBar.ShowScrollIndicator);
			Assert.True (_scrollBar.Visible);
			Assert.Equal ("Dim.Absolute(1)", _scrollBar.Width.ToString ());
			Assert.Equal (1, _scrollBar.Bounds.Width);
			Assert.Equal ("Dim.Combine(DimView(side=Height, target=HostView()({X=0,Y=0,Width=80,Height=25}))-Dim.Absolute(1))",
				_scrollBar.Height.ToString ());
			Assert.Equal (24, _scrollBar.Bounds.Height);
			Assert.True (_scrollBar.OtherScrollBarView.ShowScrollIndicator);
			Assert.True (_scrollBar.OtherScrollBarView.Visible);
			Assert.Equal ("Dim.Combine(DimView(side=Width, target=HostView()({X=0,Y=0,Width=80,Height=25}))-Dim.Absolute(1))",
				_scrollBar.OtherScrollBarView.Width.ToString ());
			Assert.Equal (79, _scrollBar.OtherScrollBarView.Bounds.Width);
			Assert.Equal ("Dim.Absolute(1)", _scrollBar.OtherScrollBarView.Height.ToString ());
			Assert.Equal (1, _scrollBar.OtherScrollBarView.Bounds.Height);

			_hostView.Lines = 10;
			_hostView.Redraw (_hostView.Bounds);
			Assert.False (_scrollBar.ShowScrollIndicator);
			Assert.False (_scrollBar.Visible);
			Assert.Equal ("Dim.Absolute(1)", _scrollBar.Width.ToString ());
			Assert.Equal (1, _scrollBar.Bounds.Width);
			Assert.Equal ("Dim.Combine(DimView(side=Height, target=HostView()({X=0,Y=0,Width=80,Height=25}))-Dim.Absolute(1))",
				_scrollBar.Height.ToString ());
			Assert.Equal (24, _scrollBar.Bounds.Height);
			Assert.True (_scrollBar.OtherScrollBarView.ShowScrollIndicator);
			Assert.True (_scrollBar.OtherScrollBarView.Visible);
			Assert.Equal ("Dim.Combine(DimView(side=Width, target=HostView()({X=0,Y=0,Width=80,Height=25}))-Dim.Absolute(0))",
				_scrollBar.OtherScrollBarView.Width.ToString ());
			Assert.Equal (80, _scrollBar.OtherScrollBarView.Bounds.Width);
			Assert.Equal ("Dim.Absolute(1)", _scrollBar.OtherScrollBarView.Height.ToString ());
			Assert.Equal (1, _scrollBar.OtherScrollBarView.Bounds.Height);

			_hostView.Cols = 60;
			_hostView.Redraw (_hostView.Bounds);
			Assert.False (_scrollBar.ShowScrollIndicator);
			Assert.False (_scrollBar.Visible);
			Assert.Equal ("Dim.Absolute(1)", _scrollBar.Width.ToString ());
			Assert.Equal (1, _scrollBar.Bounds.Width);
			Assert.Equal ("Dim.Combine(DimView(side=Height, target=HostView()({X=0,Y=0,Width=80,Height=25}))-Dim.Absolute(1))",
				_scrollBar.Height.ToString ());
			Assert.Equal (24, _scrollBar.Bounds.Height);
			Assert.False (_scrollBar.OtherScrollBarView.ShowScrollIndicator);
			Assert.False (_scrollBar.OtherScrollBarView.Visible);
			Assert.Equal ("Dim.Combine(DimView(side=Width, target=HostView()({X=0,Y=0,Width=80,Height=25}))-Dim.Absolute(0))",
				_scrollBar.OtherScrollBarView.Width.ToString ());
			Assert.Equal (80, _scrollBar.OtherScrollBarView.Bounds.Width);
			Assert.Equal ("Dim.Absolute(1)", _scrollBar.OtherScrollBarView.Height.ToString ());
			Assert.Equal (1, _scrollBar.OtherScrollBarView.Bounds.Height);

			_hostView.Lines = 40;
			_hostView.Redraw (_hostView.Bounds);
			Assert.True (_scrollBar.ShowScrollIndicator);
			Assert.True (_scrollBar.Visible);
			Assert.Equal ("Dim.Absolute(1)", _scrollBar.Width.ToString ());
			Assert.Equal (1, _scrollBar.Bounds.Width);
			Assert.Equal ("Dim.Combine(DimView(side=Height, target=HostView()({X=0,Y=0,Width=80,Height=25}))-Dim.Absolute(0))",
				_scrollBar.Height.ToString ());
			Assert.Equal (25, _scrollBar.Bounds.Height);
			Assert.False (_scrollBar.OtherScrollBarView.ShowScrollIndicator);
			Assert.False (_scrollBar.OtherScrollBarView.Visible);
			Assert.Equal ("Dim.Combine(DimView(side=Width, target=HostView()({X=0,Y=0,Width=80,Height=25}))-Dim.Absolute(0))",
				_scrollBar.OtherScrollBarView.Width.ToString ());
			Assert.Equal (80, _scrollBar.OtherScrollBarView.Bounds.Width);
			Assert.Equal ("Dim.Absolute(1)", _scrollBar.OtherScrollBarView.Height.ToString ());
			Assert.Equal (1, _scrollBar.OtherScrollBarView.Bounds.Height);

			_hostView.Cols = 120;
			_hostView.Redraw (_hostView.Bounds);
			Assert.True (_scrollBar.ShowScrollIndicator);
			Assert.True (_scrollBar.Visible);
			Assert.Equal ("Dim.Absolute(1)", _scrollBar.Width.ToString ());
			Assert.Equal (1, _scrollBar.Bounds.Width);
			Assert.Equal ("Dim.Combine(DimView(side=Height, target=HostView()({X=0,Y=0,Width=80,Height=25}))-Dim.Absolute(1))",
				_scrollBar.Height.ToString ());
			Assert.Equal (24, _scrollBar.Bounds.Height);
			Assert.True (_scrollBar.OtherScrollBarView.ShowScrollIndicator);
			Assert.True (_scrollBar.OtherScrollBarView.Visible);
			Assert.Equal ("Dim.Combine(DimView(side=Width, target=HostView()({X=0,Y=0,Width=80,Height=25}))-Dim.Absolute(1))",
				_scrollBar.OtherScrollBarView.Width.ToString ());
			Assert.Equal (79, _scrollBar.OtherScrollBarView.Bounds.Width);
			Assert.Equal ("Dim.Absolute(1)", _scrollBar.OtherScrollBarView.Height.ToString ());
			Assert.Equal (1, _scrollBar.OtherScrollBarView.Bounds.Height);
		}

		[Fact]
		public void Constructor_ShowBothScrollIndicator_False_Refresh_Does_Not_Throws_An_Object_Null_Exception ()
		{
			var exception = Record.Exception (() => {
				Application.Init (new FakeDriver (), new FakeMainLoop (() => FakeConsole.ReadKey (true)));

				var top = Application.Top;

				var win = new Window () {
					X = 0,
					Y = 0,
					Width = Dim.Fill (),
					Height = Dim.Fill ()
				};

				List<string> source = new List<string> ();

				for (int i = 0; i < 50; i++) {
					source.Add ($"item {i}");
				}

				var listView = new ListView (source) {
					X = 0,
					Y = 0,
					Width = Dim.Fill (),
					Height = Dim.Fill ()
				};
				win.Add (listView);

				var newScrollBarView = new ScrollBarView (listView, true, false) {
					KeepContentAlwaysInViewport = true
				};
				win.Add (newScrollBarView);

				newScrollBarView.ChangedPosition += () => {
					listView.TopItem = newScrollBarView.Position;
					if (listView.TopItem != newScrollBarView.Position) {
						newScrollBarView.Position = listView.TopItem;
					}
					Assert.Equal (newScrollBarView.Position, listView.TopItem);
					listView.SetNeedsDisplay ();
				};

				listView.DrawContent += (e) => {
					newScrollBarView.Size = listView.Source.Count - 1;
					Assert.Equal (newScrollBarView.Size, listView.Source.Count);
					newScrollBarView.Position = listView.TopItem;
					Assert.Equal (newScrollBarView.Position, listView.TopItem);
					newScrollBarView.Refresh ();
				};

				top.Ready += () => {
					newScrollBarView.Position = 45;
					Assert.Equal (newScrollBarView.Position, newScrollBarView.Size - listView.TopItem + (listView.TopItem - listView.Bounds.Height));
					Assert.Equal (newScrollBarView.Position, listView.TopItem);
					Assert.Equal (27, newScrollBarView.Position);
					Assert.Equal (27, listView.TopItem);
					Application.RequestStop ();
				};

				top.Add (win);

				Application.Run ();

				Application.Shutdown ();

			});
			Assert.Null (exception);
		}
	}
}<|MERGE_RESOLUTION|>--- conflicted
+++ resolved
@@ -1,8 +1,5 @@
 ﻿using System;
-<<<<<<< HEAD
-=======
 using System.Collections.Generic;
->>>>>>> 8f66fc07
 using System.Diagnostics;
 using System.Reflection;
 using Xunit;
@@ -10,11 +7,7 @@
 namespace Terminal.Gui.Views {
 	public class ScrollBarViewTests {
 
-<<<<<<< HEAD
-		// This class enables test functions annoated with the [InitShutdown] attribute
-=======
 		// This class enables test functions annotated with the [InitShutdown] attribute
->>>>>>> 8f66fc07
 		// to have a function called before the test function is called and after.
 		// 
 		// This is necessary because a) Application is a singleton and Init/Shutdown must be called
@@ -63,11 +56,7 @@
 
 		private static HostView _hostView;
 		private ScrollBarView _scrollBar;
-<<<<<<< HEAD
-		private  bool _added;
-=======
 		private bool _added;
->>>>>>> 8f66fc07
 
 		private void AddHandlers ()
 		{
