﻿using System.Text;
using Xunit.Abstractions;
using static Terminal.Gui.SpinnerStyle;

// Alias Console to MockConsole so we don't accidentally use Console

namespace Terminal.Gui.TextTests;

public class TextFormatterTests
{
    private readonly ITestOutputHelper _output;
    public TextFormatterTests (ITestOutputHelper output) { _output = output; }

    public static IEnumerable<object []> CMGlyphs =>
        new List<object []> { new object [] { $"{CM.Glyphs.LeftBracket} Say Hello 你 {CM.Glyphs.RightBracket}", 16, 15 } };

    public static IEnumerable<object []> FormatEnvironmentNewLine =>
        new List<object []>
        {
            new object []
            {
                $"Line1{Environment.NewLine}Line2{Environment.NewLine}Line3{Environment.NewLine}",
                60,
                new [] { "Line1", "Line2", "Line3" }
            }
        };

    public static IEnumerable<object []> SplitEnvironmentNewLine =>
        new List<object []>
        {
            new object []
            {
                $"First Line 界{Environment.NewLine}Second Line 界{Environment.NewLine}Third Line 界",
                new [] { "First Line 界", "Second Line 界", "Third Line 界" }
            },
            new object []
            {
                $"First Line 界{Environment.NewLine}Second Line 界{Environment.NewLine}Third Line 界{Environment.NewLine}",
                new [] { "First Line 界", "Second Line 界", "Third Line 界", "" }
            }
        };

    [Fact]
    public void Basic_Usage_With_AutoSize_True ()
    {
        var testText = "test";
        var testBounds = new Rectangle (0, 0, 100, 1);
        var tf = new TextFormatter ();

        // Manually set AutoSize to true
        tf.AutoSize = true;

        tf.Text = testText;
        Size expectedSize = new (testText.Length, 1);
        Assert.Equal (testText, tf.Text);
        Assert.Equal (TextAlignment.Left, tf.Alignment);
        Assert.Equal (expectedSize, tf.Size);
        tf.Draw (testBounds, new Attribute (), new Attribute ());
        Assert.Equal (expectedSize, tf.Size);
        Assert.NotEmpty (tf.GetLines ());

        tf.Alignment = TextAlignment.Right;
        expectedSize = new (testText.Length, 1);
        Assert.Equal (testText, tf.Text);
        Assert.Equal (TextAlignment.Right, tf.Alignment);
        Assert.Equal (expectedSize, tf.Size);
        tf.Draw (testBounds, new Attribute (), new Attribute ());
        Assert.Equal (expectedSize, tf.Size);
        Assert.NotEmpty (tf.GetLines ());

        tf.Alignment = TextAlignment.Right;
        expectedSize = new (testText.Length * 2, 1);
        tf.Size = expectedSize;
        Assert.Equal (testText, tf.Text);
        Assert.Equal (TextAlignment.Right, tf.Alignment);
        Assert.Equal (expectedSize, tf.Size);
        tf.Draw (testBounds, new Attribute (), new Attribute ());
        Assert.Equal (expectedSize, tf.Size);
        Assert.NotEmpty (tf.GetLines ());

        tf.Alignment = TextAlignment.Centered;
        expectedSize = new (testText.Length * 2, 1);
        tf.Size = expectedSize;
        Assert.Equal (testText, tf.Text);
        Assert.Equal (TextAlignment.Centered, tf.Alignment);
        Assert.Equal (expectedSize, tf.Size);
        tf.Draw (testBounds, new Attribute (), new Attribute ());
        Assert.Equal (expectedSize, tf.Size);
        Assert.NotEmpty (tf.GetLines ());
    }

    [Theory]
    [InlineData (null)]
    [InlineData ("")]
    public void CalcRect_Invalid_Returns_Empty (string text)
    {
        Assert.Equal (Rectangle.Empty, TextFormatter.CalcRect (0, 0, text));
        Assert.Equal (new (new (1, 2), Size.Empty), TextFormatter.CalcRect (1, 2, text));
        Assert.Equal (new (new (-1, -2), Size.Empty), TextFormatter.CalcRect (-1, -2, text));
    }

    [Theory]
    [InlineData ("line1\nline2", 5, 2)]
    [InlineData ("\nline2", 5, 2)]
    [InlineData ("\n\n", 0, 3)]
    [InlineData ("\n\n\n", 0, 4)]
    [InlineData ("line1\nline2\nline3long!", 10, 3)]
    [InlineData ("line1\nline2\n\n", 5, 4)]
    [InlineData ("line1\r\nline2", 5, 2)]
    [InlineData (" ~  s  gui.cs   master ↑10\n", 31, 2)]
    [InlineData ("\n ~  s  gui.cs   master ↑10", 31, 2)]
    [InlineData (" ~  s  gui.cs   master\n↑10", 27, 2)]
    public void CalcRect_MultiLine_Returns_nHigh (string text, int expectedWidth, int expectedLines)
    {
        Assert.Equal (new (0, 0, expectedWidth, expectedLines), TextFormatter.CalcRect (0, 0, text));
        string [] lines = text.Split (text.Contains (Environment.NewLine) ? Environment.NewLine : "\n");
        int maxWidth = lines.Max (s => s.GetColumns ());
        var lineWider = 0;

        for (var i = 0; i < lines.Length; i++)
        {
            int w = lines [i].GetColumns ();

            if (w == maxWidth)
            {
                lineWider = i;
            }
        }

        Assert.Equal (new (0, 0, maxWidth, expectedLines), TextFormatter.CalcRect (0, 0, text));

        Assert.Equal (
                      new (
                           0,
                           0,
                           lines [lineWider].ToRuneList ().Sum (r => Math.Max (r.GetColumns (), 0)),
                           expectedLines
                          ),
                      TextFormatter.CalcRect (0, 0, text)
                     );
    }

    [Theory]
    [InlineData ("test")]
    [InlineData (" ~  s  gui.cs   master ↑10")]
    public void CalcRect_SingleLine_Returns_1High (string text)
    {
        Assert.Equal (new (0, 0, text.GetRuneCount (), 1), TextFormatter.CalcRect (0, 0, text));
        Assert.Equal (new (0, 0, text.GetColumns (), 1), TextFormatter.CalcRect (0, 0, text));
    }

    [Theory]
    [InlineData (14, 1, TextDirection.LeftRight_TopBottom)]
    [InlineData (1, 14, TextDirection.TopBottom_LeftRight)]
    public void CalcRect_With_Combining_Runes (int width, int height, TextDirection textDirection)
    {
        var text = "Les Mise\u0328\u0301rables";
        Assert.Equal (new (0, 0, width, height), TextFormatter.CalcRect (0, 0, text, textDirection));
    }

    [Theory]
    [InlineData ("test", TextDirection.LeftRight_TopBottom)]
    [InlineData (" ~  s  gui.cs   master ↑10", TextDirection.LeftRight_TopBottom)]
    [InlineData ("Say Hello view4 你", TextDirection.LeftRight_TopBottom)]
    [InlineData ("Say Hello view4 你", TextDirection.RightLeft_TopBottom)]
    [InlineData ("Say Hello view4 你", TextDirection.LeftRight_BottomTop)]
    [InlineData ("Say Hello view4 你", TextDirection.RightLeft_BottomTop)]
    public void CalcRect_Horizontal_Width_Correct (string text, TextDirection textDirection)
    {
        // The width is the number of columns in the text
        Assert.Equal (new Size (text.GetColumns (), 1), TextFormatter.CalcRect (0, 0, text, textDirection).Size);
    }

    [Theory]
    [InlineData ("test", TextDirection.TopBottom_LeftRight)]
    [InlineData (" ~  s  gui.cs   master ↑10", TextDirection.TopBottom_LeftRight)]
    [InlineData ("Say Hello view4 你", TextDirection.TopBottom_LeftRight)]
    [InlineData ("Say Hello view4 你", TextDirection.TopBottom_RightLeft)]
    [InlineData ("Say Hello view4 你", TextDirection.BottomTop_LeftRight)]
    [InlineData ("Say Hello view4 你", TextDirection.BottomTop_RightLeft)]
    public void CalcRect_Vertical_Height_Correct (string text, TextDirection textDirection)
    {
        // The height is based both the number of lines and the number of wide chars
        Assert.Equal (new Size (1 + text.GetColumns () - text.Length, text.Length), TextFormatter.CalcRect (0, 0, text, textDirection).Size);
    }

    [Theory]
    [InlineData ("")]
    [InlineData (null)]
    [InlineData ("test")]
    public void ClipAndJustify_Invalid_Returns_Original (string text)
    {
        string expected = string.IsNullOrEmpty (text) ? text : "";
        Assert.Equal (expected, TextFormatter.ClipAndJustify (text, 0, TextAlignment.Left));
        Assert.Equal (expected, TextFormatter.ClipAndJustify (text, 0, TextAlignment.Left));

        Assert.Throws<ArgumentOutOfRangeException> (
                                                    () =>
                                                        TextFormatter.ClipAndJustify (text, -1, TextAlignment.Left)
                                                   );
    }

    [Theory]
    [InlineData ("test", "", 0)]
    [InlineData ("test", "te", 2)]
    [InlineData ("test", "test", int.MaxValue)]
    [InlineData ("A sentence has words.", "A sentence has words.", 22)] // should fit
    [InlineData ("A sentence has words.", "A sentence has words.", 21)] // should fit
    [InlineData ("A sentence has words.", "A sentence has words.", int.MaxValue)] // should fit
    [InlineData ("A sentence has words.", "A sentence has words", 20)] // Should not fit
    [InlineData ("A sentence has words.", "A sentence", 10)] // Should not fit
    [InlineData ("A\tsentence\thas\twords.", "A sentence has words.", int.MaxValue)]
    [InlineData ("A\tsentence\thas\twords.", "A sentence", 10)]
    [InlineData ("line1\nline2\nline3long!", "line1\nline2\nline3long!", int.MaxValue)]
    [InlineData ("line1\nline2\nline3long!", "line1\nline", 10)]
    [InlineData (" ~  s  gui.cs   master ↑10", " ~  s  ", 10)] // Unicode
    [InlineData ("Ð ÑÐ", "Ð ÑÐ", 5)] // should fit
    [InlineData ("Ð ÑÐ", "Ð ÑÐ", 4)] // should fit
    [InlineData ("Ð ÑÐ", "Ð Ñ", 3)] // Should not fit
    public void ClipAndJustify_Valid_Centered (string text, string justifiedText, int maxWidth)
    {
        var align = TextAlignment.Centered;
        var textDirection = TextDirection.LeftRight_TopBottom;
        var tabWidth = 1;

        Assert.Equal (
                      justifiedText,
                      TextFormatter.ClipAndJustify (text, maxWidth, align, textDirection, tabWidth)
                     );
        int expectedClippedWidth = Math.Min (justifiedText.GetRuneCount (), maxWidth);

        Assert.Equal (
                      justifiedText,
                      TextFormatter.ClipAndJustify (text, maxWidth, align, textDirection, tabWidth)
                     );
        Assert.True (justifiedText.GetRuneCount () <= maxWidth);
        Assert.True (justifiedText.GetColumns () <= maxWidth);
        Assert.Equal (expectedClippedWidth, justifiedText.GetRuneCount ());

        Assert.Equal (
                      expectedClippedWidth,
                      justifiedText.ToRuneList ().Sum (r => Math.Max (r.GetColumns (), 1))
                     );
        Assert.True (expectedClippedWidth <= maxWidth);

        Assert.Equal (
                      StringExtensions.ToString (justifiedText.ToRunes () [..expectedClippedWidth]),
                      justifiedText
                     );
    }

    [Theory]
    [InlineData ("test", "", 0)]
    [InlineData ("test", "te", 2)]
    [InlineData ("test", "test", int.MaxValue)] // This doesn't throw because it only create a word with length 1
    [InlineData ("A sentence has words.", "A  sentence has words.", 22)] // should fit
    [InlineData ("A sentence has words.", "A sentence has words.", 21)] // should fit
    [InlineData (
                    "A sentence has words.",
                    "A                                                                                                                                                                 sentence                                                                                                                                                                 has                                                                                                                                                                words.",
                    500
                )] // should fit
    [InlineData ("A sentence has words.", "A sentence has words", 20)] // Should not fit
    [InlineData ("A sentence has words.", "A sentence", 10)] // Should not fit
    // Now throw System.OutOfMemoryException. See https://stackoverflow.com/questions/20672920/maxcapacity-of-stringbuilder
    //[InlineData ("A\tsentence\thas\twords.", "A sentence has words.", int.MaxValue)]
    [InlineData ("A\tsentence\thas\twords.", "A sentence", 10)]
    [InlineData (
                    "line1\nline2\nline3long!",
                    "line1\nline2\nline3long!",
                    int.MaxValue
                )] // This doesn't throw because it only create a line with length 1
    [InlineData ("line1\nline2\nline3long!", "line1\nline", 10)]
    [InlineData (" ~  s  gui.cs   master ↑10", " ~  s  ", 10)] // Unicode
    [InlineData ("Ð ÑÐ", "Ð  ÑÐ", 5)] // should fit
    [InlineData ("Ð ÑÐ", "Ð ÑÐ", 4)] // should fit
    [InlineData ("Ð ÑÐ", "Ð Ñ", 3)] // Should not fit
    public void ClipAndJustify_Valid_Justified (string text, string justifiedText, int maxWidth)
    {
        var align = TextAlignment.Justified;
        var textDirection = TextDirection.LeftRight_TopBottom;
        var tabWidth = 1;

        Assert.Equal (
                      justifiedText,
                      TextFormatter.ClipAndJustify (text, maxWidth, align, textDirection, tabWidth)
                     );
        int expectedClippedWidth = Math.Min (justifiedText.GetRuneCount (), maxWidth);

        Assert.Equal (
                      justifiedText,
                      TextFormatter.ClipAndJustify (text, maxWidth, align, textDirection, tabWidth)
                     );
        Assert.True (justifiedText.GetRuneCount () <= maxWidth);
        Assert.True (justifiedText.GetColumns () <= maxWidth);
        Assert.Equal (expectedClippedWidth, justifiedText.GetRuneCount ());

        Assert.Equal (
                      expectedClippedWidth,
                      justifiedText.ToRuneList ().Sum (r => Math.Max (r.GetColumns (), 1))
                     );
        Assert.True (expectedClippedWidth <= maxWidth);

        Assert.Equal (
                      StringExtensions.ToString (justifiedText.ToRunes () [..expectedClippedWidth]),
                      justifiedText
                     );

        // see Justify_ tests below
    }

    [Theory]
    [InlineData ("test", "", 0)]
    [InlineData ("test", "te", 2)]
    [InlineData ("test", "test", int.MaxValue)]
    [InlineData ("A sentence has words.", "A sentence has words.", 22)] // should fit
    [InlineData ("A sentence has words.", "A sentence has words.", 21)] // should fit
    [InlineData ("A sentence has words.", "A sentence has words.", int.MaxValue)] // should fit
    [InlineData ("A sentence has words.", "A sentence has words", 20)] // Should not fit
    [InlineData ("A sentence has words.", "A sentence", 10)] // Should not fit
    [InlineData ("A\tsentence\thas\twords.", "A sentence has words.", int.MaxValue)]
    [InlineData ("A\tsentence\thas\twords.", "A sentence", 10)]
    [InlineData ("line1\nline2\nline3long!", "line1\nline2\nline3long!", int.MaxValue)]
    [InlineData ("line1\nline2\nline3long!", "line1\nline", 10)]
    [InlineData (" ~  s  gui.cs   master ↑10", " ~  s  ", 10)] // Unicode
    [InlineData ("Ð ÑÐ", "Ð ÑÐ", 5)] // should fit
    [InlineData ("Ð ÑÐ", "Ð ÑÐ", 4)] // should fit
    [InlineData ("Ð ÑÐ", "Ð Ñ", 3)] // Should not fit
    public void ClipAndJustify_Valid_Left (string text, string justifiedText, int maxWidth)
    {
        var align = TextAlignment.Left;
        var textDirection = TextDirection.LeftRight_BottomTop;
        var tabWidth = 1;

        Assert.Equal (
                      justifiedText,
                      TextFormatter.ClipAndJustify (text, maxWidth, align, textDirection, tabWidth)
                     );
        int expectedClippedWidth = Math.Min (justifiedText.GetRuneCount (), maxWidth);

        Assert.Equal (
                      justifiedText,
                      TextFormatter.ClipAndJustify (text, maxWidth, align, textDirection, tabWidth)
                     );
        Assert.True (justifiedText.GetRuneCount () <= maxWidth);
        Assert.True (justifiedText.GetColumns () <= maxWidth);
        Assert.Equal (expectedClippedWidth, justifiedText.GetRuneCount ());

        Assert.Equal (
                      expectedClippedWidth,
                      justifiedText.ToRuneList ().Sum (r => Math.Max (r.GetColumns (), 1))
                     );
        Assert.True (expectedClippedWidth <= maxWidth);

        Assert.Equal (
                      StringExtensions.ToString (justifiedText.ToRunes () [..expectedClippedWidth]),
                      justifiedText
                     );
    }

    [Theory]
    [InlineData ("test", "", 0)]
    [InlineData ("test", "te", 2)]
    [InlineData ("test", "test", int.MaxValue)]
    [InlineData ("A sentence has words.", "A sentence has words.", 22)] // should fit
    [InlineData ("A sentence has words.", "A sentence has words.", 21)] // should fit
    [InlineData ("A sentence has words.", "A sentence has words.", int.MaxValue)] // should fit
    [InlineData ("A sentence has words.", "A sentence has words", 20)] // Should not fit
    [InlineData ("A sentence has words.", "A sentence", 10)] // Should not fit
    [InlineData ("A\tsentence\thas\twords.", "A sentence has words.", int.MaxValue)]
    [InlineData ("A\tsentence\thas\twords.", "A sentence", 10)]
    [InlineData ("line1\nline2\nline3long!", "line1\nline2\nline3long!", int.MaxValue)]
    [InlineData ("line1\nline2\nline3long!", "line1\nline", 10)]
    [InlineData (" ~  s  gui.cs   master ↑10", " ~  s  ", 10)] // Unicode
    [InlineData ("Ð ÑÐ", "Ð ÑÐ", 5)] // should fit
    [InlineData ("Ð ÑÐ", "Ð ÑÐ", 4)] // should fit
    [InlineData ("Ð ÑÐ", "Ð Ñ", 3)] // Should not fit
    public void ClipAndJustify_Valid_Right (string text, string justifiedText, int maxWidth)
    {
        var align = TextAlignment.Right;
        var textDirection = TextDirection.LeftRight_BottomTop;
        var tabWidth = 1;

        Assert.Equal (
                      justifiedText,
                      TextFormatter.ClipAndJustify (text, maxWidth, align, textDirection, tabWidth)
                     );
        int expectedClippedWidth = Math.Min (justifiedText.GetRuneCount (), maxWidth);

        Assert.Equal (
                      justifiedText,
                      TextFormatter.ClipAndJustify (text, maxWidth, align, textDirection, tabWidth)
                     );
        Assert.True (justifiedText.GetRuneCount () <= maxWidth);
        Assert.True (justifiedText.GetColumns () <= maxWidth);
        Assert.Equal (expectedClippedWidth, justifiedText.GetRuneCount ());

        Assert.Equal (
                      expectedClippedWidth,
                      justifiedText.ToRuneList ().Sum (r => Math.Max (r.GetColumns (), 1))
                     );
        Assert.True (expectedClippedWidth <= maxWidth);

        Assert.Equal (
                      StringExtensions.ToString (justifiedText.ToRunes () [..expectedClippedWidth]),
                      justifiedText
                     );
    }

    [Theory]
    [InlineData (14, 1, TextDirection.LeftRight_TopBottom, "Les Misęrables")]
    [InlineData (1, 14, TextDirection.TopBottom_LeftRight, "L\ne\ns\n \nM\ni\ns\nę\nr\na\nb\nl\ne\ns")]
    [InlineData (
                    4,
                    4,
                    TextDirection.TopBottom_LeftRight,
                    @"
LMre
eias
ssb 
 ęl "
                )]
    public void Draw_With_Combining_Runes (int width, int height, TextDirection textDirection, string expected)
    {
        var driver = new FakeDriver ();
        driver.Init ();

        var text = "Les Mise\u0328\u0301rables";

        var tf = new TextFormatter ();
        tf.AutoSize = true;
        tf.Direction = textDirection;
        tf.Text = text;

        Assert.True (tf.WordWrap);

        if (textDirection == TextDirection.LeftRight_TopBottom)
        {
            Assert.Equal (new (width, height), tf.Size);
        }
        else
        {
            Assert.Equal (new (1, text.GetColumns ()), tf.Size);
            tf.Size = new (width, height);
        }

        tf.Draw (
                 new (0, 0, width, height),
                 new Attribute (ColorName.White, ColorName.Black),
                 new Attribute (ColorName.Blue, ColorName.Black),
                 default (Rectangle),
                 driver
                );
        TestHelpers.AssertDriverContentsWithFrameAre (expected, _output, driver);

        driver.End ();
    }

    [Fact]
    [SetupFakeDriver]
    public void FillRemaining_True_False ()
    {
        ((FakeDriver)Application.Driver).SetBufferSize (22, 5);

        Attribute [] attrs =
        {
            Attribute.Default, new Attribute (ColorName.Green, ColorName.BrightMagenta),
            new Attribute (ColorName.Blue, ColorName.Cyan)
        };
        var tf = new TextFormatter { Size = new (14, 3), Text = "Test\nTest long\nTest long long\n", MultiLine = true };

        tf.Draw (
                 new (1, 1, 19, 3),
                 attrs [1],
                 attrs [2]);

        Assert.False (tf.FillRemaining);

        TestHelpers.AssertDriverContentsWithFrameAre (
                                                      @"
 Test          
 Test long     
 Test long long",
                                                      _output);

        TestHelpers.AssertDriverAttributesAre (
                                               @"
000000000000000000000
011110000000000000000
011111111100000000000
011111111111111000000
000000000000000000000",
                                               null,
                                               attrs);

        tf.FillRemaining = true;

        tf.Draw (
                 new (1, 1, 19, 3),
                 attrs [1],
                 attrs [2]);

        TestHelpers.AssertDriverAttributesAre (
                                               @"
000000000000000000000
011111111111111111110
011111111111111111110
011111111111111111110
000000000000000000000",
                                               null,
                                               attrs);
    }

    [Theory]
    [InlineData ("_k Before", true, 0, (KeyCode)'K')] // lower case should return uppercase Hotkey
    [InlineData ("a_k Second", true, 1, (KeyCode)'K')]
    [InlineData ("Last _k", true, 5, (KeyCode)'K')]
    [InlineData ("After k_", false, -1, KeyCode.Null)]
    [InlineData ("Multiple _k and _R", true, 9, (KeyCode)'K')]
    [InlineData ("Non-english: _кдать", true, 13, (KeyCode)'к')] // Lower case Cryllic K (к)
    [InlineData ("_k Before", true, 0, (KeyCode)'K', true)] // Turn on FirstUpperCase and verify same results
    [InlineData ("a_k Second", true, 1, (KeyCode)'K', true)]
    [InlineData ("Last _k", true, 5, (KeyCode)'K', true)]
    [InlineData ("After k_", false, -1, KeyCode.Null, true)]
    [InlineData ("Multiple _k and _r", true, 9, (KeyCode)'K', true)]
    [InlineData ("Non-english: _кдать", true, 13, (KeyCode)'к', true)] // Cryllic K (К)
    public void FindHotKey_AlphaLowerCase_Succeeds (
        string text,
        bool expectedResult,
        int expectedHotPos,
        KeyCode expectedKey,
        bool supportFirstUpperCase = false
    )
    {
        var hotKeySpecifier = (Rune)'_';

        bool result = TextFormatter.FindHotKey (
                                                text,
                                                hotKeySpecifier,
                                                out int hotPos,
                                                out Key hotKey,
                                                supportFirstUpperCase
                                               );

        if (expectedResult)
        {
            Assert.True (result);
        }
        else
        {
            Assert.False (result);
        }

        Assert.Equal (expectedResult, result);
        Assert.Equal (expectedHotPos, hotPos);
        Assert.Equal (expectedKey, hotKey);
    }

    [Theory]
    [InlineData ("_K Before", true, 0, (KeyCode)'K')]
    [InlineData ("a_K Second", true, 1, (KeyCode)'K')]
    [InlineData ("Last _K", true, 5, (KeyCode)'K')]
    [InlineData ("After K_", false, -1, KeyCode.Null)]
    [InlineData ("Multiple _K and _R", true, 9, (KeyCode)'K')]
    [InlineData ("Non-english: _Кдать", true, 13, (KeyCode)'К')] // Cryllic K (К)
    [InlineData ("_K Before", true, 0, (KeyCode)'K', true)] // Turn on FirstUpperCase and verify same results
    [InlineData ("a_K Second", true, 1, (KeyCode)'K', true)]
    [InlineData ("Last _K", true, 5, (KeyCode)'K', true)]
    [InlineData ("After K_", false, -1, KeyCode.Null, true)]
    [InlineData ("Multiple _K and _R", true, 9, (KeyCode)'K', true)]
    [InlineData ("Non-english: _Кдать", true, 13, (KeyCode)'К', true)] // Cryllic K (К)
    public void FindHotKey_AlphaUpperCase_Succeeds (
        string text,
        bool expectedResult,
        int expectedHotPos,
        KeyCode expectedKey,
        bool supportFirstUpperCase = false
    )
    {
        var hotKeySpecifier = (Rune)'_';

        bool result = TextFormatter.FindHotKey (
                                                text,
                                                hotKeySpecifier,
                                                out int hotPos,
                                                out Key hotKey,
                                                supportFirstUpperCase
                                               );

        if (expectedResult)
        {
            Assert.True (result);
        }
        else
        {
            Assert.False (result);
        }

        Assert.Equal (expectedResult, result);
        Assert.Equal (expectedHotPos, hotPos);
        Assert.Equal (expectedKey, hotKey);
    }

    [Theory]
    [InlineData (null)]
    [InlineData ("")]
    [InlineData ("no hotkey")]
    [InlineData ("No hotkey, Upper Case")]
    [InlineData ("Non-english: Сохранить")]
    public void FindHotKey_Invalid_ReturnsFalse (string text)
    {
        var hotKeySpecifier = (Rune)'_';
        var supportFirstUpperCase = false;
        var hotPos = 0;
        Key hotKey = KeyCode.Null;
        var result = false;

        result = TextFormatter.FindHotKey (
                                           text,
                                           hotKeySpecifier,
                                           out hotPos,
                                           out hotKey,
                                           supportFirstUpperCase
                                          );
        Assert.False (result);
        Assert.Equal (-1, hotPos);
        Assert.Equal (KeyCode.Null, hotKey);
    }

    [Theory]
    [InlineData ("\"k before")]
    [InlineData ("ak second")]
    [InlineData ("last k")]
    [InlineData ("multiple k and r")]
    [InlineData ("12345")]
    [InlineData ("`~!@#$%^&*()-_=+[{]}\\|;:'\",<.>/?")] // punctuation
    [InlineData (" ~  s  gui.cs   master ↑10")] // ~IsLetterOrDigit + Unicode
    [InlineData ("non-english: кдать")] // Lower case Cryllic K (к)
    public void FindHotKey_Legacy_FirstUpperCase_NotFound_Returns_False (string text)
    {
        var supportFirstUpperCase = true;

        var hotKeySpecifier = (Rune)0;

        bool result = TextFormatter.FindHotKey (
                                                text,
                                                hotKeySpecifier,
                                                out int hotPos,
                                                out Key hotKey,
                                                supportFirstUpperCase
                                               );
        Assert.False (result);
        Assert.Equal (-1, hotPos);
        Assert.Equal (KeyCode.Null, hotKey);
    }

    [Theory]
    [InlineData ("K Before", true, 0, (KeyCode)'K')]
    [InlineData ("aK Second", true, 1, (KeyCode)'K')]
    [InlineData ("last K", true, 5, (KeyCode)'K')]
    [InlineData ("multiple K and R", true, 9, (KeyCode)'K')]
    [InlineData ("non-english: Кдать", true, 13, (KeyCode)'К')] // Cryllic K (К)
    public void FindHotKey_Legacy_FirstUpperCase_Succeeds (
        string text,
        bool expectedResult,
        int expectedHotPos,
        KeyCode expectedKey
    )
    {
        var supportFirstUpperCase = true;

        var hotKeySpecifier = (Rune)0;

        bool result = TextFormatter.FindHotKey (
                                                text,
                                                hotKeySpecifier,
                                                out int hotPos,
                                                out Key hotKey,
                                                supportFirstUpperCase
                                               );

        if (expectedResult)
        {
            Assert.True (result);
        }
        else
        {
            Assert.False (result);
        }

        Assert.Equal (expectedResult, result);
        Assert.Equal (expectedHotPos, hotPos);
        Assert.Equal (expectedKey, hotKey);
    }

    [Theory]
    [InlineData ("_1 Before", true, 0, (KeyCode)'1')] // Digits 
    [InlineData ("a_1 Second", true, 1, (KeyCode)'1')]
    [InlineData ("Last _1", true, 5, (KeyCode)'1')]
    [InlineData ("After 1_", false, -1, KeyCode.Null)]
    [InlineData ("Multiple _1 and _2", true, 9, (KeyCode)'1')]
    [InlineData ("_1 Before", true, 0, (KeyCode)'1', true)] // Turn on FirstUpperCase and verify same results
    [InlineData ("a_1 Second", true, 1, (KeyCode)'1', true)]
    [InlineData ("Last _1", true, 5, (KeyCode)'1', true)]
    [InlineData ("After 1_", false, -1, KeyCode.Null, true)]
    [InlineData ("Multiple _1 and _2", true, 9, (KeyCode)'1', true)]
    public void FindHotKey_Numeric_Succeeds (
        string text,
        bool expectedResult,
        int expectedHotPos,
        KeyCode expectedKey,
        bool supportFirstUpperCase = false
    )
    {
        var hotKeySpecifier = (Rune)'_';

        bool result = TextFormatter.FindHotKey (
                                                text,
                                                hotKeySpecifier,
                                                out int hotPos,
                                                out Key hotKey,
                                                supportFirstUpperCase
                                               );

        if (expectedResult)
        {
            Assert.True (result);
        }
        else
        {
            Assert.False (result);
        }

        Assert.Equal (expectedResult, result);
        Assert.Equal (expectedHotPos, hotPos);
        Assert.Equal (expectedKey, hotKey);
    }

    [Theory]
    [InlineData ("_\"k before", true, (KeyCode)'"')] // BUGBUG: Not sure why this fails. " is a normal char
    [InlineData ("\"_k before", true, KeyCode.K)]
    [InlineData ("_`~!@#$%^&*()-_=+[{]}\\|;:'\",<.>/?", true, (KeyCode)'`')]
    [InlineData ("`_~!@#$%^&*()-_=+[{]}\\|;:'\",<.>/?", true, (KeyCode)'~')]
    [InlineData (
                    "`~!@#$%^&*()-__=+[{]}\\|;:'\",<.>/?",
                    true,
                    (KeyCode)'='
                )] // BUGBUG: Not sure why this fails. Ignore the first and consider the second
    [InlineData ("_ ~  s  gui.cs   master ↑10", true, (KeyCode)'')] // ~IsLetterOrDigit + Unicode
    [InlineData (" ~  s  gui.cs  _ master ↑10", true, (KeyCode)'')] // ~IsLetterOrDigit + Unicode
    [InlineData ("non-english: _кдать", true, (KeyCode)'к')] // Lower case Cryllic K (к)
    public void FindHotKey_Symbols_Returns_Symbol (string text, bool found, KeyCode expected)
    {
        var hotKeySpecifier = (Rune)'_';

        bool result = TextFormatter.FindHotKey (text, hotKeySpecifier, out int _, out Key hotKey);
        Assert.Equal (found, result);
        Assert.Equal (expected, hotKey);
    }

    [Fact]
    public void Format_Dont_Throw_ArgumentException_With_WordWrap_As_False_And_Keep_End_Spaces_As_True ()
    {
        Exception exception = Record.Exception (
                                                () =>
                                                    TextFormatter.Format (
                                                                          "Some text",
                                                                          4,
                                                                          TextAlignment.Left,
                                                                          false,
                                                                          true
                                                                         )
                                               );
        Assert.Null (exception);
    }

    [Theory]
    [InlineData (
                    "Hello world, how are you today? Pretty neat!",
                    44,
                    80,
                    "Hello      world,      how      are      you      today?      Pretty      neat!"
                )]
    public void Format_Justified_Always_Returns_Text_Width_Equal_To_Passed_Width_Horizontal (
        string text,
        int runeCount,
        int maxWidth,
        string justifiedText
    )
    {
        Assert.Equal (runeCount, text.GetRuneCount ());

        var fmtText = string.Empty;

        for (int i = text.GetRuneCount (); i < maxWidth; i++)
        {
            fmtText = TextFormatter.Format (text, i, TextAlignment.Justified, false, true) [0];
            Assert.Equal (i, fmtText.GetRuneCount ());
            char c = fmtText [^1];
            Assert.True (text.EndsWith (c));
        }

        Assert.Equal (justifiedText, fmtText);
    }

    [Theory]
    [InlineData (
                    "Hello world, how are you today? Pretty neat!",
                    44,
                    80,
                    "Hello      world,      how      are      you      today?      Pretty      neat!"
                )]
    public void Format_Justified_Always_Returns_Text_Width_Equal_To_Passed_Width_Vertical (
        string text,
        int runeCount,
        int maxWidth,
        string justifiedText
    )
    {
        Assert.Equal (runeCount, text.GetRuneCount ());

        var fmtText = string.Empty;

        for (int i = text.GetRuneCount (); i < maxWidth; i++)
        {
            fmtText = TextFormatter.Format (
                                            text,
                                            i,
                                            TextAlignment.Justified,
                                            false,
                                            true,
                                            0,
                                            TextDirection.TopBottom_LeftRight
                                           ) [0];
            Assert.Equal (i, fmtText.GetRuneCount ());
            char c = fmtText [^1];
            Assert.True (text.EndsWith (c));
        }

        Assert.Equal (justifiedText, fmtText);
    }

    [Theory]
    [InlineData ("Truncate", 3, "Tru")]
    [InlineData ("デモエムポンズ", 3, "デ")]
    public void Format_Truncate_Simple_And_Wide_Runes (string text, int width, string expected)
    {
        List<string> list = TextFormatter.Format (text, width, false, false);
        Assert.Equal (expected, list [^1]);
    }

    [Theory]
    [MemberData (nameof (FormatEnvironmentNewLine))]
    public void Format_With_PreserveTrailingSpaces_And_Without_PreserveTrailingSpaces (
        string text,
        int width,
        IEnumerable<string> expected
    )
    {
        var preserveTrailingSpaces = false;
        List<string> formated = TextFormatter.Format (text, width, false, true, preserveTrailingSpaces);
        Assert.Equal (expected, formated);

        preserveTrailingSpaces = true;
        formated = TextFormatter.Format (text, width, false, true, preserveTrailingSpaces);
        Assert.Equal (expected, formated);
    }

    [Theory]
    [InlineData (
                    " A sentence has words. \n This is the second Line - 2. ",
                    4,
                    -50,
                    TextAlignment.Left,
                    true,
                    false,
                    new [] { " A", "sent", "ence", "has", "word", "s. ", " Thi", "s is", "the", "seco", "nd", "Line", "- 2." },
                    " Asentencehaswords.  This isthesecondLine- 2."
                )]
    [InlineData (
                    " A sentence has words. \n This is the second Line - 2. ",
                    4,
                    -50,
                    TextAlignment.Left,
                    true,
                    true,
                    new []
                    {
                        " A ",
                        "sent",
                        "ence",
                        " ",
                        "has ",
                        "word",
                        "s. ",
                        " ",
                        "This",
                        " is ",
                        "the ",
                        "seco",
                        "nd ",
                        "Line",
                        " - ",
                        "2. "
                    },
                    " A sentence has words.  This is the second Line - 2. "
                )]
    public void Format_WordWrap_PreserveTrailingSpaces (
        string text,
        int maxWidth,
        int widthOffset,
        TextAlignment textAlignment,
        bool wrap,
        bool preserveTrailingSpaces,
        IEnumerable<string> resultLines,
        string expectedWrappedText
    )
    {
        Assert.Equal (maxWidth, text.GetRuneCount () + widthOffset);
        List<string> list = TextFormatter.Format (text, maxWidth, textAlignment, wrap, preserveTrailingSpaces);
        Assert.Equal (list.Count, resultLines.Count ());
        Assert.Equal (resultLines, list);
        var wrappedText = string.Empty;

        foreach (string txt in list)
        {
            wrappedText += txt;
        }

        Assert.Equal (expectedWrappedText, wrappedText);
    }

    [Theory]
    [InlineData ("Hello World", 11)]
    [InlineData ("こんにちは世界", 14)]
    public void GetColumns_Simple_And_Wide_Runes (string text, int width) { Assert.Equal (width, text.GetColumns ()); }

    [Theory]
    [InlineData ("Hello World", 6, 6)]
    [InlineData ("こんにちは 世界", 6, 3)]
    [MemberData (nameof (CMGlyphs))]
    public void GetLengthThatFits_List_Simple_And_Wide_Runes (string text, int columns, int expectedLength)
    {
        List<Rune> runes = text.ToRuneList ();
        Assert.Equal (expectedLength, TextFormatter.GetLengthThatFits (runes, columns));
    }

    [Theory]
    [InlineData ("test", 3, 3)]
    [InlineData ("test", 4, 4)]
    [InlineData ("test", 10, 4)]
    public void GetLengthThatFits_Runelist (string text, int columns, int expectedLength)
    {
        List<Rune> runes = text.ToRuneList ();

        Assert.Equal (expectedLength, TextFormatter.GetLengthThatFits (runes, columns));
    }

    [Theory]
    [InlineData ("Hello World", 6, 6)]
    [InlineData ("こんにちは 世界", 6, 3)]
    public void GetLengthThatFits_Simple_And_Wide_Runes (string text, int columns, int expectedLength)
    {
        Assert.Equal (expectedLength, TextFormatter.GetLengthThatFits (text, columns));
    }

    [Theory]
    [InlineData ("test", 3, 3)]
    [InlineData ("test", 4, 4)]
    [InlineData ("test", 10, 4)]
    [InlineData ("test", 1, 1)]
    [InlineData ("test", 0, 0)]
    [InlineData ("test", -1, 0)]
    [InlineData (null, -1, 0)]
    [InlineData ("", -1, 0)]
    public void GetLengthThatFits_String (string text, int columns, int expectedLength)
    {
        Assert.Equal (expectedLength, TextFormatter.GetLengthThatFits (text, columns));
    }

    [Fact]
    public void GetLengthThatFits_With_Combining_Runes ()
    {
        var text = "Les Mise\u0328\u0301rables";
        Assert.Equal (16, TextFormatter.GetLengthThatFits (text, 14));
    }

    [Fact]
    public void GetMaxColsForWidth_With_Combining_Runes ()
    {
        List<string> text = new () { "Les Mis", "e\u0328\u0301", "rables" };
        Assert.Equal (1, TextFormatter.GetMaxColsForWidth (text, 1));
    }


    [Theory]
    [InlineData (new [] { "0123456789" }, 1)]
    [InlineData (new [] { "Hello World" }, 1)]
    [InlineData (new [] { "Hello", "World" }, 2)]
    [InlineData (new [] { "こんにちは", "世界" }, 4)]
    public void GetColumnsRequiredForVerticalText_List_GetsWidth (IEnumerable<string> text, int expectedWidth)
    {
        Assert.Equal (expectedWidth, TextFormatter.GetColumnsRequiredForVerticalText (text.ToList ()));

    }

    [Theory]
    [InlineData (new [] { "Hello World" }, 1, 0, 1, 1)]
    [InlineData (new [] { "Hello", "World" }, 2, 1, 1, 1)]
    [InlineData (new [] { "こんにちは", "世界" }, 4, 1, 1, 2)]
    public void GetColumnsRequiredForVerticalText_List_Simple_And_Wide_Runes (
        IEnumerable<string> text,
        int expectedWidth,
        int index,
        int length,
        int expectedIndexWidth
    )
    {
        Assert.Equal (expectedWidth, TextFormatter.GetColumnsRequiredForVerticalText (text.ToList ()));
        Assert.Equal (expectedIndexWidth, TextFormatter.GetColumnsRequiredForVerticalText (text.ToList (), index, length));
    }

    [Fact]
    public void GetColumnsRequiredForVerticalText_List_With_Combining_Runes ()
    {
        List<string> text = new () { "Les Mis", "e\u0328\u0301", "rables" };
        Assert.Equal (1, TextFormatter.GetColumnsRequiredForVerticalText (text, 1, 1));
    }

    [Fact]
    public void GetColumnsRequiredForVerticalText_With_Combining_Runes ()
    {
        var text = "Les Mise\u0328\u0301rables";
        Assert.Equal (1, TextFormatter.GetWidestLineLength (text, 1, 1));
    }

    [Fact]
    public void Internal_Tests ()
    {
        var tf = new TextFormatter ();
        Assert.Equal (KeyCode.Null, tf.HotKey);
        tf.HotKey = KeyCode.CtrlMask | KeyCode.Q;
        Assert.Equal (KeyCode.CtrlMask | KeyCode.Q, tf.HotKey);
    }

    [Theory]
    [InlineData ("")]
    [InlineData (null)]
    [InlineData ("test")]
    public void Justify_Invalid (string text)
    {
        Assert.Equal (text, TextFormatter.Justify (text, 0));
        Assert.Equal (text, TextFormatter.Justify (text, 0));
        Assert.Throws<ArgumentOutOfRangeException> (() => TextFormatter.Justify (text, -1));
    }

    [Theory]

    // Even # of spaces
    //            0123456789
    [InlineData ("012 456 89", "012 456 89", 10, 0, "+", true)]
    [InlineData ("012 456 89", "012++456+89", 11, 1)]
    [InlineData ("012 456 89", "012 456 89", 12, 2, "++", true)]
    [InlineData ("012 456 89", "012+++456++89", 13, 3)]
    [InlineData ("012 456 89", "012 456 89", 14, 4, "+++", true)]
    [InlineData ("012 456 89", "012++++456+++89", 15, 5)]
    [InlineData ("012 456 89", "012 456 89", 16, 6, "++++", true)]
    [InlineData ("012 456 89", "012 456 89", 30, 20, "+++++++++++", true)]
    [InlineData ("012 456 89", "012+++++++++++++456++++++++++++89", 33, 23)]

    // Odd # of spaces
    //            01234567890123
    [InlineData ("012 456 89 end", "012 456 89 end", 14, 0, "+", true)]
    [InlineData ("012 456 89 end", "012++456+89+end", 15, 1)]
    [InlineData ("012 456 89 end", "012++456++89+end", 16, 2)]
    [InlineData ("012 456 89 end", "012 456 89 end", 17, 3, "++", true)]
    [InlineData ("012 456 89 end", "012+++456++89++end", 18, 4)]
    [InlineData ("012 456 89 end", "012+++456+++89++end", 19, 5)]
    [InlineData ("012 456 89 end", "012 456 89 end", 20, 6, "+++", true)]
    [InlineData ("012 456 89 end", "012++++++++456++++++++89+++++++end", 34, 20)]
    [InlineData ("012 456 89 end", "012+++++++++456+++++++++89++++++++end", 37, 23)]

    // Unicode
    // Even # of chars
    //            0123456789
    [InlineData ("Ð¿ÑÐ Ð²Ð Ñ", "Ð¿ÑÐ Ð²Ð Ñ", 10, 0, "+", true)]
    [InlineData ("Ð¿ÑÐ Ð²Ð Ñ", "Ð¿ÑÐ++Ð²Ð+Ñ", 11, 1)]
    [InlineData ("Ð¿ÑÐ Ð²Ð Ñ", "Ð¿ÑÐ Ð²Ð Ñ", 12, 2, "++", true)]
    [InlineData ("Ð¿ÑÐ Ð²Ð Ñ", "Ð¿ÑÐ+++Ð²Ð++Ñ", 13, 3)]
    [InlineData ("Ð¿ÑÐ Ð²Ð Ñ", "Ð¿ÑÐ Ð²Ð Ñ", 14, 4, "+++", true)]
    [InlineData ("Ð¿ÑÐ Ð²Ð Ñ", "Ð¿ÑÐ++++Ð²Ð+++Ñ", 15, 5)]
    [InlineData ("Ð¿ÑÐ Ð²Ð Ñ", "Ð¿ÑÐ Ð²Ð Ñ", 16, 6, "++++", true)]
    [InlineData ("Ð¿ÑÐ Ð²Ð Ñ", "Ð¿ÑÐ Ð²Ð Ñ", 30, 20, "+++++++++++", true)]
    [InlineData ("Ð¿ÑÐ Ð²Ð Ñ", "Ð¿ÑÐ+++++++++++++Ð²Ð++++++++++++Ñ", 33, 23)]

    // Unicode
    // Odd # of chars
    //            0123456789
    [InlineData ("Ð ÑÐ Ð²Ð Ñ", "Ð ÑÐ Ð²Ð Ñ", 10, 0, "+", true)]
    [InlineData ("Ð ÑÐ Ð²Ð Ñ", "Ð++ÑÐ+Ð²Ð+Ñ", 11, 1)]
    [InlineData ("Ð ÑÐ Ð²Ð Ñ", "Ð++ÑÐ++Ð²Ð+Ñ", 12, 2)]
    [InlineData ("Ð ÑÐ Ð²Ð Ñ", "Ð ÑÐ Ð²Ð Ñ", 13, 3, "++", true)]
    [InlineData ("Ð ÑÐ Ð²Ð Ñ", "Ð+++ÑÐ++Ð²Ð++Ñ", 14, 4)]
    [InlineData ("Ð ÑÐ Ð²Ð Ñ", "Ð+++ÑÐ+++Ð²Ð++Ñ", 15, 5)]
    [InlineData ("Ð ÑÐ Ð²Ð Ñ", "Ð ÑÐ Ð²Ð Ñ", 16, 6, "+++", true)]
    [InlineData ("Ð ÑÐ Ð²Ð Ñ", "Ð++++++++ÑÐ++++++++Ð²Ð+++++++Ñ", 30, 20)]
    [InlineData ("Ð ÑÐ Ð²Ð Ñ", "Ð+++++++++ÑÐ+++++++++Ð²Ð++++++++Ñ", 33, 23)]
    public void Justify_Sentence (
        string text,
        string justifiedText,
        int forceToWidth,
        int widthOffset,
        string replaceWith = null,
        bool replace = false
    )
    {
        var fillChar = '+';

        Assert.Equal (forceToWidth, text.GetRuneCount () + widthOffset);

        if (replace)
        {
            justifiedText = text.Replace (" ", replaceWith);
        }

        Assert.Equal (justifiedText, TextFormatter.Justify (text, forceToWidth, fillChar));
        Assert.True (Math.Abs (forceToWidth - justifiedText.GetRuneCount ()) < text.Count (s => s == ' '));
        Assert.True (Math.Abs (forceToWidth - justifiedText.GetColumns ()) < text.Count (s => s == ' '));
    }

    [Theory]
    [InlineData ("word")] // Even # of chars
    [InlineData ("word.")] // Odd # of chars
    [InlineData ("Ð¿ÑÐ¸Ð²ÐµÑ")] // Unicode (even #)
    [InlineData ("Ð¿ÑÐ¸Ð²ÐµÑ.")] // Unicode (odd # of chars)
    public void Justify_SingleWord (string text)
    {
        string justifiedText = text;
        var fillChar = '+';

        int width = text.GetRuneCount ();
        Assert.Equal (justifiedText, TextFormatter.Justify (text, width, fillChar));
        width = text.GetRuneCount () + 1;
        Assert.Equal (justifiedText, TextFormatter.Justify (text, width, fillChar));
        width = text.GetRuneCount () + 2;
        Assert.Equal (justifiedText, TextFormatter.Justify (text, width, fillChar));
        width = text.GetRuneCount () + 10;
        Assert.Equal (justifiedText, TextFormatter.Justify (text, width, fillChar));
        width = text.GetRuneCount () + 11;
        Assert.Equal (justifiedText, TextFormatter.Justify (text, width, fillChar));
    }

    [Theory]
    [InlineData ("Single Line 界", 14)]
    [InlineData ("First Line 界\nSecond Line 界\nThird Line 界\n", 14)]
    public void MaxWidthLine_With_And_Without_Newlines (string text, int expected) { Assert.Equal (expected, TextFormatter.GetWidestLineLength (text)); }

    [Theory]
    [InlineData (
                    "First Line\nSecond Line\nThird Line\nForty Line\nFifteenth Line\nSeventy Line",
                    0,
                    0,
                    false,
                    new [] { "" }
                )]
    [InlineData (
                    "First Line\nSecond Line\nThird Line\nForty Line\nFifteenth Line\nSeventy Line",
                    0,
                    1,
                    false,
                    new [] { "" }
                )]
    [InlineData (
                    "First Line\nSecond Line\nThird Line\nForty Line\nFifteenth Line\nSeventy Line",
                    1,
                    0,
                    false,
                    new [] { "" }
                )]
    [InlineData (
                    "First Line\nSecond Line\nThird Line\nForty Line\nFifteenth Line\nSeventy Line",
                    0,
                    0,
                    true,
                    new [] { "" }
                )]
    [InlineData (
                    "First Line\nSecond Line\nThird Line\nForty Line\nFifteenth Line\nSeventy Line",
                    0,
                    1,
                    true,
                    new [] { "" }
                )]
    [InlineData (
                    "First Line\nSecond Line\nThird Line\nForty Line\nFifteenth Line\nSeventy Line",
                    1,
                    0,
                    true,
                    new [] { "" }
                )]
    [InlineData (
                    "First Line\nSecond Line\nThird Line\nForty Line\nFifteenth Line\nSeventy Line",
                    6,
                    5,
                    false,
                    new [] { "First " }
                )]
    [InlineData ("1\n2\n3\n4\n5\n6", 6, 5, false, new [] { "1 2 3 " })]
    [InlineData (
                    "First Line\nSecond Line\nThird Line\nForty Line\nFifteenth Line\nSeventy Line",
                    6,
                    5,
                    true,
                    new [] { "First ", "Second", "Third ", "Forty ", "Fiftee" }
                )]
    [InlineData ("第一行\n第二行\n第三行\n四十行\n第十五行\n七十行", 5, 5, false, new [] { "第一" })]
    [InlineData ("第一行\n第二行\n第三行\n四十行\n第十五行\n七十行", 5, 5, true, new [] { "第一", "第二", "第三", "四十", "第十" })]
    public void MultiLine_WordWrap_False_Horizontal_Direction (
        string text,
        int maxWidth,
        int maxHeight,
        bool multiLine,
        IEnumerable<string> resultLines
    )
    {
        var tf = new TextFormatter
        {
            Text = text, Size = new (maxWidth, maxHeight), WordWrap = false, MultiLine = multiLine
        };

        Assert.False (tf.AutoSize);
        Assert.False (tf.WordWrap);
        Assert.True (tf.MultiLine == multiLine);
        Assert.Equal (TextDirection.LeftRight_TopBottom, tf.Direction);

        List<string> splitLines = tf.GetLines ();
        Assert.Equal (splitLines.Count, resultLines.Count ());
        Assert.Equal (splitLines, resultLines);
    }

    [Theory]
    [InlineData (
                    "First Line\nSecond Line\nThird Line\nForty Line\nFifteenth Line\nSeventy Line",
                    0,
                    0,
                    false,
                    new [] { "" }
                )]
    [InlineData (
                    "First Line\nSecond Line\nThird Line\nForty Line\nFifteenth Line\nSeventy Line",
                    0,
                    1,
                    false,
                    new [] { "" }
                )]
    [InlineData (
                    "First Line\nSecond Line\nThird Line\nForty Line\nFifteenth Line\nSeventy Line",
                    1,
                    0,
                    false,
                    new [] { "" }
                )]
    [InlineData (
                    "First Line\nSecond Line\nThird Line\nForty Line\nFifteenth Line\nSeventy Line",
                    0,
                    0,
                    true,
                    new [] { "" }
                )]
    [InlineData (
                    "First Line\nSecond Line\nThird Line\nForty Line\nFifteenth Line\nSeventy Line",
                    0,
                    1,
                    true,
                    new [] { "" }
                )]
    [InlineData (
                    "First Line\nSecond Line\nThird Line\nForty Line\nFifteenth Line\nSeventy Line",
                    1,
                    0,
                    true,
                    new [] { "" }
                )]
    [InlineData (
                    "First Line\nSecond Line\nThird Line\nForty Line\nFifteenth Line\nSeventy Line",
                    6,
                    5,
                    false,
                    new [] { "First" }
                )]
    [InlineData ("1\n2\n3\n4\n5\n6", 6, 5, false, new [] { "1 2 3" })]
    [InlineData (
                    "First Line\nSecond Line\nThird Line\nForty Line\nFifteenth Line\nSeventy Line",
                    6,
                    5,
                    true,
                    new [] { "First", "Secon", "Third", "Forty", "Fifte", "Seven" }
                )]
    [InlineData ("第一行\n第二行\n第三行\n四十行\n第十五行\n七十行", 5, 5, false, new [] { "第一行 第" })]
    [InlineData ("第一行\n第二行\n第三行\n四十行\n第十五行\n七十行", 5, 5, true, new [] { "第一行", "第二行" })]
    public void MultiLine_WordWrap_False_Vertical_Direction (
        string text,
        int maxWidth,
        int maxHeight,
        bool multiLine,
        IEnumerable<string> resultLines
    )
    {
        var tf = new TextFormatter
        {
            Text = text,
            Size = new (maxWidth, maxHeight),
            WordWrap = false,
            MultiLine = multiLine,
            Direction = TextDirection.TopBottom_LeftRight
        };

        Assert.False (tf.AutoSize);
        Assert.False (tf.WordWrap);
        Assert.True (tf.MultiLine == multiLine);
        Assert.Equal (TextDirection.TopBottom_LeftRight, tf.Direction);

        List<string> splitLines = tf.GetLines ();
        Assert.Equal (splitLines.Count, resultLines.Count ());
        Assert.Equal (splitLines, resultLines);
    }

    [Fact]
    public void NeedsFormat_Sets ()
    {
        var testText = "test";
        var testBounds = new Rectangle (0, 0, 100, 1);
        var tf = new TextFormatter ();

        tf.Text = "test";
        Assert.True (tf.NeedsFormat); // get_Lines causes a Format
        Assert.NotEmpty (tf.GetLines ());
        Assert.False (tf.NeedsFormat); // get_Lines causes a Format
        Assert.Equal (testText, tf.Text);
        tf.Draw (testBounds, new Attribute (), new Attribute ());
        Assert.False (tf.NeedsFormat);

        tf.Size = new (1, 1);
        Assert.True (tf.NeedsFormat);
        Assert.NotEmpty (tf.GetLines ());
        Assert.False (tf.NeedsFormat); // get_Lines causes a Format

        tf.Alignment = TextAlignment.Centered;
        Assert.True (tf.NeedsFormat);
        Assert.NotEmpty (tf.GetLines ());
        Assert.False (tf.NeedsFormat); // get_Lines causes a Format
    }

    [Theory]
    [InlineData ("", -1, TextAlignment.Left, false, 0)]
    [InlineData (null, 0, TextAlignment.Left, false, 1)]
    [InlineData (null, 0, TextAlignment.Left, true, 1)]
    [InlineData ("", 0, TextAlignment.Left, false, 1)]
    [InlineData ("", 0, TextAlignment.Left, true, 1)]
    public void Reformat_Invalid (string text, int maxWidth, TextAlignment textAlignment, bool wrap, int linesCount)
    {
        if (maxWidth < 0)
        {
            Assert.Throws<ArgumentOutOfRangeException> (
                                                        () =>
                                                            TextFormatter.Format (text, maxWidth, textAlignment, wrap)
                                                       );
        }
        else
        {
            List<string> list = TextFormatter.Format (text, maxWidth, textAlignment, wrap);
            Assert.NotEmpty (list);
            Assert.True (list.Count == linesCount);
            Assert.Equal (string.Empty, list [0]);
        }
    }

    [Theory]
    [InlineData ("A sentence has words.\nLine 2.", 0, -29, TextAlignment.Left, false, 1, true)]
    [InlineData ("A sentence has words.\nLine 2.", 1, -28, TextAlignment.Left, false, 1, false)]
    [InlineData ("A sentence has words.\nLine 2.", 5, -24, TextAlignment.Left, false, 1, false)]
    [InlineData ("A sentence has words.\nLine 2.", 28, -1, TextAlignment.Left, false, 1, false)]

    // no clip
    [InlineData ("A sentence has words.\nLine 2.", 29, 0, TextAlignment.Left, false, 1, false)]
    [InlineData ("A sentence has words.\nLine 2.", 30, 1, TextAlignment.Left, false, 1, false)]
    [InlineData ("A sentence has words.\r\nLine 2.", 0, -30, TextAlignment.Left, false, 1, true)]
    [InlineData ("A sentence has words.\r\nLine 2.", 1, -29, TextAlignment.Left, false, 1, false)]
    [InlineData ("A sentence has words.\r\nLine 2.", 5, -25, TextAlignment.Left, false, 1, false)]
    [InlineData ("A sentence has words.\r\nLine 2.", 29, -1, TextAlignment.Left, false, 1, false, 1)]
    [InlineData ("A sentence has words.\r\nLine 2.", 30, 0, TextAlignment.Left, false, 1, false)]
    [InlineData ("A sentence has words.\r\nLine 2.", 31, 1, TextAlignment.Left, false, 1, false)]
    public void Reformat_NoWordrap_NewLines_MultiLine_False (
        string text,
        int maxWidth,
        int widthOffset,
        TextAlignment textAlignment,
        bool wrap,
        int linesCount,
        bool stringEmpty,
        int clipWidthOffset = 0
    )
    {
        Assert.Equal (maxWidth, text.GetRuneCount () + widthOffset);
        int expectedClippedWidth = Math.Min (text.GetRuneCount (), maxWidth) + clipWidthOffset;
        List<string> list = TextFormatter.Format (text, maxWidth, textAlignment, wrap);
        Assert.NotEmpty (list);
        Assert.True (list.Count == linesCount);

        if (stringEmpty)
        {
            Assert.Equal (string.Empty, list [0]);
        }
        else
        {
            Assert.NotEqual (string.Empty, list [0]);
        }

        if (text.Contains ("\r\n") && maxWidth > 0)
        {
            Assert.Equal (
                          StringExtensions.ToString (text.ToRunes () [..expectedClippedWidth])
                                          .Replace ("\r\n", " "),
                          list [0]
                         );
        }
        else if (text.Contains ('\n') && maxWidth > 0)
        {
            Assert.Equal (
                          StringExtensions.ToString (text.ToRunes () [..expectedClippedWidth])
                                          .Replace ("\n", " "),
                          list [0]
                         );
        }
        else
        {
            Assert.Equal (StringExtensions.ToString (text.ToRunes () [..expectedClippedWidth]), list [0]);
        }
    }

    [Theory]
    [InlineData ("A sentence has words.\nLine 2.", 0, -29, TextAlignment.Left, false, 1, true, new [] { "" })]
    [InlineData (
                    "A sentence has words.\nLine 2.",
                    1,
                    -28,
                    TextAlignment.Left,
                    false,
                    2,
                    false,
                    new [] { "A", "L" }
                )]
    [InlineData (
                    "A sentence has words.\nLine 2.",
                    5,
                    -24,
                    TextAlignment.Left,
                    false,
                    2,
                    false,
                    new [] { "A sen", "Line " }
                )]
    [InlineData (
                    "A sentence has words.\nLine 2.",
                    28,
                    -1,
                    TextAlignment.Left,
                    false,
                    2,
                    false,
                    new [] { "A sentence has words.", "Line 2." }
                )]
    //// no clip
    [InlineData (
                    "A sentence has words.\nLine 2.",
                    29,
                    0,
                    TextAlignment.Left,
                    false,
                    2,
                    false,
                    new [] { "A sentence has words.", "Line 2." }
                )]
    [InlineData (
                    "A sentence has words.\nLine 2.",
                    30,
                    1,
                    TextAlignment.Left,
                    false,
                    2,
                    false,
                    new [] { "A sentence has words.", "Line 2." }
                )]
    [InlineData ("A sentence has words.\r\nLine 2.", 0, -30, TextAlignment.Left, false, 1, true, new [] { "" })]
    [InlineData (
                    "A sentence has words.\r\nLine 2.",
                    1,
                    -29,
                    TextAlignment.Left,
                    false,
                    2,
                    false,
                    new [] { "A", "L" }
                )]
    [InlineData (
                    "A sentence has words.\r\nLine 2.",
                    5,
                    -25,
                    TextAlignment.Left,
                    false,
                    2,
                    false,
                    new [] { "A sen", "Line " }
                )]
    [InlineData (
                    "A sentence has words.\r\nLine 2.",
                    29,
                    -1,
                    TextAlignment.Left,
                    false,
                    2,
                    false,
                    new [] { "A sentence has words.", "Line 2." }
                )]
    [InlineData (
                    "A sentence has words.\r\nLine 2.",
                    30,
                    0,
                    TextAlignment.Left,
                    false,
                    2,
                    false,
                    new [] { "A sentence has words.", "Line 2." }
                )]
    [InlineData (
                    "A sentence has words.\r\nLine 2.",
                    31,
                    1,
                    TextAlignment.Left,
                    false,
                    2,
                    false,
                    new [] { "A sentence has words.", "Line 2." }
                )]
    public void Reformat_NoWordrap_NewLines_MultiLine_True (
        string text,
        int maxWidth,
        int widthOffset,
        TextAlignment textAlignment,
        bool wrap,
        int linesCount,
        bool stringEmpty,
        IEnumerable<string> resultLines
    )
    {
        Assert.Equal (maxWidth, text.GetRuneCount () + widthOffset);

        List<string> list = TextFormatter.Format (
                                                  text,
                                                  maxWidth,
                                                  textAlignment,
                                                  wrap,
                                                  false,
                                                  0,
                                                  TextDirection.LeftRight_TopBottom,
                                                  true
                                                 );
        Assert.NotEmpty (list);
        Assert.True (list.Count == linesCount);

        if (stringEmpty)
        {
            Assert.Equal (string.Empty, list [0]);
        }
        else
        {
            Assert.NotEqual (string.Empty, list [0]);
        }

        Assert.Equal (list, resultLines);
    }

    [Theory]
    [InlineData ("A sentence has words.\nLine 2.", 0, -29, TextAlignment.Left, false, 1, true, new [] { "" })]
    [InlineData (
                    "A sentence has words.\nLine 2.",
                    1,
                    -28,
                    TextAlignment.Left,
                    false,
                    2,
                    false,
                    new [] { "A", "L" }
                )]
    [InlineData (
                    "A sentence has words.\nLine 2.",
                    5,
                    -24,
                    TextAlignment.Left,
                    false,
                    2,
                    false,
                    new [] { "A sen", "Line " }
                )]
    [InlineData (
                    "A sentence has words.\nLine 2.",
                    28,
                    -1,
                    TextAlignment.Left,
                    false,
                    2,
                    false,
                    new [] { "A sentence has words.", "Line 2." }
                )]
    //// no clip
    [InlineData (
                    "A sentence has words.\nLine 2.",
                    29,
                    0,
                    TextAlignment.Left,
                    false,
                    2,
                    false,
                    new [] { "A sentence has words.", "Line 2." }
                )]
    [InlineData (
                    "A sentence has words.\nLine 2.",
                    30,
                    1,
                    TextAlignment.Left,
                    false,
                    2,
                    false,
                    new [] { "A sentence has words.", "Line 2." }
                )]
    [InlineData ("A sentence has words.\r\nLine 2.", 0, -30, TextAlignment.Left, false, 1, true, new [] { "" })]
    [InlineData (
                    "A sentence has words.\r\nLine 2.",
                    1,
                    -29,
                    TextAlignment.Left,
                    false,
                    2,
                    false,
                    new [] { "A", "L" }
                )]
    [InlineData (
                    "A sentence has words.\r\nLine 2.",
                    5,
                    -25,
                    TextAlignment.Left,
                    false,
                    2,
                    false,
                    new [] { "A sen", "Line " }
                )]
    [InlineData (
                    "A sentence has words.\r\nLine 2.",
                    29,
                    -1,
                    TextAlignment.Left,
                    false,
                    2,
                    false,
                    new [] { "A sentence has words.", "Line 2." }
                )]
    [InlineData (
                    "A sentence has words.\r\nLine 2.",
                    30,
                    0,
                    TextAlignment.Left,
                    false,
                    2,
                    false,
                    new [] { "A sentence has words.", "Line 2." }
                )]
    [InlineData (
                    "A sentence has words.\r\nLine 2.",
                    31,
                    1,
                    TextAlignment.Left,
                    false,
                    2,
                    false,
                    new [] { "A sentence has words.", "Line 2." }
                )]
    public void Reformat_NoWordrap_NewLines_MultiLine_True_Vertical (
        string text,
        int maxWidth,
        int widthOffset,
        TextAlignment textAlignment,
        bool wrap,
        int linesCount,
        bool stringEmpty,
        IEnumerable<string> resultLines
    )
    {
        Assert.Equal (maxWidth, text.GetRuneCount () + widthOffset);

        List<string> list = TextFormatter.Format (
                                                  text,
                                                  maxWidth,
                                                  textAlignment,
                                                  wrap,
                                                  false,
                                                  0,
                                                  TextDirection.TopBottom_LeftRight,
                                                  true
                                                 );
        Assert.NotEmpty (list);
        Assert.True (list.Count == linesCount);

        if (stringEmpty)
        {
            Assert.Equal (string.Empty, list [0]);
        }
        else
        {
            Assert.NotEqual (string.Empty, list [0]);
        }

        Assert.Equal (list, resultLines);
    }

    [Theory]
    [InlineData ("", 0, 0, TextAlignment.Left, false, 1, true)]
    [InlineData ("", 1, 1, TextAlignment.Left, false, 1, true)]
    [InlineData ("A sentence has words.", 0, -21, TextAlignment.Left, false, 1, true)]
    [InlineData ("A sentence has words.", 1, -20, TextAlignment.Left, false, 1, false)]
    [InlineData ("A sentence has words.", 5, -16, TextAlignment.Left, false, 1, false)]
    [InlineData ("A sentence has words.", 20, -1, TextAlignment.Left, false, 1, false)]

    // no clip
    [InlineData ("A sentence has words.", 21, 0, TextAlignment.Left, false, 1, false)]
    [InlineData ("A sentence has words.", 22, 1, TextAlignment.Left, false, 1, false)]
    public void Reformat_NoWordrap_SingleLine (
        string text,
        int maxWidth,
        int widthOffset,
        TextAlignment textAlignment,
        bool wrap,
        int linesCount,
        bool stringEmpty
    )
    {
        Assert.Equal (maxWidth, text.GetRuneCount () + widthOffset);
        int expectedClippedWidth = Math.Min (text.GetRuneCount (), maxWidth);
        List<string> list = TextFormatter.Format (text, maxWidth, textAlignment, wrap);
        Assert.NotEmpty (list);
        Assert.True (list.Count == linesCount);

        if (stringEmpty)
        {
            Assert.Equal (string.Empty, list [0]);
        }
        else
        {
            Assert.NotEqual (string.Empty, list [0]);
        }

        Assert.Equal (StringExtensions.ToString (text.ToRunes () [..expectedClippedWidth]), list [0]);
    }

    [Theory]

    // Unicode
    [InlineData (
                    "\u2460\u2461\u2462\n\u2460\u2461\u2462\u2463\u2464",
                    8,
                    -1,
                    TextAlignment.Left,
                    true,
                    false,
                    new [] { "\u2460\u2461\u2462", "\u2460\u2461\u2462\u2463\u2464" }
                )]

    // no clip
    [InlineData (
                    "\u2460\u2461\u2462\n\u2460\u2461\u2462\u2463\u2464",
                    9,
                    0,
                    TextAlignment.Left,
                    true,
                    false,
                    new [] { "\u2460\u2461\u2462", "\u2460\u2461\u2462\u2463\u2464" }
                )]
    [InlineData (
                    "\u2460\u2461\u2462\n\u2460\u2461\u2462\u2463\u2464",
                    10,
                    1,
                    TextAlignment.Left,
                    true,
                    false,
                    new [] { "\u2460\u2461\u2462", "\u2460\u2461\u2462\u2463\u2464" }
                )]
    public void Reformat_Unicode_Wrap_Spaces_NewLines (
        string text,
        int maxWidth,
        int widthOffset,
        TextAlignment textAlignment,
        bool wrap,
        bool preserveTrailingSpaces,
        IEnumerable<string> resultLines
    )
    {
        Assert.Equal (maxWidth, text.GetRuneCount () + widthOffset);
        List<string> list = TextFormatter.Format (text, maxWidth, textAlignment, wrap, preserveTrailingSpaces);
        Assert.Equal (list.Count, resultLines.Count ());
        Assert.Equal (resultLines, list);
    }

    [Theory]

    // Unicode
    // Even # of chars
    //       0123456789
    [InlineData ("\u2660Ð¿ÑÐ Ð²Ð Ñ", 10, -1, TextAlignment.Left, true, false, new [] { "\u2660Ð¿ÑÐ Ð²Ð", "Ñ" })]

    // no clip
    [InlineData ("\u2660Ð¿ÑÐ Ð²Ð Ñ", 11, 0, TextAlignment.Left, true, false, new [] { "\u2660Ð¿ÑÐ Ð²Ð Ñ" })]
    [InlineData ("\u2660Ð¿ÑÐ Ð²Ð Ñ", 12, 1, TextAlignment.Left, true, false, new [] { "\u2660Ð¿ÑÐ Ð²Ð Ñ" })]

    // Unicode
    // Odd # of chars
    //            0123456789
    [InlineData ("\u2660 ÑÐ Ð²Ð Ñ", 9, -1, TextAlignment.Left, true, false, new [] { "\u2660 ÑÐ Ð²Ð", "Ñ" })]

    // no clip
    [InlineData ("\u2660 ÑÐ Ð²Ð Ñ", 10, 0, TextAlignment.Left, true, false, new [] { "\u2660 ÑÐ Ð²Ð Ñ" })]
    [InlineData ("\u2660 ÑÐ Ð²Ð Ñ", 11, 1, TextAlignment.Left, true, false, new [] { "\u2660 ÑÐ Ð²Ð Ñ" })]
    public void Reformat_Unicode_Wrap_Spaces_No_NewLines (
        string text,
        int maxWidth,
        int widthOffset,
        TextAlignment textAlignment,
        bool wrap,
        bool preserveTrailingSpaces,
        IEnumerable<string> resultLines
    )
    {
        Assert.Equal (maxWidth, text.GetRuneCount () + widthOffset);
        List<string> list = TextFormatter.Format (text, maxWidth, textAlignment, wrap, preserveTrailingSpaces);
        Assert.Equal (list.Count, resultLines.Count ());
        Assert.Equal (resultLines, list);
    }

    [Theory]

    // Even # of spaces
    //            0123456789
    [InlineData ("012 456 89", 0, -10, TextAlignment.Left, true, true, true, new [] { "" })]
    [InlineData (
                    "012 456 89",
                    1,
                    -9,
                    TextAlignment.Left,
                    true,
                    true,
                    false,
                    new [] { "0", "1", "2", " ", "4", "5", "6", " ", "8", "9" },
                    "01245689"
                )]
    [InlineData ("012 456 89", 5, -5, TextAlignment.Left, true, true, false, new [] { "012 ", "456 ", "89" })]
    [InlineData ("012 456 89", 9, -1, TextAlignment.Left, true, true, false, new [] { "012 456 ", "89" })]

    // no clip
    [InlineData ("012 456 89", 10, 0, TextAlignment.Left, true, true, false, new [] { "012 456 89" })]
    [InlineData ("012 456 89", 11, 1, TextAlignment.Left, true, true, false, new [] { "012 456 89" })]

    // Odd # of spaces
    //            01234567890123
    [InlineData ("012 456 89 end", 13, -1, TextAlignment.Left, true, true, false, new [] { "012 456 89 ", "end" })]

    // no clip
    [InlineData ("012 456 89 end", 14, 0, TextAlignment.Left, true, true, false, new [] { "012 456 89 end" })]
    [InlineData ("012 456 89 end", 15, 1, TextAlignment.Left, true, true, false, new [] { "012 456 89 end" })]
    public void Reformat_Wrap_Spaces_No_NewLines (
        string text,
        int maxWidth,
        int widthOffset,
        TextAlignment textAlignment,
        bool wrap,
        bool preserveTrailingSpaces,
        bool stringEmpty,
        IEnumerable<string> resultLines,
        string noSpaceText = ""
    )
    {
        Assert.Equal (maxWidth, text.GetRuneCount () + widthOffset);
        int expectedClippedWidth = Math.Min (text.GetRuneCount (), maxWidth);
        List<string> list = TextFormatter.Format (text, maxWidth, textAlignment, wrap, preserveTrailingSpaces);
        Assert.NotEmpty (list);
        Assert.True (list.Count == resultLines.Count ());

        if (stringEmpty)
        {
            Assert.Equal (string.Empty, list [0]);
        }
        else
        {
            Assert.NotEqual (string.Empty, list [0]);
        }

        Assert.Equal (resultLines, list);

        if (maxWidth > 0)
        {
            // remove whitespace chars
            if (maxWidth < 5)
            {
                expectedClippedWidth = text.GetRuneCount () - text.Sum (r => r == ' ' ? 1 : 0);
            }
            else
            {
                expectedClippedWidth = Math.Min (
                                                 text.GetRuneCount (),
                                                 maxWidth - text.Sum (r => r == ' ' ? 1 : 0)
                                                );
            }

            list = TextFormatter.Format (text, maxWidth, TextAlignment.Left, wrap);

            if (maxWidth == 1)
            {
                Assert.Equal (expectedClippedWidth, list.Count);
                Assert.Equal (noSpaceText, string.Concat (list.ToArray ()));
            }

            if (maxWidth > 1 && maxWidth < 10)
            {
                Assert.Equal (
                              StringExtensions.ToString (text.ToRunes () [..expectedClippedWidth]),
                              list [0]
                             );
            }
        }
    }

    [Theory]
    [InlineData (null)]
    [InlineData ("")]
    [InlineData ("a")]
    public void RemoveHotKeySpecifier_InValid_ReturnsOriginal (string text)
    {
        var hotKeySpecifier = (Rune)'_';

        if (text == null)
        {
            Assert.Null (TextFormatter.RemoveHotKeySpecifier (text, 0, hotKeySpecifier));
            Assert.Null (TextFormatter.RemoveHotKeySpecifier (text, -1, hotKeySpecifier));
            Assert.Null (TextFormatter.RemoveHotKeySpecifier (text, 100, hotKeySpecifier));
        }
        else
        {
            Assert.Equal (text, TextFormatter.RemoveHotKeySpecifier (text, 0, hotKeySpecifier));
            Assert.Equal (text, TextFormatter.RemoveHotKeySpecifier (text, -1, hotKeySpecifier));
            Assert.Equal (text, TextFormatter.RemoveHotKeySpecifier (text, 100, hotKeySpecifier));
        }
    }

    [Theory]
    [InlineData ("all lower case", 0)]
    [InlineData ("K Before", 0)]
    [InlineData ("aK Second", 1)]
    [InlineData ("Last K", 5)]
    [InlineData ("fter K", 7)]
    [InlineData ("Multiple K and R", 9)]
    [InlineData ("Non-english: Кдать", 13)]
    public void RemoveHotKeySpecifier_Valid_Legacy_ReturnsOriginal (string text, int hotPos)
    {
        var hotKeySpecifier = (Rune)'_';

        Assert.Equal (text, TextFormatter.RemoveHotKeySpecifier (text, hotPos, hotKeySpecifier));
    }

    [Theory]
    [InlineData ("_K Before", 0, "K Before")]
    [InlineData ("a_K Second", 1, "aK Second")]
    [InlineData ("Last _K", 5, "Last K")]
    [InlineData ("After K_", 7, "After K")]
    [InlineData ("Multiple _K and _R", 9, "Multiple K and _R")]
    [InlineData ("Non-english: _Кдать", 13, "Non-english: Кдать")]
    public void RemoveHotKeySpecifier_Valid_ReturnsStripped (string text, int hotPos, string expectedText)
    {
        var hotKeySpecifier = (Rune)'_';

        Assert.Equal (expectedText, TextFormatter.RemoveHotKeySpecifier (text, hotPos, hotKeySpecifier));
    }

    [Theory]
    [InlineData ("test", 0, 't', "test")]
    [InlineData ("test", 1, 'e', "test")]
    [InlineData ("Ok", 0, 'O', "Ok")]
    [InlineData ("[◦ Ok ◦]", 3, 'O', "[◦ Ok ◦]")]
    [InlineData ("^k", 0, '^', "^k")]
    public void ReplaceHotKeyWithTag (string text, int hotPos, uint tag, string expected)
    {
        var tf = new TextFormatter ();
        List<Rune> runes = text.ToRuneList ();
        Rune rune;

        if (Rune.TryGetRuneAt (text, hotPos, out rune))
        {
            Assert.Equal (rune, (Rune)tag);
        }

        string result = TextFormatter.ReplaceHotKeyWithTag (text, hotPos);
        Assert.Equal (result, expected);
        Assert.Equal ((Rune)tag, result.ToRunes () [hotPos]);
        Assert.Equal (text.GetRuneCount (), runes.Count);
        Assert.Equal (text, StringExtensions.ToString (runes));
    }

    [Theory]
    [MemberData (nameof (SplitEnvironmentNewLine))]
    public void SplitNewLine_Ending__With_Or_Without_NewLine_Probably_CRLF (
        string text,
        IEnumerable<string> expected
    )
    {
        List<string> splited = TextFormatter.SplitNewLine (text);
        Assert.Equal (expected, splited);
    }

    [Theory]
    [InlineData (
                    "First Line 界\nSecond Line 界\nThird Line 界\n",
                    new [] { "First Line 界", "Second Line 界", "Third Line 界", "" }
                )]
    public void SplitNewLine_Ending_With_NewLine_Only_LF (string text, IEnumerable<string> expected)
    {
        List<string> splited = TextFormatter.SplitNewLine (text);
        Assert.Equal (expected, splited);
    }

    [Theory]
    [InlineData (
                    "First Line 界\nSecond Line 界\nThird Line 界",
                    new [] { "First Line 界", "Second Line 界", "Third Line 界" }
                )]
    public void SplitNewLine_Ending_Without_NewLine_Only_LF (string text, IEnumerable<string> expected)
    {
        List<string> splited = TextFormatter.SplitNewLine (text);
        Assert.Equal (expected, splited);
    }

    [Theory]
    [InlineData ("New Test 你", 10, 10, 20320, 20320, 9, "你")]
    [InlineData ("New Test \U0001d539", 10, 11, 120121, 55349, 9, "𝔹")]
    public void String_Array_Is_Not_Always_Equal_ToRunes_Array (
        string text,
        int runesLength,
        int stringLength,
        int runeValue,
        int stringValue,
        int index,
        string expected
    )
    {
        Rune [] usToRunes = text.ToRunes ();
        Assert.Equal (runesLength, usToRunes.Length);
        Assert.Equal (stringLength, text.Length);
        Assert.Equal (runeValue, usToRunes [index].Value);
        Assert.Equal (stringValue, text [index]);
        Assert.Equal (expected, usToRunes [index].ToString ());

        if (char.IsHighSurrogate (text [index]))
        {
            // Rune array length isn't equal to string array
            Assert.Equal (expected, new string (new [] { text [index], text [index + 1] }));
        }
        else
        {
            // Rune array length is equal to string array
            Assert.Equal (expected, text [index].ToString ());
        }
    }

    [Theory]
    [InlineData (17, 1, TextDirection.LeftRight_TopBottom, 4, "This is a     Tab")]
    [InlineData (1, 17, TextDirection.TopBottom_LeftRight, 4, "T\nh\ni\ns\n \ni\ns\n \na\n \n \n \n \n \nT\na\nb")]
    [InlineData (13, 1, TextDirection.LeftRight_TopBottom, 0, "This is a Tab")]
    [InlineData (1, 13, TextDirection.TopBottom_LeftRight, 0, "T\nh\ni\ns\n \ni\ns\n \na\n \nT\na\nb")]
    public void TabWith_PreserveTrailingSpaces_False (
        int width,
        int height,
        TextDirection textDirection,
        int tabWidth,
        string expected
    )
    {
        var driver = new FakeDriver ();
        driver.Init ();

        var text = "This is a \tTab";
        var tf = new TextFormatter ();
        tf.AutoSize = true;
        tf.Direction = textDirection;
        tf.TabWidth = tabWidth;
        tf.Text = text;

        Assert.True (tf.WordWrap);
        Assert.False (tf.PreserveTrailingSpaces);
        Assert.Equal (new (width, height), tf.Size);

        tf.Draw (
                 new (0, 0, width, height),
                 new Attribute (ColorName.White, ColorName.Black),
                 new Attribute (ColorName.Blue, ColorName.Black),
                 default (Rectangle),
                 driver
                );
        TestHelpers.AssertDriverContentsWithFrameAre (expected, _output, driver);

        driver.End ();
    }

    [Theory]
    [InlineData (17, 1, TextDirection.LeftRight_TopBottom, 4, "This is a     Tab")]
    [InlineData (1, 17, TextDirection.TopBottom_LeftRight, 4, "T\nh\ni\ns\n \ni\ns\n \na\n \n \n \n \n \nT\na\nb")]
    [InlineData (13, 1, TextDirection.LeftRight_TopBottom, 0, "This is a Tab")]
    [InlineData (1, 13, TextDirection.TopBottom_LeftRight, 0, "T\nh\ni\ns\n \ni\ns\n \na\n \nT\na\nb")]
    public void TabWith_PreserveTrailingSpaces_True (
        int width,
        int height,
        TextDirection textDirection,
        int tabWidth,
        string expected
    )
    {
        var driver = new FakeDriver ();
        driver.Init ();

        var text = "This is a \tTab";
        var tf = new TextFormatter ();
        tf.AutoSize = true;

        tf.Direction = textDirection;
        tf.TabWidth = tabWidth;
        tf.PreserveTrailingSpaces = true;
        tf.Text = text;

        Assert.True (tf.WordWrap);
        Assert.Equal (new (width, height), tf.Size);

        tf.Draw (
                 new (0, 0, width, height),
                 new Attribute (ColorName.White, ColorName.Black),
                 new Attribute (ColorName.Blue, ColorName.Black),
                 default (Rectangle),
                 driver
                );
        TestHelpers.AssertDriverContentsWithFrameAre (expected, _output, driver);

        driver.End ();
    }

    [Theory]
    [InlineData (17, 1, TextDirection.LeftRight_TopBottom, 4, "This is a     Tab")]
    [InlineData (1, 17, TextDirection.TopBottom_LeftRight, 4, "T\nh\ni\ns\n \ni\ns\n \na\n \n \n \n \n \nT\na\nb")]
    [InlineData (13, 1, TextDirection.LeftRight_TopBottom, 0, "This is a Tab")]
    [InlineData (1, 13, TextDirection.TopBottom_LeftRight, 0, "T\nh\ni\ns\n \ni\ns\n \na\n \nT\na\nb")]
    public void TabWith_WordWrap_True (
        int width,
        int height,
        TextDirection textDirection,
        int tabWidth,
        string expected
    )
    {
        var driver = new FakeDriver ();
        driver.Init ();

        var text = "This is a \tTab";
        var tf = new TextFormatter ();
        tf.AutoSize = true;

        tf.Direction = textDirection;
        tf.TabWidth = tabWidth;
        tf.WordWrap = true;
        tf.Text = text;

        Assert.False (tf.PreserveTrailingSpaces);
        Assert.Equal (new (width, height), tf.Size);

        tf.Draw (
                 new (0, 0, width, height),
                 new Attribute (ColorName.White, ColorName.Black),
                 new Attribute (ColorName.Blue, ColorName.Black),
                 default (Rectangle),
                 driver
                );
        TestHelpers.AssertDriverContentsWithFrameAre (expected, _output, driver);

        driver.End ();
    }

    [Theory]
    [InlineData ("123456789", 3, "123")]
    [InlineData ("Hello World", 8, "Hello Wo")]
    public void TestClipOrPad_LongWord (string text, int fillPad, string expectedText)
    {
        // word is long but we want it to fill # space only
        Assert.Equal (expectedText, TextFormatter.ClipOrPad (text, fillPad));
    }

    [Theory]
    [InlineData ("fff", 6, "fff   ")]
    [InlineData ("Hello World", 16, "Hello World     ")]
    public void TestClipOrPad_ShortWord (string text, int fillPad, string expectedText)
    {
        // word is short but we want it to fill # so it should be padded
        Assert.Equal (expectedText, TextFormatter.ClipOrPad (text, fillPad));
    }

    [Theory]
    [InlineData ("你你", TextDirection.LeftRight_TopBottom, 4, 1)]
    [InlineData ("AB", TextDirection.LeftRight_TopBottom, 2, 1)]
    [InlineData ("你你", TextDirection.TopBottom_LeftRight, 1, 4)] // BUGBUG: Vertical wide char is broken. This should be 2,2
    [InlineData ("AB", TextDirection.TopBottom_LeftRight, 1, 2)]
    public void AutoSize_True_TextDirection_Correct_Size (string text, TextDirection textDirection, int expectedWidth, int expectedHeight)
    {
        var tf = new TextFormatter { Direction = textDirection, Text = text };
        Assert.False (tf.AutoSize);

        // If autosize is false, no auto sizing!
        Assert.Equal (Size.Empty, tf.Size);

        tf.Size = new (1, 1); // This should have no impact (autosize overrides)
        tf.AutoSize = true;

        Assert.Equal (new Size (expectedWidth, expectedHeight), tf.Size);
    }

    [Theory]
    [InlineData (TextAlignment.Left, false)]
    [InlineData (TextAlignment.Centered, true)]
    [InlineData (TextAlignment.Right, false)]
    [InlineData (TextAlignment.Justified, true)]
    public void TestSize_DirectionChange_AutoSize_True_Or_False_Horizontal (
        TextAlignment textAlignment,
        bool autoSize
    )
    {
        var tf = new TextFormatter
        {
            Direction = TextDirection.LeftRight_TopBottom, Text = "你你", Alignment = textAlignment, AutoSize = autoSize
        };
        Assert.Equal (4, tf.Size.Width);
        Assert.Equal (1, tf.Size.Height);

        tf.Direction = TextDirection.TopBottom_LeftRight;

        if (autoSize/* && textAlignment != TextAlignment.Justified*/)
        {
            Assert.Equal (2, tf.Size.Width);
            Assert.Equal (2, tf.Size.Height);
        }
        else
        {
            Assert.Equal (4, tf.Size.Width);
            Assert.Equal (1, tf.Size.Height);
        }
    }

    [Theory]
    [InlineData (VerticalTextAlignment.Top, false)]
    [InlineData (VerticalTextAlignment.Middle, true)]
    [InlineData (VerticalTextAlignment.Bottom, false)]
    [InlineData (VerticalTextAlignment.Justified, true)]
    public void TestSize_DirectionChange_AutoSize_True_Or_False_Vertical (
        VerticalTextAlignment textAlignment,
        bool autoSize
    )
    {
        var tf = new TextFormatter
        {
            Direction = TextDirection.TopBottom_LeftRight,
            Text = "你你",
            VerticalAlignment = textAlignment,
            AutoSize = autoSize
        };
        Assert.Equal (2, tf.Size.Width);
        Assert.Equal (2, tf.Size.Height);

        tf.Direction = TextDirection.LeftRight_TopBottom;

        if (autoSize/* && textAlignment != VerticalTextAlignment.Justified*/)
        {
            Assert.Equal (4, tf.Size.Width);
            Assert.Equal (1, tf.Size.Height);
        }
        else
        {
            Assert.Equal (2, tf.Size.Width);
            Assert.Equal (2, tf.Size.Height);
        }
    }

    [Theory]
    [InlineData (TextDirection.LeftRight_TopBottom, false)]
    [InlineData (TextDirection.LeftRight_TopBottom, true)]
    [InlineData (TextDirection.TopBottom_LeftRight, false)]
    [InlineData (TextDirection.TopBottom_LeftRight, true)]
    public void TestSize_SizeChange_AutoSize_True_Or_False (TextDirection textDirection, bool autoSize)
    {
        var tf = new TextFormatter { Direction = textDirection, Text = "你你", AutoSize = autoSize };

        if (textDirection == TextDirection.LeftRight_TopBottom)
        {
            Assert.Equal (4, tf.Size.Width);
            Assert.Equal (1, tf.Size.Height);
        }
        else
        {
            Assert.Equal (2, tf.Size.Width);
            Assert.Equal (2, tf.Size.Height);
        }

        tf.Size = new (1, 1);

        if (autoSize)
        {
            if (textDirection == TextDirection.LeftRight_TopBottom)
            {
                Assert.Equal (4, tf.Size.Width);
                Assert.Equal (1, tf.Size.Height);
            }
            else
            {
                Assert.Equal (2, tf.Size.Width);
                Assert.Equal (2, tf.Size.Height);
            }
        }
        else
        {
            Assert.Equal (1, tf.Size.Width);
            Assert.Equal (1, tf.Size.Height);
        }
    }

    [Theory]
    [InlineData (TextAlignment.Left, false)]
    [InlineData (TextAlignment.Centered, true)]
    [InlineData (TextAlignment.Right, false)]
    [InlineData (TextAlignment.Justified, true)]
    public void TestSize_SizeChange_AutoSize_True_Or_False_Horizontal (TextAlignment textAlignment, bool autoSize)
    {
        var tf = new TextFormatter
        {
            Direction = TextDirection.LeftRight_TopBottom, Text = "你你", Alignment = textAlignment, AutoSize = autoSize
        };
        Assert.Equal (4, tf.Size.Width);
        Assert.Equal (1, tf.Size.Height);

        tf.Size = new (1, 1);

        if (autoSize)
        {
            Assert.Equal (4, tf.Size.Width);
            Assert.Equal (1, tf.Size.Height);
        }
        else
        {
            Assert.Equal (1, tf.Size.Width);
            Assert.Equal (1, tf.Size.Height);
        }
    }

    [Theory]
    [InlineData (VerticalTextAlignment.Top, false)]
    [InlineData (VerticalTextAlignment.Middle, true)]
    [InlineData (VerticalTextAlignment.Bottom, false)]
    [InlineData (VerticalTextAlignment.Justified, true)]
    public void TestSize_SizeChange_AutoSize_True_Or_False_Vertical (
        VerticalTextAlignment textAlignment,
        bool autoSize
    )
    {
        var tf = new TextFormatter
        {
            Direction = TextDirection.TopBottom_LeftRight,
            Text = "你你",
            VerticalAlignment = textAlignment,
            AutoSize = autoSize
        };
        Assert.Equal (2, tf.Size.Width);
        Assert.Equal (2, tf.Size.Height);

        tf.Size = new (1, 1);

        if (autoSize)
        {
            Assert.Equal (2, tf.Size.Width);
            Assert.Equal (2, tf.Size.Height);
        }
        else
        {
            Assert.Equal (1, tf.Size.Width);
            Assert.Equal (1, tf.Size.Height);
        }
    }

    [Theory]
    // BUGBUG: This is a bug in the current implementation, the expected size should be 0, 0 because autosize is false
    [InlineData ("你", TextDirection.LeftRight_TopBottom, false, 2, 1)]
    [InlineData ("你", TextDirection.LeftRight_TopBottom, true, 2, 1)]
    // BUGBUG: This is a bug in the current implementation, the expected size should be 0, 0 because autosize is false
    [InlineData ("你", TextDirection.TopBottom_LeftRight, false, 1, 2)]
    [InlineData ("你", TextDirection.TopBottom_LeftRight, true, 1, 2)]

    // BUGBUG: This is a bug in the current implementation, the expected size should be 0, 0 because autosize is false
    [InlineData ("你你", TextDirection.LeftRight_TopBottom, false, 4, 1)]
    [InlineData ("你你", TextDirection.LeftRight_TopBottom, true, 4, 1)]
    // BUGBUG: This is a bug in the current implementation, the expected size should be 0, 0 because autosize is false
    [InlineData ("你你", TextDirection.TopBottom_LeftRight, false, 1, 4)]
    [InlineData ("你你", TextDirection.TopBottom_LeftRight, true, 1, 4)]
    public void Text_Set_SizeIsCorrect (string text, TextDirection textDirection, bool autoSize, int expectedWidth, int expectedHeight)
    {
        var tf = new TextFormatter { Direction = textDirection, Text = text, AutoSize = autoSize };
        Assert.Equal (new Size (expectedWidth, expectedHeight), tf.Size);
    }

    [Theory]
    [InlineData (TextDirection.LeftRight_TopBottom, false)]
    [InlineData (TextDirection.LeftRight_TopBottom, true)]
    [InlineData (TextDirection.TopBottom_LeftRight, false)]
    [InlineData (TextDirection.TopBottom_LeftRight, true)]
    public void TestSize_TextChange (TextDirection textDirection, bool autoSize)
    {
        var tf = new TextFormatter { Direction = textDirection, Text = "你", AutoSize = autoSize };
        Assert.Equal (new Size (2, 1), tf.Size);
        tf.Text = "你你";

        Assert.Equal (autoSize, tf.AutoSize);

        if (autoSize)
        {
            if (textDirection == TextDirection.LeftRight_TopBottom)
            {
                Assert.Equal (4, tf.Size.Width);
                Assert.Equal (1, tf.Size.Height);
            }
            else
            {
                Assert.Equal (2, tf.Size.Width);
                Assert.Equal (2, tf.Size.Height);
            }
        }
        else
        {
            Assert.Equal (2, tf.Size.Width);
            Assert.Equal (1, tf.Size.Height);
        }
    }

    [Fact]
    public void WordWrap_BigWidth ()
    {
        List<string> wrappedLines;

        var text = "Constantinople";
        wrappedLines = TextFormatter.WordWrapText (text, 100);
        Assert.True (wrappedLines.Count == 1);
        Assert.Equal ("Constantinople", wrappedLines [0]);
    }

    [Fact]
    public void WordWrap_Invalid ()
    {
        var text = string.Empty;
        var width = 0;

        Assert.Empty (TextFormatter.WordWrapText (null, width));
        Assert.Empty (TextFormatter.WordWrapText (text, width));
        Assert.Throws<ArgumentOutOfRangeException> (() => TextFormatter.WordWrapText (text, -1));
    }

    [Theory]
    [InlineData ("A sentence has words.", 3, -18, new [] { "A", "sen", "ten", "ce", "has", "wor", "ds." })]
    [InlineData (
                    "A sentence has words.",
                    2,
                    -19,
                    new [] { "A", "se", "nt", "en", "ce", "ha", "s", "wo", "rd", "s." }
                )]
    [InlineData (
                    "A sentence has words.",
                    1,
                    -20,
                    new [] { "A", "s", "e", "n", "t", "e", "n", "c", "e", "h", "a", "s", "w", "o", "r", "d", "s", "." }
                )]
    public void WordWrap_Narrow_Default (
        string text,
        int maxWidth,
        int widthOffset,
        IEnumerable<string> resultLines
    )
    {
        // Calls WordWrapText (text, width) and thus preserveTrailingSpaces defaults to false
        List<string> wrappedLines;

        Assert.Equal (maxWidth, text.GetRuneCount () + widthOffset);
        int expectedClippedWidth = Math.Min (text.GetRuneCount (), maxWidth);
        wrappedLines = TextFormatter.WordWrapText (text, maxWidth);
        Assert.Equal (wrappedLines.Count, resultLines.Count ());

        Assert.True (
                     expectedClippedWidth >= (wrappedLines.Count > 0 ? wrappedLines.Max (l => l.GetRuneCount ()) : 0)
                    );

        Assert.True (
                     expectedClippedWidth >= (wrappedLines.Count > 0 ? wrappedLines.Max (l => l.GetColumns ()) : 0)
                    );
        Assert.Equal (resultLines, wrappedLines);
    }

    [Theory]
    [InlineData ("A sentence has words.", 21, 0, new [] { "A sentence has words." })]
    [InlineData ("A sentence has words.", 20, -1, new [] { "A sentence has", "words." })]
    [InlineData ("A sentence has words.", 15, -6, new [] { "A sentence has", "words." })]
    [InlineData ("A sentence has words.", 14, -7, new [] { "A sentence has", "words." })]
    [InlineData ("A sentence has words.", 13, -8, new [] { "A sentence", "has words." })]

    // Unicode 
    [InlineData (
                    "A Unicode sentence (Ð¿ÑÐ¸Ð²ÐµÑ) has words.",
                    42,
                    0,
                    new [] { "A Unicode sentence (Ð¿ÑÐ¸Ð²ÐµÑ) has words." }
                )]
    [InlineData (
                    "A Unicode sentence (Ð¿ÑÐ¸Ð²ÐµÑ) has words.",
                    41,
                    -1,
                    new [] { "A Unicode sentence (Ð¿ÑÐ¸Ð²ÐµÑ) has", "words." }
                )]
    [InlineData (
                    "A Unicode sentence (Ð¿ÑÐ¸Ð²ÐµÑ) has words.",
                    36,
                    -6,
                    new [] { "A Unicode sentence (Ð¿ÑÐ¸Ð²ÐµÑ) has", "words." }
                )]
    [InlineData (
                    "A Unicode sentence (Ð¿ÑÐ¸Ð²ÐµÑ) has words.",
                    35,
                    -7,
                    new [] { "A Unicode sentence (Ð¿ÑÐ¸Ð²ÐµÑ) has", "words." }
                )]
    [InlineData (
                    "A Unicode sentence (Ð¿ÑÐ¸Ð²ÐµÑ) has words.",
                    34,
                    -8,
                    new [] { "A Unicode sentence (Ð¿ÑÐ¸Ð²ÐµÑ)", "has words." }
                )]
    [InlineData (
                    "A Unicode sentence (Ð¿ÑÐ¸Ð²ÐµÑ) has words.",
                    25,
                    -17,
                    new [] { "A Unicode sentence", "(Ð¿ÑÐ¸Ð²ÐµÑ) has words." }
                )]
    public void WordWrap_NoNewLines_Default (
        string text,
        int maxWidth,
        int widthOffset,
        IEnumerable<string> resultLines
    )
    {
        // Calls WordWrapText (text, width) and thus preserveTrailingSpaces defaults to false
        List<string> wrappedLines;

        Assert.Equal (maxWidth, text.GetRuneCount () + widthOffset);
        int expectedClippedWidth = Math.Min (text.GetRuneCount (), maxWidth);
        wrappedLines = TextFormatter.WordWrapText (text, maxWidth);
        Assert.Equal (wrappedLines.Count, resultLines.Count ());

        Assert.True (
                     expectedClippedWidth >= (wrappedLines.Count > 0 ? wrappedLines.Max (l => l.GetRuneCount ()) : 0)
                    );

        Assert.True (
                     expectedClippedWidth >= (wrappedLines.Count > 0 ? wrappedLines.Max (l => l.GetColumns ()) : 0)
                    );
        Assert.Equal (resultLines, wrappedLines);
    }

    [Theory]
    [InlineData ("これが最初の行です。 こんにちは世界。 これが2行目です。", 29, 0, new [] { "これが最初の行です。", "こんにちは世界。", "これが2行目です。" })]
    public void WordWrap_PreserveTrailingSpaces_False_Unicode_Wide_Runes (
        string text,
        int maxWidth,
        int widthOffset,
        IEnumerable<string> resultLines
    )
    {
        List<string> wrappedLines;

        Assert.Equal (maxWidth, text.GetRuneCount () + widthOffset);
        int expectedClippedWidth = Math.Min (text.GetRuneCount (), maxWidth);
        wrappedLines = TextFormatter.WordWrapText (text, maxWidth);
        Assert.Equal (wrappedLines.Count, resultLines.Count ());

        Assert.True (
                     expectedClippedWidth >= (wrappedLines.Count > 0 ? wrappedLines.Max (l => l.GetRuneCount ()) : 0)
                    );

        Assert.True (
                     expectedClippedWidth >= (wrappedLines.Count > 0 ? wrappedLines.Max (l => l.GetColumns ()) : 0)
                    );
        Assert.Equal (resultLines, wrappedLines);
    }

    [Theory]
    [InlineData ("文に は言葉 があり ます。", 14, 0, new [] { "文に は言葉", "があり ます。" })]
    [InlineData ("文に は言葉 があり ます。", 3, -11, new [] { "文", "に", "は", "言", "葉", "が", "あ", "り", "ま", "す", "。" })]
    [InlineData ("文に は言葉 があり ます。", 2, -12, new [] { "文", "に", "は", "言", "葉", "が", "あ", "り", "ま", "す", "。" })]
    [InlineData (
                    "文に は言葉 があり ます。",
                    1,
                    -13,
                    new [] { " ", " ", " " }
                )] // Just Spaces; should result in a single space for each line
    public void WordWrap_PreserveTrailingSpaces_False_Wide_Runes (
        string text,
        int maxWidth,
        int widthOffset,
        IEnumerable<string> resultLines
    )
    {
        List<string> wrappedLines;

        Assert.Equal (maxWidth, text.GetRuneCount () + widthOffset);
        int expectedClippedWidth = Math.Min (text.GetRuneCount (), maxWidth);
        wrappedLines = TextFormatter.WordWrapText (text, maxWidth);
        Assert.Equal (wrappedLines.Count, resultLines.Count ());

        Assert.True (
                     expectedClippedWidth >= (wrappedLines.Count > 0 ? wrappedLines.Max (l => l.GetRuneCount ()) : 0)
                    );

        Assert.True (
                     expectedClippedWidth >= (wrappedLines.Count > 0 ? wrappedLines.Max (l => l.GetColumns ()) : 0)
                    );
        Assert.Equal (resultLines, wrappedLines);
    }

    [Theory]
    [InlineData (null, 1, new string [] { })] // null input
    [InlineData ("", 1, new string [] { })] // Empty input
    [InlineData ("1 34", 1, new [] { "1", "3", "4" })] // Single Spaces
    [InlineData ("1", 1, new [] { "1" })] // Short input
    [InlineData ("12", 1, new [] { "1", "2" })]
    [InlineData ("123", 1, new [] { "1", "2", "3" })]
    [InlineData ("123456", 1, new [] { "1", "2", "3", "4", "5", "6" })] // No spaces
    [InlineData (" ", 1, new [] { " " })] // Just Spaces; should result in a single space
    [InlineData ("  ", 1, new [] { " " })]
    [InlineData ("   ", 1, new [] { " ", " " })]
    [InlineData ("    ", 1, new [] { " ", " " })]
    [InlineData ("12 456", 1, new [] { "1", "2", "4", "5", "6" })] // Single Spaces
    [InlineData (" 2 456", 1, new [] { " ", "2", "4", "5", "6" })] // Leading spaces should be preserved.
    [InlineData (" 2 456 8", 1, new [] { " ", "2", "4", "5", "6", "8" })]
    [InlineData (
                    "A sentence has words. ",
                    1,
                    new [] { "A", "s", "e", "n", "t", "e", "n", "c", "e", "h", "a", "s", "w", "o", "r", "d", "s", "." }
                )] // Complex example
    [InlineData ("12  567", 1, new [] { "1", "2", " ", "5", "6", "7" })] // Double Spaces
    [InlineData ("  3 567", 1, new [] { " ", "3", "5", "6", "7" })] // Double Leading spaces should be preserved.
    [InlineData ("  3  678  1", 1, new [] { " ", "3", " ", "6", "7", "8", " ", "1" })]
    [InlineData ("1  456", 1, new [] { "1", " ", "4", "5", "6" })]
    [InlineData (
                    "A  sentence   has words.  ",
                    1,
                    new []
                    {
                        "A", " ", "s", "e", "n", "t", "e", "n", "c", "e", " ", "h", "a", "s", "w", "o", "r", "d", "s", ".", " "
                    }
                )] // Double space Complex example
    public void WordWrap_PreserveTrailingSpaces_False_With_Simple_Runes_Width_1 (
        string text,
        int width,
        IEnumerable<string> resultLines
    )
    {
        List<string> wrappedLines = TextFormatter.WordWrapText (text, width);
        Assert.Equal (wrappedLines.Count, resultLines.Count ());
        Assert.Equal (resultLines, wrappedLines);
        var breakLines = "";

        foreach (string line in wrappedLines)
        {
            breakLines += $"{line}{Environment.NewLine}";
        }

        var expected = string.Empty;

        foreach (string line in resultLines)
        {
            expected += $"{line}{Environment.NewLine}";
        }

        Assert.Equal (expected, breakLines);
    }

    [Theory]
    [InlineData (null, 3, new string [] { })] // null input
    [InlineData ("", 3, new string [] { })] // Empty input
    [InlineData ("1", 3, new [] { "1" })] // Short input
    [InlineData ("12", 3, new [] { "12" })]
    [InlineData ("123", 3, new [] { "123" })]
    [InlineData ("123456", 3, new [] { "123", "456" })] // No spaces
    [InlineData ("1234567", 3, new [] { "123", "456", "7" })] // No spaces
    [InlineData (" ", 3, new [] { " " })] // Just Spaces; should result in a single space
    [InlineData ("  ", 3, new [] { "  " })]
    [InlineData ("   ", 3, new [] { "   " })]
    [InlineData ("    ", 3, new [] { "   " })]
    [InlineData ("12 456", 3, new [] { "12", "456" })] // Single Spaces
    [InlineData (" 2 456", 3, new [] { " 2", "456" })] // Leading spaces should be preserved.
    [InlineData (" 2 456 8", 3, new [] { " 2", "456", "8" })]
    [InlineData (
                    "A sentence has words. ",
                    3,
                    new [] { "A", "sen", "ten", "ce", "has", "wor", "ds." }
                )] // Complex example
    [InlineData ("12  567", 3, new [] { "12 ", "567" })] // Double Spaces
    [InlineData ("  3 567", 3, new [] { "  3", "567" })] // Double Leading spaces should be preserved.
    [InlineData ("  3  678  1", 3, new [] { "  3", " 67", "8 ", "1" })]
    [InlineData ("1  456", 3, new [] { "1 ", "456" })]
    [InlineData (
                    "A  sentence      has words.  ",
                    3,
                    new [] { "A ", "sen", "ten", "ce ", "   ", "has", "wor", "ds.", " " }
                )] // Double space Complex example
    public void WordWrap_PreserveTrailingSpaces_False_With_Simple_Runes_Width_3 (
        string text,
        int width,
        IEnumerable<string> resultLines
    )
    {
        List<string> wrappedLines = TextFormatter.WordWrapText (text, width);
        Assert.Equal (wrappedLines.Count, resultLines.Count ());
        Assert.Equal (resultLines, wrappedLines);
        var breakLines = "";

        foreach (string line in wrappedLines)
        {
            breakLines += $"{line}{Environment.NewLine}";
        }

        var expected = string.Empty;

        foreach (string line in resultLines)
        {
            expected += $"{line}{Environment.NewLine}";
        }

        Assert.Equal (expected, breakLines);
    }

    [Theory]
    [InlineData (null, 50, new string [] { })] // null input
    [InlineData ("", 50, new string [] { })] // Empty input
    [InlineData ("1", 50, new [] { "1" })] // Short input
    [InlineData ("12", 50, new [] { "12" })]
    [InlineData ("123", 50, new [] { "123" })]
    [InlineData ("123456", 50, new [] { "123456" })] // No spaces
    [InlineData ("1234567", 50, new [] { "1234567" })] // No spaces
    [InlineData (" ", 50, new [] { " " })] // Just Spaces; should result in a single space
    [InlineData ("  ", 50, new [] { "  " })]
    [InlineData ("   ", 50, new [] { "   " })]
    [InlineData ("12 456", 50, new [] { "12 456" })] // Single Spaces
    [InlineData (" 2 456", 50, new [] { " 2 456" })] // Leading spaces should be preserved.
    [InlineData (" 2 456 8", 50, new [] { " 2 456 8" })]
    [InlineData ("A sentence has words. ", 50, new [] { "A sentence has words. " })] // Complex example
    [InlineData ("12  567", 50, new [] { "12  567" })] // Double Spaces
    [InlineData ("  3 567", 50, new [] { "  3 567" })] // Double Leading spaces should be preserved.
    [InlineData ("  3  678  1", 50, new [] { "  3  678  1" })]
    [InlineData ("1  456", 50, new [] { "1  456" })]
    [InlineData (
                    "A  sentence      has words.  ",
                    50,
                    new [] { "A  sentence      has words.  " }
                )] // Double space Complex example
    public void WordWrap_PreserveTrailingSpaces_False_With_Simple_Runes_Width_50 (
        string text,
        int width,
        IEnumerable<string> resultLines
    )
    {
        List<string> wrappedLines = TextFormatter.WordWrapText (text, width);
        Assert.Equal (wrappedLines.Count, resultLines.Count ());
        Assert.Equal (resultLines, wrappedLines);
        var breakLines = "";

        foreach (string line in wrappedLines)
        {
            breakLines += $"{line}{Environment.NewLine}";
        }

        var expected = string.Empty;

        foreach (string line in resultLines)
        {
            expected += $"{line}{Environment.NewLine}";
        }

        Assert.Equal (expected, breakLines);
    }

    [Theory]
    [InlineData ("A sentence has words.", 14, -7, new [] { "A sentence ", "has words." })]
    [InlineData ("A sentence has words.", 8, -13, new [] { "A ", "sentence", " has ", "words." })]
    [InlineData ("A sentence has words.", 6, -15, new [] { "A ", "senten", "ce ", "has ", "words." })]
    [InlineData ("A sentence has words.", 3, -18, new [] { "A ", "sen", "ten", "ce ", "has", " ", "wor", "ds." })]
    [InlineData (
                    "A sentence has words.",
                    2,
                    -19,
                    new [] { "A ", "se", "nt", "en", "ce", " ", "ha", "s ", "wo", "rd", "s." }
                )]
    [InlineData (
                    "A sentence has words.",
                    1,
                    -20,
                    new []
                    {
                        "A", " ", "s", "e", "n", "t", "e", "n", "c", "e", " ", "h", "a", "s", " ", "w", "o", "r", "d", "s", "."
                    }
                )]
    public void WordWrap_PreserveTrailingSpaces_True (
        string text,
        int maxWidth,
        int widthOffset,
        IEnumerable<string> resultLines
    )
    {
        List<string> wrappedLines;

        Assert.Equal (maxWidth, text.GetRuneCount () + widthOffset);
        int expectedClippedWidth = Math.Min (text.GetRuneCount (), maxWidth);
        wrappedLines = TextFormatter.WordWrapText (text, maxWidth, true);
        Assert.Equal (wrappedLines.Count, resultLines.Count ());

        Assert.True (
                     expectedClippedWidth >= (wrappedLines.Count > 0 ? wrappedLines.Max (l => l.GetRuneCount ()) : 0)
                    );

        Assert.True (
                     expectedClippedWidth >= (wrappedLines.Count > 0 ? wrappedLines.Max (l => l.GetColumns ()) : 0)
                    );
        Assert.Equal (resultLines, wrappedLines);
    }

    [Theory]
    [InlineData ("文に は言葉 があり ます。", 14, 0, new [] { "文に は言葉 ", "があり ます。" })]
    [InlineData ("文に は言葉 があり ます。", 3, -11, new [] { "文", "に ", "は", "言", "葉 ", "が", "あ", "り ", "ま", "す", "。" })]
    [InlineData (
                    "文に は言葉 があり ます。",
                    2,
                    -12,
                    new [] { "文", "に", " ", "は", "言", "葉", " ", "が", "あ", "り", " ", "ま", "す", "。" }
                )]
    [InlineData ("文に は言葉 があり ます。", 1, -13, new string [] { })]
    public void WordWrap_PreserveTrailingSpaces_True_Wide_Runes (
        string text,
        int maxWidth,
        int widthOffset,
        IEnumerable<string> resultLines
    )
    {
        List<string> wrappedLines;

        Assert.Equal (maxWidth, text.GetRuneCount () + widthOffset);
        int expectedClippedWidth = Math.Min (text.GetRuneCount (), maxWidth);
        wrappedLines = TextFormatter.WordWrapText (text, maxWidth, true);
        Assert.Equal (wrappedLines.Count, resultLines.Count ());

        Assert.True (
                     expectedClippedWidth >= (wrappedLines.Count > 0 ? wrappedLines.Max (l => l.GetRuneCount ()) : 0)
                    );

        Assert.True (
                     expectedClippedWidth >= (wrappedLines.Count > 0 ? wrappedLines.Max (l => l.GetColumns ()) : 0)
                    );
        Assert.Equal (resultLines, wrappedLines);
    }

    [Theory]
    [InlineData ("A sentence has words. ", 3, new [] { "A ", "sen", "ten", "ce ", "has", " ", "wor", "ds.", " " })]
    [InlineData (
                    "A   sentence          has  words.  ",
                    3,
                    new [] { "A  ", " ", "sen", "ten", "ce ", "   ", "   ", "   ", "has", "  ", "wor", "ds.", "  " }
                )]
    public void WordWrap_PreserveTrailingSpaces_True_With_Simple_Runes_Width_3 (
        string text,
        int width,
        IEnumerable<string> resultLines
    )
    {
        List<string> wrappedLines = TextFormatter.WordWrapText (text, width, true);
        Assert.Equal (wrappedLines.Count, resultLines.Count ());
        Assert.Equal (resultLines, wrappedLines);
        var breakLines = "";

        foreach (string line in wrappedLines)
        {
            breakLines += $"{line}{Environment.NewLine}";
        }

        var expected = string.Empty;

        foreach (string line in resultLines)
        {
            expected += $"{line}{Environment.NewLine}";
        }

        Assert.Equal (expected, breakLines);

        // Double space Complex example - this is how VS 2022 does it
        //text = "A  sentence      has words.  ";
        //breakLines = "";
        //wrappedLines = TextFormatter.WordWrapText (text, width, preserveTrailingSpaces: true);
        //foreach (var line in wrappedLines) {
        //	breakLines += $"{line}{Environment.NewLine}";
        //}
        //expected = "A  " + Environment.NewLine +
        //	" se" + Environment.NewLine +
        //	" nt" + Environment.NewLine +
        //	" en" + Environment.NewLine +
        //	" ce" + Environment.NewLine +
        //	"  " + Environment.NewLine +
        //	"  " + Environment.NewLine +
        //	"  " + Environment.NewLine +
        //	" ha" + Environment.NewLine +
        //	" s " + Environment.NewLine +
        //	" wo" + Environment.NewLine +
        //	" rd" + Environment.NewLine +
        //	" s." + Environment.NewLine;
        //Assert.Equal (expected, breakLines);
    }

    [Theory]
    [InlineData ("A sentence\t\t\t has words.", 14, -10, new [] { "A sentence\t", "\t\t has ", "words." })]
    [InlineData (
                    "A sentence\t\t\t has words.",
                    8,
                    -16,
                    new [] { "A ", "sentence", "\t\t", "\t ", "has ", "words." }
                )]
    [InlineData (
                    "A sentence\t\t\t has words.",
                    3,
                    -21,
                    new [] { "A ", "sen", "ten", "ce", "\t", "\t", "\t", " ", "has", " ", "wor", "ds." }
                )]
    [InlineData (
                    "A sentence\t\t\t has words.",
                    2,
                    -22,
                    new [] { "A ", "se", "nt", "en", "ce", "\t", "\t", "\t", " ", "ha", "s ", "wo", "rd", "s." }
                )]
    [InlineData (
                    "A sentence\t\t\t has words.",
                    1,
                    -23,
                    new []
                    {
                        "A",
                        " ",
                        "s",
                        "e",
                        "n",
                        "t",
                        "e",
                        "n",
                        "c",
                        "e",
                        "\t",
                        "\t",
                        "\t",
                        " ",
                        "h",
                        "a",
                        "s",
                        " ",
                        "w",
                        "o",
                        "r",
                        "d",
                        "s",
                        "."
                    }
                )]
    public void WordWrap_PreserveTrailingSpaces_True_With_Tab (
        string text,
        int maxWidth,
        int widthOffset,
        IEnumerable<string> resultLines,
        int tabWidth = 4
    )
    {
        List<string> wrappedLines;

        Assert.Equal (maxWidth, text.GetRuneCount () + widthOffset);
        int expectedClippedWidth = Math.Min (text.GetRuneCount (), maxWidth);
        wrappedLines = TextFormatter.WordWrapText (text, maxWidth, true, tabWidth);
        Assert.Equal (wrappedLines.Count, resultLines.Count ());

        Assert.True (
                     expectedClippedWidth >= (wrappedLines.Count > 0 ? wrappedLines.Max (l => l.GetRuneCount ()) : 0)
                    );

        Assert.True (
                     expectedClippedWidth >= (wrappedLines.Count > 0 ? wrappedLines.Max (l => l.GetColumns ()) : 0)
                    );
        Assert.Equal (resultLines, wrappedLines);
    }

    [Theory]
    [InlineData ("Constantinople", 14, 0, new [] { "Constantinople" })]
    [InlineData ("Constantinople", 12, -2, new [] { "Constantinop", "le" })]
    [InlineData ("Constantinople", 9, -5, new [] { "Constanti", "nople" })]
    [InlineData ("Constantinople", 7, -7, new [] { "Constan", "tinople" })]
    [InlineData ("Constantinople", 5, -9, new [] { "Const", "antin", "ople" })]
    [InlineData ("Constantinople", 4, -10, new [] { "Cons", "tant", "inop", "le" })]
    [InlineData (
                    "Constantinople",
                    1,
                    -13,
                    new [] { "C", "o", "n", "s", "t", "a", "n", "t", "i", "n", "o", "p", "l", "e" }
                )]
    public void WordWrap_SingleWordLine (
        string text,
        int maxWidth,
        int widthOffset,
        IEnumerable<string> resultLines
    )
    {
        List<string> wrappedLines;

        Assert.Equal (maxWidth, text.GetRuneCount () + widthOffset);
        int expectedClippedWidth = Math.Min (text.GetRuneCount (), maxWidth);
        wrappedLines = TextFormatter.WordWrapText (text, maxWidth);
        Assert.Equal (wrappedLines.Count, resultLines.Count ());

        Assert.True (
                     expectedClippedWidth >= (wrappedLines.Count > 0 ? wrappedLines.Max (l => l.GetRuneCount ()) : 0)
                    );

        Assert.True (
                     expectedClippedWidth >= (wrappedLines.Count > 0 ? wrappedLines.Max (l => l.GetColumns ()) : 0)
                    );
        Assert.Equal (resultLines, wrappedLines);
    }

    [Theory]
    [InlineData ("This\u00A0is\n\u00A0a\u00A0sentence.", 20, 0, new [] { "This\u00A0is\u00A0a\u00A0sentence." })]
    [InlineData ("This\u00A0is\n\u00A0a\u00A0sentence.", 19, -1, new [] { "This\u00A0is\u00A0a\u00A0sentence." })]
    [InlineData (
                    "\u00A0\u00A0\u00A0\u00A0\u00A0test\u00A0sentence.",
                    19,
                    0,
                    new [] { "\u00A0\u00A0\u00A0\u00A0\u00A0test\u00A0sentence." }
                )]
    public void WordWrap_Unicode_2LinesWithNonBreakingSpace (
        string text,
        int maxWidth,
        int widthOffset,
        IEnumerable<string> resultLines
    )
    {
        List<string> wrappedLines;

        Assert.Equal (maxWidth, text.GetRuneCount () + widthOffset);
        int expectedClippedWidth = Math.Min (text.GetRuneCount (), maxWidth);
        wrappedLines = TextFormatter.WordWrapText (text, maxWidth);
        Assert.Equal (wrappedLines.Count, resultLines.Count ());

        Assert.True (
                     expectedClippedWidth >= (wrappedLines.Count > 0 ? wrappedLines.Max (l => l.GetRuneCount ()) : 0)
                    );

        Assert.True (
                     expectedClippedWidth >= (wrappedLines.Count > 0 ? wrappedLines.Max (l => l.GetColumns ()) : 0)
                    );
        Assert.Equal (resultLines, wrappedLines);
    }

    [Theory]
    [InlineData ("This\u00A0is\u00A0a\u00A0sentence.", 19, 0, new [] { "This\u00A0is\u00A0a\u00A0sentence." })]
    [InlineData ("This\u00A0is\u00A0a\u00A0sentence.", 18, -1, new [] { "This\u00A0is\u00A0a\u00A0sentence", "." })]
    [InlineData ("This\u00A0is\u00A0a\u00A0sentence.", 17, -2, new [] { "This\u00A0is\u00A0a\u00A0sentenc", "e." })]
    [InlineData ("This\u00A0is\u00A0a\u00A0sentence.", 14, -5, new [] { "This\u00A0is\u00A0a\u00A0sent", "ence." })]
    [InlineData ("This\u00A0is\u00A0a\u00A0sentence.", 10, -9, new [] { "This\u00A0is\u00A0a\u00A0", "sentence." })]
    [InlineData (
                    "This\u00A0is\u00A0a\u00A0sentence.",
                    7,
                    -12,
                    new [] { "This\u00A0is", "\u00A0a\u00A0sent", "ence." }
                )]
    [InlineData (
                    "This\u00A0is\u00A0a\u00A0sentence.",
                    5,
                    -14,
                    new [] { "This\u00A0", "is\u00A0a\u00A0", "sente", "nce." }
                )]
    [InlineData (
                    "This\u00A0is\u00A0a\u00A0sentence.",
                    1,
                    -18,
                    new []
                    {
                        "T", "h", "i", "s", "\u00A0", "i", "s", "\u00A0", "a", "\u00A0", "s", "e", "n", "t", "e", "n", "c", "e", "."
                    }
                )]
    public void WordWrap_Unicode_LineWithNonBreakingSpace (
        string text,
        int maxWidth,
        int widthOffset,
        IEnumerable<string> resultLines
    )
    {
        List<string> wrappedLines;

        Assert.Equal (maxWidth, text.GetRuneCount () + widthOffset);
        int expectedClippedWidth = Math.Min (text.GetRuneCount (), maxWidth);
        wrappedLines = TextFormatter.WordWrapText (text, maxWidth);
        Assert.Equal (wrappedLines.Count, resultLines.Count ());

        Assert.True (
                     expectedClippedWidth >= (wrappedLines.Count > 0 ? wrappedLines.Max (l => l.GetRuneCount ()) : 0)
                    );

        Assert.True (
                     expectedClippedWidth >= (wrappedLines.Count > 0 ? wrappedLines.Max (l => l.GetColumns ()) : 0)
                    );
        Assert.Equal (resultLines, wrappedLines);
    }

    [Theory]
    [InlineData (
                    "กขฃคฅฆงจฉชซฌญฎฏฐฑฒณดตถทธนบปผฝพฟภมยรฤลฦวศษสหฬอฮฯะัาำ",
                    51,
                    0,
                    new [] { "กขฃคฅฆงจฉชซฌญฎฏฐฑฒณดตถทธนบปผฝพฟภมยรฤลฦวศษสหฬอฮฯะัาำ" }
                )]
    [InlineData (
                    "กขฃคฅฆงจฉชซฌญฎฏฐฑฒณดตถทธนบปผฝพฟภมยรฤลฦวศษสหฬอฮฯะัาำ",
                    50,
                    -1,
                    new [] { "กขฃคฅฆงจฉชซฌญฎฏฐฑฒณดตถทธนบปผฝพฟภมยรฤลฦวศษสหฬอฮฯะัาำ" }
                )]
    [InlineData (
                    "กขฃคฅฆงจฉชซฌญฎฏฐฑฒณดตถทธนบปผฝพฟภมยรฤลฦวศษสหฬอฮฯะัาำ",
                    46,
                    -5,
                    new [] { "กขฃคฅฆงจฉชซฌญฎฏฐฑฒณดตถทธนบปผฝพฟภมยรฤลฦวศษสหฬอฮ", "ฯะัาำ" }
                )]
    [InlineData (
                    "กขฃคฅฆงจฉชซฌญฎฏฐฑฒณดตถทธนบปผฝพฟภมยรฤลฦวศษสหฬอฮฯะัาำ",
                    26,
                    -25,
                    new [] { "กขฃคฅฆงจฉชซฌญฎฏฐฑฒณดตถทธนบ", "ปผฝพฟภมยรฤลฦวศษสหฬอฮฯะัาำ" }
                )]
    [InlineData (
                    "กขฃคฅฆงจฉชซฌญฎฏฐฑฒณดตถทธนบปผฝพฟภมยรฤลฦวศษสหฬอฮฯะัาำ",
                    17,
                    -34,
                    new [] { "กขฃคฅฆงจฉชซฌญฎฏฐฑ", "ฒณดตถทธนบปผฝพฟภมย", "รฤลฦวศษสหฬอฮฯะัาำ" }
                )]
    [InlineData (
                    "กขฃคฅฆงจฉชซฌญฎฏฐฑฒณดตถทธนบปผฝพฟภมยรฤลฦวศษสหฬอฮฯะัาำ",
                    13,
                    -38,
                    new [] { "กขฃคฅฆงจฉชซฌญ", "ฎฏฐฑฒณดตถทธนบ", "ปผฝพฟภมยรฤลฦว", "ศษสหฬอฮฯะัาำ" }
                )]
    [InlineData (
                    "กขฃคฅฆงจฉชซฌญฎฏฐฑฒณดตถทธนบปผฝพฟภมยรฤลฦวศษสหฬอฮฯะัาำ",
                    1,
                    -50,
                    new []
                    {
                        "ก",
                        "ข",
                        "ฃ",
                        "ค",
                        "ฅ",
                        "ฆ",
                        "ง",
                        "จ",
                        "ฉ",
                        "ช",
                        "ซ",
                        "ฌ",
                        "ญ",
                        "ฎ",
                        "ฏ",
                        "ฐ",
                        "ฑ",
                        "ฒ",
                        "ณ",
                        "ด",
                        "ต",
                        "ถ",
                        "ท",
                        "ธ",
                        "น",
                        "บ",
                        "ป",
                        "ผ",
                        "ฝ",
                        "พ",
                        "ฟ",
                        "ภ",
                        "ม",
                        "ย",
                        "ร",
                        "ฤ",
                        "ล",
                        "ฦ",
                        "ว",
                        "ศ",
                        "ษ",
                        "ส",
                        "ห",
                        "ฬ",
                        "อ",
                        "ฮ",
                        "ฯ",
                        "ะั",
                        "า",
                        "ำ"
                    }
                )]
    public void WordWrap_Unicode_SingleWordLine (
        string text,
        int maxWidth,
        int widthOffset,
        IEnumerable<string> resultLines
    )
    {
        List<string> wrappedLines;

        IEnumerable<Rune> zeroWidth = text.EnumerateRunes ().Where (r => r.GetColumns () == 0);
        Assert.Single (zeroWidth);
        Assert.Equal ('ั', zeroWidth.ElementAt (0).Value);
        Assert.Equal (maxWidth, text.GetRuneCount () + widthOffset);
        int expectedClippedWidth = Math.Min (text.GetRuneCount (), maxWidth);
        wrappedLines = TextFormatter.WordWrapText (text, maxWidth);
        Assert.Equal (wrappedLines.Count, resultLines.Count ());

        Assert.True (
                     expectedClippedWidth
                     >= (wrappedLines.Count > 0
                             ? wrappedLines.Max (
                                                 l => l.GetRuneCount ()
                                                      + zeroWidth.Count ()
                                                      - 1
                                                      + widthOffset
                                                )
                             : 0)
                    );

        Assert.True (
                     expectedClippedWidth >= (wrappedLines.Count > 0 ? wrappedLines.Max (l => l.GetColumns ()) : 0)
                    );
        Assert.Equal (resultLines, wrappedLines);
    }

    /// <summary>WordWrap strips CRLF</summary>
    [Theory]
    [InlineData (
                    "A sentence has words.\nA paragraph has lines.",
                    44,
                    0,
                    new [] { "A sentence has words.A paragraph has lines." }
                )]
    [InlineData (
                    "A sentence has words.\nA paragraph has lines.",
                    43,
                    -1,
                    new [] { "A sentence has words.A paragraph has lines." }
                )]
    [InlineData (
                    "A sentence has words.\nA paragraph has lines.",
                    38,
                    -6,
                    new [] { "A sentence has words.A paragraph has", "lines." }
                )]
    [InlineData (
                    "A sentence has words.\nA paragraph has lines.",
                    34,
                    -10,
                    new [] { "A sentence has words.A paragraph", "has lines." }
                )]
    [InlineData (
                    "A sentence has words.\nA paragraph has lines.",
                    27,
                    -17,
                    new [] { "A sentence has words.A", "paragraph has lines." }
                )]

    // Unicode 
    [InlineData (
                    "A Unicode sentence (Ð¿ÑÐ¸Ð²ÐµÑ) has words.\nA Unicode Пункт has Линии.",
                    69,
                    0,
                    new [] { "A Unicode sentence (Ð¿ÑÐ¸Ð²ÐµÑ) has words.A Unicode Пункт has Линии." }
                )]
    [InlineData (
                    "A Unicode sentence (Ð¿ÑÐ¸Ð²ÐµÑ) has words.\nA Unicode Пункт has Линии.",
                    68,
                    -1,
                    new [] { "A Unicode sentence (Ð¿ÑÐ¸Ð²ÐµÑ) has words.A Unicode Пункт has Линии." }
                )]
    [InlineData (
                    "A Unicode sentence (Ð¿ÑÐ¸Ð²ÐµÑ) has words.\nA Unicode Пункт has Линии.",
                    63,
                    -6,
                    new [] { "A Unicode sentence (Ð¿ÑÐ¸Ð²ÐµÑ) has words.A Unicode Пункт has", "Линии." }
                )]
    [InlineData (
                    "A Unicode sentence (Ð¿ÑÐ¸Ð²ÐµÑ) has words.\nA Unicode Пункт has Линии.",
                    59,
                    -10,
                    new [] { "A Unicode sentence (Ð¿ÑÐ¸Ð²ÐµÑ) has words.A Unicode Пункт", "has Линии." }
                )]
    [InlineData (
                    "A Unicode sentence (Ð¿ÑÐ¸Ð²ÐµÑ) has words.\nA Unicode Пункт has Линии.",
                    52,
                    -17,
                    new [] { "A Unicode sentence (Ð¿ÑÐ¸Ð²ÐµÑ) has words.A Unicode", "Пункт has Линии." }
                )]
    public void WordWrap_WithNewLines (string text, int maxWidth, int widthOffset, IEnumerable<string> resultLines)
    {
        List<string> wrappedLines;

        Assert.Equal (maxWidth, text.GetRuneCount () + widthOffset);
        int expectedClippedWidth = Math.Min (text.GetRuneCount (), maxWidth);
        wrappedLines = TextFormatter.WordWrapText (text, maxWidth);
        Assert.Equal (wrappedLines.Count, resultLines.Count ());

        Assert.True (
                     expectedClippedWidth >= (wrappedLines.Count > 0 ? wrappedLines.Max (l => l.GetRuneCount ()) : 0)
                    );

        Assert.True (
                     expectedClippedWidth >= (wrappedLines.Count > 0 ? wrappedLines.Max (l => l.GetColumns ()) : 0)
                    );
        Assert.Equal (resultLines, wrappedLines);
    }


    [SetupFakeDriver]
    [Theory]
    [InlineData ("A", 0, false, "")]
    [InlineData ("A", 1, false, "A")]
    [InlineData ("A", 2, false, "A")]
    [InlineData ("AB", 1, false, "A")]
    [InlineData ("AB", 2, false, "AB")]
    [InlineData ("ABC", 3, false, "ABC")]
    [InlineData ("ABC", 4, false, "ABC")]
    [InlineData ("ABC", 6, false, "ABC")]

    [InlineData ("A", 0, true, "")]
    [InlineData ("A", 1, true, "A")]
    [InlineData ("A", 2, true, "A")]
    [InlineData ("AB", 1, true, "A")]
    [InlineData ("AB", 2, true, "AB")]
    [InlineData ("ABC", 3, true, "ABC")]
    [InlineData ("ABC", 4, true, "ABC")]
    [InlineData ("ABC", 6, true, "ABC")]
    public void Draw_Horizontal_Left (string text, int width, bool autoSize, string expectedText)

    {
        TextFormatter tf = new ()
        {
            Text = text,
            Alignment = TextAlignment.Left,
            AutoSize = autoSize,
        };

        if (!autoSize)
        {
            tf.Size = new Size (width, 1);
        }
        tf.Draw (new Rectangle (0, 0, width, 1), Attribute.Default, Attribute.Default);

        TestHelpers.AssertDriverContentsWithFrameAre (expectedText, _output);
    }

    [SetupFakeDriver]
    [Theory]
    [InlineData ("A", 0, false, "")]
    [InlineData ("A", 1, false, "A")]
    [InlineData ("A", 2, false, " A")]
    [InlineData ("AB", 1, false, "A")]
    [InlineData ("AB", 2, false, "AB")]
    [InlineData ("ABC", 3, false, "ABC")]
    [InlineData ("ABC", 4, false, " ABC")]
    [InlineData ("ABC", 6, false, "   ABC")]

    [InlineData ("A", 0, true, "")]
    [InlineData ("A", 1, true, "A")]
    [InlineData ("A", 2, true, " A")]
<<<<<<< HEAD
    [InlineData ("AB", 1, true, "")] // BUGBUG: Should be "B". See https://github.com/gui-cs/Terminal.Gui/issues/3418#issuecomment-2067771418 for a partial fix
=======
    [InlineData ("AB", 1, true, "")] // BUGBUG: This is wrong, it should be "A"
>>>>>>> acc924b7
    [InlineData ("AB", 2, true, "AB")]
    [InlineData ("ABC", 3, true, "ABC")]
    [InlineData ("ABC", 4, true, " ABC")]
    [InlineData ("ABC", 6, true, "   ABC")]
    public void Draw_Horizontal_Right (string text, int width, bool autoSize, string expectedText)
    {
        TextFormatter tf = new ()
        {
            Text = text,
            Alignment = TextAlignment.Right,
            AutoSize = autoSize,
        };

        if (!autoSize)
        {
            tf.Size = new Size (width, 1);
        }

        tf.Draw (new Rectangle (Point.Empty, new (width, 1)), Attribute.Default, Attribute.Default);
        TestHelpers.AssertDriverContentsWithFrameAre (expectedText, _output);
    }

    [SetupFakeDriver]
    [Theory]
    [InlineData ("A", 0, false, "")]
    [InlineData ("A", 1, false, "A")]
    [InlineData ("A", 2, false, "A")]
    [InlineData ("A", 3, false, " A")]
    [InlineData ("AB", 1, false, "A")]
    [InlineData ("AB", 2, false, "AB")]
    [InlineData ("ABC", 3, false, "ABC")]
    [InlineData ("ABC", 4, false, "ABC")]
    [InlineData ("ABC", 5, false, " ABC")]
    [InlineData ("ABC", 6, false, " ABC")]
    [InlineData ("ABC", 9, false, "   ABC")]

    [InlineData ("A", 0, true, "")]
    [InlineData ("A", 1, true, "A")]
    [InlineData ("A", 2, true, "A")]
    [InlineData ("A", 3, true, " A")]
    [InlineData ("AB", 1, true, "A")]
    [InlineData ("AB", 2, true, "AB")]
    [InlineData ("ABC", 3, true, "ABC")]
    [InlineData ("ABC", 4, true, "ABC")]
    [InlineData ("ABC", 5, true, " ABC")]
    [InlineData ("ABC", 6, true, " ABC")]
    [InlineData ("ABC", 9, true, "   ABC")]
    public void Draw_Horizontal_Centered (string text, int width, bool autoSize, string expectedText)
    {
        TextFormatter tf = new ()
        {
            Text = text,
            Alignment = TextAlignment.Centered,
            AutoSize = autoSize,
        };

        if (!autoSize)
        {
            tf.Size = new Size (width, 1);
        }
        tf.Draw (new Rectangle (0, 0, width, 1), Attribute.Default, Attribute.Default);

        TestHelpers.AssertDriverContentsWithFrameAre (expectedText, _output);
    }

    [SetupFakeDriver]
    [Theory]
    [InlineData ("A", 0, false, "")]
    [InlineData ("A", 1, false, "A")]
<<<<<<< HEAD
    [InlineData ("A", 2, false,"A")]
    [InlineData ("A B", 3, false,"A B")]
    [InlineData ("A B", 1, false,"A")]
    [InlineData ("A B", 2, false,"A")]
    [InlineData ("A B", 3, false,"A B")]
    [InlineData ("A B", 4, false,"A  B")]
    [InlineData ("A B", 5, false,"A   B")]
    [InlineData ("A B", 6, false,"A    B")]
    [InlineData ("A B", 10,false,"A        B")]
=======
    [InlineData ("A", 2, false, "A")]
    [InlineData ("A B", 3, false, "A B")]
    [InlineData ("A B", 1, false, "A")]
    [InlineData ("A B", 2, false, "A")]
    [InlineData ("A B", 3, false, "A B")]
    [InlineData ("A B", 4, false, "A  B")]
    [InlineData ("A B", 5, false, "A   B")]
    [InlineData ("A B", 6, false, "A    B")]
    [InlineData ("A B", 10, false, "A        B")]
>>>>>>> acc924b7
    [InlineData ("ABC ABC", 10, false, "ABC    ABC")]

    [InlineData ("A", 0, true, "")]
    [InlineData ("A", 1, true, "A")]
    [InlineData ("A", 2, true, "A")]
    [InlineData ("A B", 3, true, "A B")]
    [InlineData ("A B", 1, true, "A")]
    [InlineData ("A B", 2, true, "A")]
    [InlineData ("A B", 3, true, "A B")]
    [InlineData ("A B", 4, true, "A B")]
    [InlineData ("A B", 5, true, "A B")]
    [InlineData ("A B", 6, true, "A B")]
    [InlineData ("A B", 10, true, "A B")]
    [InlineData ("ABC ABC", 10, true, "ABC ABC")]
    public void Draw_Horizontal_Justified (string text, int width, bool autoSize, string expectedText)
    {
        TextFormatter tf = new ()
        {
            Text = text,
            Alignment = TextAlignment.Justified,
            AutoSize = autoSize,
        };

        if (!autoSize)
        {
            tf.Size = new Size (width, 1);
        }
        tf.Draw (new Rectangle (0, 0, width, 1), Attribute.Default, Attribute.Default);

        TestHelpers.AssertDriverContentsWithFrameAre (expectedText, _output);
    }

<<<<<<< HEAD
    [SetupFakeDriver]
    [Theory]
    [InlineData ("A", 5, false, "A")]
    [InlineData ("AB12", 5, false, @"
A
B
1
2")]
    [InlineData ("AB\n12", 5, false, @"
A1
B2")]
    [InlineData ("", 1, false, "")]

    public void Draw_Vertical_TopBottom_LeftRight (string text, int height, bool autoSize, string expectedText)
=======

    [SetupFakeDriver]
    [Theory]
    [InlineData ("A", 0, 0, false, "")]
    [InlineData ("A", 0, 1, false, "")]
    [InlineData ("A", 1, 1, false, "A")]
    [InlineData ("A", 2, 1, false, "A")]
    [InlineData ("AB", 1, 1, false, "A")]
    [InlineData ("AB", 2, 1, false, "AB")]
    [InlineData ("ABC", 3, 1, false, "ABC")]
    [InlineData ("ABC", 4, 1, false, "ABC")]
    [InlineData ("ABC", 6, 1, false, "ABC")]

    [InlineData ("A", 1, 0, false, "")]
    [InlineData ("A", 1, 2, false, "A")]
    [InlineData ("AB", 1, 2, false, "A\nB")]
    [InlineData ("ABC", 1, 3, false, "A\nB\nC")]
    [InlineData ("ABC", 1, 4, false, "A\nB\nC")]
    [InlineData ("ABC", 2, 2, false, "AC\nB ")] // BUGBUG: Should tis space be here?

    // With true, the width & height should be ignored
    [InlineData ("A", 0, 0, true, "A")]
    [InlineData ("AB", 0, 0, true, "A\nB")]
    [InlineData ("AB", 2, 1, true, "A\nB")]
    [InlineData ("ABC", 0, 0, true, "A\nB\nC")]
    [InlineData ("ABC", 2, 2, true, "A\nB\nC")]
    public void Draw_Vertical_TopBottom_LeftRight (string text, int width, int height, bool autoSize, string expectedText)

>>>>>>> acc924b7
    {
        TextFormatter tf = new ()
        {
            Text = text,
<<<<<<< HEAD
            AutoSize = autoSize,
            Direction = TextDirection.TopBottom_LeftRight,
=======
            Direction = TextDirection.TopBottom_LeftRight,
            AutoSize = autoSize,
>>>>>>> acc924b7
        };

        if (!autoSize)
        {
<<<<<<< HEAD
            tf.Size = new Size (5, height);
        }
        tf.Draw (new Rectangle (0, 0, 5, height), Attribute.Default, Attribute.Default);
=======
            tf.Size = new Size (width, height);
        }
        tf.Draw (new Rectangle (0, 0, 20, 20), Attribute.Default, Attribute.Default);
>>>>>>> acc924b7

        TestHelpers.AssertDriverContentsWithFrameAre (expectedText, _output);
    }
}<|MERGE_RESOLUTION|>--- conflicted
+++ resolved
@@ -3350,8 +3350,6 @@
                     );
         Assert.Equal (resultLines, wrappedLines);
     }
-
-
     [SetupFakeDriver]
     [Theory]
     [InlineData ("A", 0, false, "")]
@@ -3404,11 +3402,7 @@
     [InlineData ("A", 0, true, "")]
     [InlineData ("A", 1, true, "A")]
     [InlineData ("A", 2, true, " A")]
-<<<<<<< HEAD
     [InlineData ("AB", 1, true, "")] // BUGBUG: Should be "B". See https://github.com/gui-cs/Terminal.Gui/issues/3418#issuecomment-2067771418 for a partial fix
-=======
-    [InlineData ("AB", 1, true, "")] // BUGBUG: This is wrong, it should be "A"
->>>>>>> acc924b7
     [InlineData ("AB", 2, true, "AB")]
     [InlineData ("ABC", 3, true, "ABC")]
     [InlineData ("ABC", 4, true, " ABC")]
@@ -3478,17 +3472,6 @@
     [Theory]
     [InlineData ("A", 0, false, "")]
     [InlineData ("A", 1, false, "A")]
-<<<<<<< HEAD
-    [InlineData ("A", 2, false,"A")]
-    [InlineData ("A B", 3, false,"A B")]
-    [InlineData ("A B", 1, false,"A")]
-    [InlineData ("A B", 2, false,"A")]
-    [InlineData ("A B", 3, false,"A B")]
-    [InlineData ("A B", 4, false,"A  B")]
-    [InlineData ("A B", 5, false,"A   B")]
-    [InlineData ("A B", 6, false,"A    B")]
-    [InlineData ("A B", 10,false,"A        B")]
-=======
     [InlineData ("A", 2, false, "A")]
     [InlineData ("A B", 3, false, "A B")]
     [InlineData ("A B", 1, false, "A")]
@@ -3498,7 +3481,6 @@
     [InlineData ("A B", 5, false, "A   B")]
     [InlineData ("A B", 6, false, "A    B")]
     [InlineData ("A B", 10, false, "A        B")]
->>>>>>> acc924b7
     [InlineData ("ABC ABC", 10, false, "ABC    ABC")]
 
     [InlineData ("A", 0, true, "")]
@@ -3531,7 +3513,6 @@
         TestHelpers.AssertDriverContentsWithFrameAre (expectedText, _output);
     }
 
-<<<<<<< HEAD
     [SetupFakeDriver]
     [Theory]
     [InlineData ("A", 5, false, "A")]
@@ -3546,60 +3527,97 @@
     [InlineData ("", 1, false, "")]
 
     public void Draw_Vertical_TopBottom_LeftRight (string text, int height, bool autoSize, string expectedText)
-=======
-
-    [SetupFakeDriver]
-    [Theory]
-    [InlineData ("A", 0, 0, false, "")]
-    [InlineData ("A", 0, 1, false, "")]
-    [InlineData ("A", 1, 1, false, "A")]
-    [InlineData ("A", 2, 1, false, "A")]
-    [InlineData ("AB", 1, 1, false, "A")]
-    [InlineData ("AB", 2, 1, false, "AB")]
-    [InlineData ("ABC", 3, 1, false, "ABC")]
-    [InlineData ("ABC", 4, 1, false, "ABC")]
-    [InlineData ("ABC", 6, 1, false, "ABC")]
-
-    [InlineData ("A", 1, 0, false, "")]
-    [InlineData ("A", 1, 2, false, "A")]
-    [InlineData ("AB", 1, 2, false, "A\nB")]
-    [InlineData ("ABC", 1, 3, false, "A\nB\nC")]
-    [InlineData ("ABC", 1, 4, false, "A\nB\nC")]
-    [InlineData ("ABC", 2, 2, false, "AC\nB ")] // BUGBUG: Should tis space be here?
-
-    // With true, the width & height should be ignored
-    [InlineData ("A", 0, 0, true, "A")]
-    [InlineData ("AB", 0, 0, true, "A\nB")]
-    [InlineData ("AB", 2, 1, true, "A\nB")]
-    [InlineData ("ABC", 0, 0, true, "A\nB\nC")]
-    [InlineData ("ABC", 2, 2, true, "A\nB\nC")]
-    public void Draw_Vertical_TopBottom_LeftRight (string text, int width, int height, bool autoSize, string expectedText)
-
->>>>>>> acc924b7
     {
         TextFormatter tf = new ()
         {
             Text = text,
-<<<<<<< HEAD
             AutoSize = autoSize,
             Direction = TextDirection.TopBottom_LeftRight,
-=======
+        };
+
+        if (!autoSize)
+        {
+            tf.Size = new Size (5, height);
+        }
+        tf.Draw (new Rectangle (0, 0, 5, height), Attribute.Default, Attribute.Default);
+
+        TestHelpers.AssertDriverContentsWithFrameAre (expectedText, _output);
+    }
+
+
+    [SetupFakeDriver]
+    [Theory]
+    [InlineData ("Hello World", 15, 1, "Hello     World")]
+    [InlineData ("Well Done\nNice Work", 15, 2, @"
+Well       Done
+Nice       Work")]
+    [InlineData ("你好 世界", 15, 1, "你好       世界")]
+    [InlineData ("做 得好\n幹 得好", 15, 2, @"
+做         得好
+幹         得好")]
+    public void Justify_Horizontal (string text, int width, int height, string expectedText)
+    {
+        TextFormatter tf = new ()
+        {
+            Text = text,
+            Alignment = TextAlignment.Justified,
+            Size = new Size (width, height),
+            MultiLine = true
+        };
+
+        tf.Draw (new Rectangle (0, 0, width, height), Attribute.Default, Attribute.Default);
+
+        TestHelpers.AssertDriverContentsWithFrameAre (expectedText, _output);
+    }
+
+    [SetupFakeDriver]
+    [Theory]
+    [InlineData ("Hello World", 1, 15, "H\ne\nl\nl\no\n \n \n \n \n \nW\no\nr\nl\nd")]
+    [InlineData ("Well Done\nNice Work", 2, 15, @"
+WN
+ei
+lc
+le
+  
+  
+  
+  
+  
+  
+  
+DW
+oo
+nr
+ek")]
+    [InlineData ("你好 世界", 2, 15, "你\n好\n  \n  \n  \n  \n  \n  \n  \n  \n  \n  \n  \n世\n界")]
+    [InlineData ("做 得好\n幹 得好", 4, 15, @"
+做幹
+    
+    
+    
+    
+    
+    
+    
+    
+    
+    
+    
+    
+得得
+好好")]
+    public void Justify_Vertical (string text, int width, int height, string expectedText)
+    {
+        TextFormatter tf = new ()
+        {
+            Text = text,
             Direction = TextDirection.TopBottom_LeftRight,
-            AutoSize = autoSize,
->>>>>>> acc924b7
+            VerticalAlignment = VerticalTextAlignment.Justified,
+            Size = new Size (width, height),
+            MultiLine = true
         };
 
-        if (!autoSize)
-        {
-<<<<<<< HEAD
-            tf.Size = new Size (5, height);
-        }
-        tf.Draw (new Rectangle (0, 0, 5, height), Attribute.Default, Attribute.Default);
-=======
-            tf.Size = new Size (width, height);
-        }
-        tf.Draw (new Rectangle (0, 0, 20, 20), Attribute.Default, Attribute.Default);
->>>>>>> acc924b7
+        tf.Draw (new Rectangle (0, 0, width, height), Attribute.Default, Attribute.Default);
 
         TestHelpers.AssertDriverContentsWithFrameAre (expectedText, _output);
     }
